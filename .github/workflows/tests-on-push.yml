--- conflicted
+++ resolved
@@ -22,9 +22,11 @@
           submodules: recursive
 
       - name: Install poetry
+        # the latest poetry (1.5.0) is not compatible with the latest poetry-exec-plugin (0.3.5) 
+        # (see https://github.com/keattang/poetry-exec-plugin/issues/14). 
+        # As long as poetry-exec-plugin isn't fixed, we have to use poetry 1.4.2.
         run: | 
-          curl -sSL https://install.python-poetry.org | python3 -
-          poetry self add poetry-exec-plugin
+          curl -sSL https://install.python-poetry.org | python3 - --version 1.4.2
 
       - name: Set up Python 3.9
         uses: actions/setup-python@v4
@@ -34,17 +36,7 @@
           cache: poetry
 
       - name: Install Python dependencies
-<<<<<<< HEAD
         run: poetry install
-=======
-        # the latest poetry (1.5.0) is not compatible with the latest poetry-exec-plugin (0.3.5) 
-        # (see https://github.com/keattang/poetry-exec-plugin/issues/14). 
-        # As long as poetry-exec-plugin isn't fixed, we have to use poetry 1.4.2.
-        run: |
-          curl -sSL https://install.python-poetry.org | python3 - --version 1.4.2
-          poetry self add poetry-exec-plugin
-          poetry install
->>>>>>> c536ebca
       
 
       # Build and check docs
@@ -55,6 +47,7 @@
       - name: check external links in docs
         run: |
           npm install -g markdown-link-validator
+          poetry self add poetry-exec-plugin
           poetry exec check-links
 
 
