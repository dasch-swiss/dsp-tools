--- conflicted
+++ resolved
@@ -20,56 +20,32 @@
 addons:
   apt:
     packages:
+      - wget
+      - pkg-config
       - expect
 
 services:
   - docker
 
-<<<<<<< HEAD
-addons:
-  apt:
-    packages:
-      - wget
-      - pkg-config
-      - expect
-
-before_install:
-  - wget https://github.com/bazelbuild/bazel/releases/download/1.1.0/bazel_1.1.0-linux-x86_64.deb
-  # - sha256sum -c tools/bazel_1.1.0-linux-x86_64.deb.sha256
-  - sudo dpkg -i bazel_1.1.0-linux-x86_64.deb
-
-script:
-  - git clone -b develop --single-branch --depth 1 https://github.com/dasch-swiss/knora-api.git
-  - cd $TRAVIS_BUILD_DIR/knora-api
-  - export GDB_HEAP_SIZE=2G
-  - make stack-up
-  - sleep 15
-  - make init-db-test-minimal-free
-  - sleep 15
-  - make stack-restart-api
-  - cd $TRAVIS_BUILD_DIR
-  - bazel test --test_summary=detailed --test_output=all //...
-=======
 env:
   global:
     - GDB_HEAP_SIZE=2G
     - KNORA_GDB_LICENSE=$TRAVIS_BUILD_DIR/knora-api/travis/graphdb.license
 
 before_install:
+  - wget https://github.com/bazelbuild/bazel/releases/download/1.1.0/bazel_1.1.0-linux-x86_64.deb
+  - sudo dpkg -i bazel_1.1.0-linux-x86_64.deb
   - git clone -b develop --single-branch --depth 1 https://github.com/dasch-swiss/knora-api.git
   - cd $TRAVIS_BUILD_DIR/knora-api
   - openssl aes-256-cbc -K $encrypted_ec8f5e0fa991_key -iv $encrypted_ec8f5e0fa991_iv -in $TRAVIS_BUILD_DIR/knora-api/travis/secrets.tar.enc -out $TRAVIS_BUILD_DIR/knora-api/travis/secrets.tar -d
   - tar -C $TRAVIS_BUILD_DIR/knora-api/travis -xvf $TRAVIS_BUILD_DIR/knora-api/travis/secrets.tar
 
 script:
-  - cd $TRAVIS_BUILD_DIR/knora-api && make stack-up
+  - cd $TRAVIS_BUILD_DIR/knora-api
+  - make stack-up
   - sleep 15
   - make init-db-test-minimal
   - sleep 15
   - make stack-restart-api
   - cd $TRAVIS_BUILD_DIR
-  - pyenv shell 3.7.1
-  - pip3 install -r requirements.txt
-  - pip3 install .
-  - make test
->>>>>>> 76271d2b
+  - bazel test --test_summary=detailed --test_output=all //...