# CLAUDE.md

This file provides guidance to Claude Code (claude.ai/code) when working with code in this repository.

## What is DSP-TOOLS?

DSP-TOOLS is a CLI tool for interacting with the DaSCH Service Platform (DSP) API.
A DSP server is a remote server or a local machine
where the [DSP-API](https://github.com/dasch-swiss/dsp-api) is running on.
<<<<<<< HEAD
=======
DSP-API is a backend with a database.
>>>>>>> 58eadebb

The two main tasks that DSP-TOOLS serves for are:

- **Create a project with its data model(s), described in a JSON file, on a DSP server**
  In order to archive your data on the DaSCH Service Platform,
  you need a data model that describes your data.
  The data model is defined in a JSON project definition file.
<<<<<<< HEAD
  The project (incl. its data models) must be created on the DSP server.
  If the DSP server is aware of the data model for your project,
  conforming data can be uploaded into the DSP repository.
- **Upload data, described in an XML file, to a DSP server that has a project with a matching data model**
  DSP-TOOLS allows you to perform bulk imports of your data.
=======
  The project (incl. its data model) must be created on the DSP server.
  If the DSP server is aware of the data model for your project,
  conforming data can be uploaded into the DSP repository.
- **Upload data, described in an XML file, to a DSP server that has a project with a matching data model**
  Sometimes, data is added in large quantities.
  Therefore, DSP-TOOLS allows you to perform bulk imports of your data.
>>>>>>> 58eadebb
  In order to do so, the data has to be described in an XML file.
  DSP-TOOLS is able to read the XML file
  and upload all data to the DSP server.

<<<<<<< HEAD
All functionalities of DSP-TOOLS revolve around these two basic tasks.

DSP-TOOLS provides the following functionalities:

- `dsp-tools create` creates the project with its data model(s) on a DSP server from a JSON file.
- `dsp-tools get` reads a project with its data model(s) from a DSP server and writes it into a JSON file.
- `dsp-tools validate-data` validates an XML data file according to the ontology previously uploaded on the server.
- `dsp-tools xmlupload` uploads data from an XML file onto a DSP server, incl. multimedia assets referenced in the XML.
- New workflow for `xmlupload`:
    - `dsp-tools upload-files` uploads all multimedia assets that are referenced in an XML file to a DSP server.
    - `dsp-tools ingest-files` kicks off the ingest process on the DSP server,
      and retrieves the mapping CSV when it is finished.
    - `dsp-tools ingest-xmlupload`
      creates the resources contained in the XML file on the DSP server, using the mapping CSV.
- `dsp-tools resume-xmlupload` resumes a previously interrupted `xmlupload` or `ingest-xmlupload`.
- `dsp-tools excel2json` creates an entire JSON project file from a folder with Excel files in it.
    - `dsp-tools excel2lists`
      creates the "lists" section of a JSON project file from one or several Excel files.
      The resulting section can be integrated into a JSON project file
      and then be uploaded to a DSP server with `dsp-tools create`.
    - `dsp-tools excel2resources`
      creates the "resources" section of a JSON project file from an Excel file.
      The resulting section can be integrated into a JSON project file
      and then be uploaded to a DSP server with `dsp-tools create`.
    - `dsp-tools excel2properties`
      creates the "properties" section of a JSON project file from an Excel file.
      The resulting section can be integrated into a JSON project file
      and then be uploaded to a DSP server with `dsp-tools create`.
- `dsp-tools old-excel2json`
  does the same as the newer `excel2json` command, but the Excel format for the `lists` section is different.
    - `dsp-tools old-excel2lists`
      does the same as the newer `excel2lists` command, but the Excel format is different.
- `dsp-tools excel2xml` transforms a data source to XML if it is already structured according to the DSP specifications.
- The module `excel2xml` provides helper methods that can be used in a Python script
  to convert data from a tabular format into XML. (**DEPRECATED in favor of `xmllib`**)
- The `xmllib` library provides helper functions that can be used in a Python script
  to convert data from a tabular format into XML.
- `dsp-tools id2iri` takes an XML file for bulk data import and replaces referenced internal IDs with IRIs.
  The mapping has to be provided with a JSON file.
- `dsp-tools start-stack / stop-stack` assist you in running a DSP stack on your local machine.
- `dsp-tools template` creates a template repository with a minimal JSON and XML file.
- `dsp-tools rosetta` clones the most up to date rosetta repository,
  creates the data model and uploads the data.


=======
>>>>>>> 58eadebb
## Development Commands

### Environment Setup

- **Install dependencies**: `uv sync --all-extras --dev`
- **Activate virtual environment**: `source .venv/bin/activate`
- **Install pre-commit hooks**: `pre-commit install`

### Code Quality and Linting

- **Run all linters**: `just lint`
- **Format code**: `just format`
- **Type checking**: `just mypy`
- **Check for dead code**: `just vulture`
- **Check specific linters**:
    - `just ruff-check` (Python linting)
    - `just ruff-format-check` (Python formatting)
    - `just yamllint` (YAML linting)
    - `just markdownlint` (Markdown linting)
    - `just darglint` (docstring linting)

### Testing

- **Unit tests**: `just unittests` or `pytest test/unittests/`
- **Integration tests**: `just integration-tests` or `pytest test/integration/`
- **E2E tests (with testcontainers)**: `just e2e-tests` or `pytest -n=auto --dist=loadfile test/e2e/`
- **Legacy E2E tests (requires running DSP stack)**: `just legacy-e2e-tests`
- **Run specific test**: `pytest test/path/to/test.py::TestClass::test_method`

### Development Utilities

- **Start DSP stack**: `dsp-tools start-stack`
- **Build documentation**: `mkdocs serve`
- **Clean artifacts**: `just clean`

## Architecture Overview

### Core Components

#### CLI Module (`src/dsp_tools/cli/`)

- **Entry point**: `entry_point.py` - Main CLI entry point with argument parsing and version checking
- **Argument parsing**: `create_parsers.py` - Creates CLI argument parsers for all commands
- **Action dispatcher**: `call_action.py` - Routes parsed arguments to appropriate command handlers

#### Commands Module (`src/dsp_tools/commands/`)

Generally, each subdirectory implements a specific CLI command.
Some commands share a subdirectory, and some commands live in a single file instead of a directory.

#### xmllib Module (`src/dsp_tools/xmllib/`)

Public API library for programmatic creation of XML files:

- **models/**: Resource and value models for XML generation
- **helpers.py**: Utility functions for creating XML files
- **value_checkers.py**: Validation functions for different value types
- **value_converters.py**: Conversion utilities for values

#### Utils Module (`src/dsp_tools/utils/`)

- **xml_parsing/**: XML file parsing and validation utilities
- **data_formats/**: Date, IRI, and URI utility functions
- **request_utils.py**: HTTP request helpers

### Data Flow Architecture

The system follows this general flow for XML processing:

1. **XML Parsing**: Raw XML → etree Root → XSD validation → ParsedResource
2. **Processing**: ParsedResource → resolve permissions/IRIs → ProcessedResource
3. **Upload/Validation**: ProcessedResource → API calls or SHACL validation

### Key Design Patterns

- **Command Pattern**: CLI commands are implemented as separate modules with consistent interfaces
- **Pipeline Pattern**: XML processing follows a multi-stage pipeline with clear transformations
- **Model-Based**: Heavy use of dataclass models for type safety
- **Client Abstraction**: Separate client classes for different API endpoints

### Testing Strategy

- **Unit tests**: Test individual functions and classes in isolation
- **Integration tests**: Test file I/O and cross-module interactions
- **E2E tests**: Test full workflows with testcontainers running DSP stack (database, backend, fontend)
- **Benchmarking tests**: Performance testing for critical algorithms

### Configuration

- **pyproject.toml**: Project metadata, dependencies, and tool configurations
- **justfile**: Task runner with commands for development workflow
- **Pre-commit hooks**: Automated code quality checks on commit

## Important Notes

- Always run `just lint` before committing to ensure code quality
- Use `dmypy restart` if mypy behaves unexpectedly
- The project uses strict type checking - all new code must have proper type annotations
- Docstrings follow Google-style docstrings
- Line length limit is 120 characters
- Use `uv add package` to add dependencies (or `uv add --dev package` for dev dependencies)
- All markdown files must comply with markdownlint rules specified in `.markdownlint.yml`
- Always use descriptive variable names
- Pull request reviews: Only request reviews from one of the following GitHub users:
  BalduinLandolt, Nora-Olivia-Ammann, Notheturtle, seakayone, jnussbaum<|MERGE_RESOLUTION|>--- conflicted
+++ resolved
@@ -7,10 +7,6 @@
 DSP-TOOLS is a CLI tool for interacting with the DaSCH Service Platform (DSP) API.
 A DSP server is a remote server or a local machine
 where the [DSP-API](https://github.com/dasch-swiss/dsp-api) is running on.
-<<<<<<< HEAD
-=======
-DSP-API is a backend with a database.
->>>>>>> 58eadebb
 
 The two main tasks that DSP-TOOLS serves for are:
 
@@ -18,25 +14,15 @@
   In order to archive your data on the DaSCH Service Platform,
   you need a data model that describes your data.
   The data model is defined in a JSON project definition file.
-<<<<<<< HEAD
   The project (incl. its data models) must be created on the DSP server.
   If the DSP server is aware of the data model for your project,
   conforming data can be uploaded into the DSP repository.
 - **Upload data, described in an XML file, to a DSP server that has a project with a matching data model**
   DSP-TOOLS allows you to perform bulk imports of your data.
-=======
-  The project (incl. its data model) must be created on the DSP server.
-  If the DSP server is aware of the data model for your project,
-  conforming data can be uploaded into the DSP repository.
-- **Upload data, described in an XML file, to a DSP server that has a project with a matching data model**
-  Sometimes, data is added in large quantities.
-  Therefore, DSP-TOOLS allows you to perform bulk imports of your data.
->>>>>>> 58eadebb
   In order to do so, the data has to be described in an XML file.
   DSP-TOOLS is able to read the XML file
   and upload all data to the DSP server.
 
-<<<<<<< HEAD
 All functionalities of DSP-TOOLS revolve around these two basic tasks.
 
 DSP-TOOLS provides the following functionalities:
@@ -82,8 +68,6 @@
   creates the data model and uploads the data.
 
 
-=======
->>>>>>> 58eadebb
 ## Development Commands
 
 ### Environment Setup
