{
    "_meta": {
        "hash": {
<<<<<<< HEAD
            "sha256": "4c73bf6f9b55c1daf2642a7e01917b2b4023818850b4ac365de595520d276774"
=======
            "sha256": "2e734068322783409c232ff7c26d4771f37342afece91bf3edaa4e4ddaba409a"
>>>>>>> 19354cd1
        },
        "pipfile-spec": 6,
        "requires": {
            "python_version": "3"
        },
        "sources": [
            {
                "name": "pypi",
                "url": "https://pypi.org/simple",
                "verify_ssl": true
            }
        ]
    },
    "default": {
        "argparse": {
            "hashes": [
                "sha256:62b089a55be1d8949cd2bc7e0df0bddb9e028faefc8c32038cc84862aefdd6e4",
                "sha256:c31647edb69fd3d465a847ea3157d37bed1f95f19760b11a47aa91c04b666314"
            ],
            "index": "pypi",
            "version": "==1.4.0"
        },
        "attrs": {
            "hashes": [
                "sha256:2d27e3784d7a565d36ab851fe94887c5eccd6a463168875832a1be79c82828b4",
                "sha256:626ba8234211db98e869df76230a137c4c40a12d72445c45d5f5b716f076e2fd"
            ],
            "markers": "python_version >= '2.7' and python_version not in '3.0, 3.1, 3.2, 3.3, 3.4'",
            "version": "==21.4.0"
        },
        "certifi": {
            "hashes": [
                "sha256:84c85a9078b11105f04f3036a9482ae10e4621616db313fe045dd24743a0820d",
                "sha256:fe86415d55e84719d75f8b69414f6438ac3547d2078ab91b67e779ef69378412"
            ],
            "markers": "python_version >= '3.6'",
            "version": "==2022.6.15"
        },
        "charset-normalizer": {
            "hashes": [
                "sha256:2857e29ff0d34db842cd7ca3230549d1a697f96ee6d3fb071cfa6c7393832597",
                "sha256:6881edbebdb17b39b4eaaa821b438bf6eddffb4468cf344f09f89def34a8b1df"
            ],
            "markers": "python_version >= '3.5'",
            "version": "==2.0.12"
        },
        "click": {
            "hashes": [
                "sha256:7682dc8afb30297001674575ea00d1814d808d6a36af415a82bd481d37ba7b8e",
                "sha256:bb4d8133cb15a609f44e8213d9b391b0809795062913b383c62be0ee95b1db48"
            ],
            "index": "pypi",
            "version": "==8.1.3"
        },
        "decorator": {
            "hashes": [
                "sha256:637996211036b6385ef91435e4fae22989472f9d571faba8927ba8253acbc330",
                "sha256:b8c3f85900b9dc423225913c5aace94729fe1fa9763b38939a95226f02d37186"
            ],
            "markers": "python_version >= '3.5'",
            "version": "==5.1.1"
        },
        "et-xmlfile": {
            "hashes": [
                "sha256:8eb9e2bc2f8c97e37a2dc85a09ecdcdec9d8a396530a6d5a33b30b9a92da0c5c",
                "sha256:a2ba85d1d6a74ef63837eed693bcb89c3f752169b0e3e7ae5b16ca5e1b3deada"
            ],
            "markers": "python_version >= '3.6'",
            "version": "==1.1.0"
        },
        "idna": {
            "hashes": [
                "sha256:84d9dd047ffa80596e0f246e2eab0b391788b0503584e8945f2368256d2735ff",
                "sha256:9d643ff0a55b762d5cdb124b8eaa99c66322e2157b69160bc32796e824360e6d"
            ],
            "markers": "python_version >= '3.5'",
            "version": "==3.3"
        },
        "isodate": {
            "hashes": [
                "sha256:0751eece944162659049d35f4f549ed815792b38793f07cf73381c1c87cbed96",
                "sha256:48c5881de7e8b0a0d648cb024c8062dc84e7b840ed81e864c7614fd3c127bde9"
            ],
            "version": "==0.6.1"
        },
        "jsonpath-ng": {
            "hashes": [
                "sha256:292a93569d74029ba75ac2dc3d3630fc0e17b2df26119a165fa1d498ca47bf65",
                "sha256:a273b182a82c1256daab86a313b937059261b5c5f8c4fa3fc38b882b344dd567",
                "sha256:f75b95dbecb8a0f3b86fd2ead21c2b022c3f5770957492b9b6196ecccfeb10aa"
            ],
            "index": "pypi",
            "version": "==1.5.3"
        },
        "jsonschema": {
            "hashes": [
<<<<<<< HEAD
                "sha256:71b5e39324422543546572954ce71c67728922c104902cb7ce252e522235b33f",
                "sha256:7c6d882619340c3347a1bf7315e147e6d3dae439033ae6383d6acb908c101dfc"
            ],
            "index": "pypi",
            "version": "==4.5.1"
=======
                "sha256:1c92d2db1900b668201f1797887d66453ab1fbfea51df8e4b46236689c427baf",
                "sha256:9d6397ba4a6c0bf0300736057f649e3e12ecbc07d3e81a0dacb72de4e9801957"
            ],
            "index": "pypi",
            "version": "==4.6.0"
>>>>>>> 19354cd1
        },
        "lxml": {
            "hashes": [
                "sha256:00f3a6f88fd5f4357844dd91a1abac5f466c6799f1b7f1da2df6665253845b11",
                "sha256:024684e0c5cfa121c22140d3a0898a3a9b2ea0f0fd2c229b6658af4bdf1155e5",
                "sha256:03370ec37fe562238d385e2c53089076dee53aabf8325cab964fdb04a9130fa0",
                "sha256:0aa4cce579512c33373ca4c5e23c21e40c1aa1a33533a75e51b654834fd0e4f2",
                "sha256:1057356b808d149bc14eb8f37bb89129f237df488661c1e0fc0376ca90e1d2c3",
                "sha256:11d62c97ceff9bab94b6b29c010ea5fb6831743459bb759c917f49ba75601cd0",
                "sha256:1254a79f8a67a3908de725caf59eae62d86738f6387b0a34b32e02abd6ae73db",
                "sha256:1bfb791a8fcdbf55d1d41b8be940393687bec0e9b12733f0796668086d1a23ff",
                "sha256:28cf04a1a38e961d4a764d2940af9b941b66263ed5584392ef875ee9c1e360a3",
                "sha256:2b9c2341d96926b0d0e132e5c49ef85eb53fa92ae1c3a70f9072f3db0d32bc07",
                "sha256:2d10659e6e5c53298e6d718fd126e793285bff904bb71d7239a17218f6a197b7",
                "sha256:3af00ee88376022589ceeb8170eb67dacf5f7cd625ea59fa0977d719777d4ae8",
                "sha256:3cf816aed8125cfc9e6e5c6c31ff94278320d591bd7970c4a0233bee0d1c8790",
                "sha256:4becd16750ca5c2a1b1588269322b2cebd10c07738f336c922b658dbab96a61c",
                "sha256:4cd69bca464e892ea4ed544ba6a7850aaff6f8d792f8055a10638db60acbac18",
                "sha256:4e97c8fc761ad63909198acc892f34c20f37f3baa2c50a62d5ec5d7f1efc68a1",
                "sha256:520461c36727268a989790aef08884347cd41f2d8ae855489ccf40b50321d8d7",
                "sha256:53b0410b220766321759f7f9066da67b1d0d4a7f6636a477984cbb1d98483955",
                "sha256:56e19fb6e4b8bd07fb20028d03d3bc67bcc0621347fbde64f248e44839771756",
                "sha256:5a49ad78543925e1a4196e20c9c54492afa4f1502c2a563f73097e2044c75190",
                "sha256:5d52e1173f52020392f593f87a6af2d4055dd800574a5cb0af4ea3878801d307",
                "sha256:607224ffae9a0cf0a2f6e14f5f6bce43e83a6fbdaa647891729c103bdd6a5593",
                "sha256:612ef8f2795a89ba3a1d4c8c1af84d8453fd53ee611aa5ad460fdd2cab426fc2",
                "sha256:615886ee84b6f42f1bdf1852a9669b5fe3b96b6ff27f1a7a330b67ad9911200a",
                "sha256:63419db39df8dc5564f6f103102c4665f7e4d9cb64030e98cf7a74eae5d5760d",
                "sha256:6467626fa74f96f4d80fc6ec2555799e97fff8f36e0bfc7f67769f83e59cff40",
                "sha256:65b3b5f12c6fb5611e79157214f3cd533083f9b058bf2fc8a1c5cc5ee40fdc5a",
                "sha256:686565ac77ff94a8965c11829af253d9e2ce3bf0d9225b1d2eb5c4d4666d0dca",
                "sha256:6af7f51a6010748fc1bb71917318d953c9673e4ae3f6d285aaf93ef5b2eb11c1",
                "sha256:70a198030d26f5e569367f0f04509b63256faa76a22886280eea69a4f535dd40",
                "sha256:754a1dd04bff8a509a31146bd8f3a5dc8191a8694d582dd5fb71ff09f0722c22",
                "sha256:75da29a0752c8f2395df0115ac1681cefbdd4418676015be8178b733704cbff2",
                "sha256:81c29c8741fa07ecec8ec7417c3d8d1e2f18cf5a10a280f4e1c3f8c3590228b2",
                "sha256:9093a359a86650a3dbd6532c3e4d21a6f58ba2cb60d0e72db0848115d24c10ba",
                "sha256:915ecf7d486df17cc65aeefdb680d5ad4390cc8c857cf8db3fe241ed234f856a",
                "sha256:94b181dd2777890139e49a5336bf3a9a3378ce66132c665fe8db4e8b7683cde2",
                "sha256:94f2e45b054dd759bed137b6e14ae8625495f7d90ddd23cf62c7a68f72b62656",
                "sha256:9af19eb789d674b59a9bee5005779757aab857c40bf9cc313cb01eafac55ce55",
                "sha256:9cae837b988f44925d14d048fa6a8c54f197c8b1223fd9ee9c27084f84606143",
                "sha256:aa7447bf7c1a15ef24e2b86a277b585dd3f055e8890ac7f97374d170187daa97",
                "sha256:b1e22f3ee4d75ca261b6bffbf64f6f178cb194b1be3191065a09f8d98828daa9",
                "sha256:b5031d151d6147eac53366d6ec87da84cd4d8c5e80b1d9948a667a7164116e39",
                "sha256:b62d1431b4c40cda43cc986f19b8c86b1d2ae8918cfc00f4776fdf070b65c0c4",
                "sha256:b71c52d69b91af7d18c13aef1b0cc3baee36b78607c711eb14a52bf3aa7c815e",
                "sha256:b7679344f2270840dc5babc9ccbedbc04f7473c1f66d4676bb01680c0db85bcc",
                "sha256:bb7c1b029e54e26e01b1d1d912fc21abb65650d16ea9a191d026def4ed0859ed",
                "sha256:c2a57755e366e0ac7ebdb3e9207f159c3bf1afed02392ab18453ce81f5ee92ee",
                "sha256:cf9ec915857d260511399ab87e1e70fa13d6b2972258f8e620a3959468edfc32",
                "sha256:d0d03b9636f1326772e6854459728676354d4c7731dae9902b180e2065ba3da6",
                "sha256:d1690c4d37674a5f0cdafbc5ed7e360800afcf06928c2a024c779c046891bf09",
                "sha256:d76da27f5e3e9bc40eba6ed7a9e985f57547e98cf20521d91215707f2fb57e0f",
                "sha256:d882c2f3345261e898b9f604be76b61c901fbfa4ac32e3f51d5dc1edc89da3cb",
                "sha256:d8e5021e770b0a3084c30dda5901d5fce6d4474feaf0ced8f8e5a82702502fbb",
                "sha256:dd00d28d1ab5fa7627f5abc957f29a6338a7395b724571a8cbff8fbed83aaa82",
                "sha256:e35a298691b9e10e5a5631f8f0ba605b30ebe19208dc8f58b670462f53753641",
                "sha256:e4d020ecf3740b7312bacab2cb966bb720fd4d3490562d373b4ad91dd1857c0d",
                "sha256:e564d5a771b4015f34166a05ea2165b7e283635c41b1347696117f780084b46d",
                "sha256:ea3f2e9eb41f973f73619e88bf7bd950b16b4c2ce73d15f24a11800ce1eaf276",
                "sha256:eabdbe04ee0a7e760fa6cd9e799d2b020d098c580ba99107d52e1e5e538b1ecb",
                "sha256:f17b9df97c5ecdfb56c5e85b3c9df9831246df698f8581c6e111ac664c7c656e",
                "sha256:f386def57742aacc3d864169dfce644a8c396f95aa35b41b69df53f558d56dd0",
                "sha256:f6d23a01921b741774f35e924d418a43cf03eca1444f3fdfd7978d35a5aaab8b",
                "sha256:fcdf70191f0d1761d190a436db06a46f05af60e1410e1507935f0332280c9268"
            ],
            "index": "pypi",
            "version": "==4.9.0"
        },
        "networkx": {
            "hashes": [
                "sha256:5e53f027c0d567cf1f884dbb283224df525644e43afd1145d64c9d88a3584762",
                "sha256:6933b9b3174a0bdf03c911bb4a1ee43a86ce3edeb813e37e1d4c553b3f4a2c4f"
            ],
            "index": "pypi",
            "version": "==2.8.4"
        },
        "numpy": {
            "hashes": [
                "sha256:0791fbd1e43bf74b3502133207e378901272f3c156c4df4954cad833b1380207",
                "sha256:1ce7ab2053e36c0a71e7a13a7475bd3b1f54750b4b433adc96313e127b870887",
                "sha256:2d487e06ecbf1dc2f18e7efce82ded4f705f4bd0cd02677ffccfb39e5c284c7e",
                "sha256:37431a77ceb9307c28382c9773da9f306435135fae6b80b62a11c53cfedd8802",
                "sha256:3e1ffa4748168e1cc8d3cde93f006fe92b5421396221a02f2274aab6ac83b077",
                "sha256:425b390e4619f58d8526b3dcf656dde069133ae5c240229821f01b5f44ea07af",
                "sha256:43a8ca7391b626b4c4fe20aefe79fec683279e31e7c79716863b4b25021e0e74",
                "sha256:4c6036521f11a731ce0648f10c18ae66d7143865f19f7299943c985cdc95afb5",
                "sha256:59d55e634968b8f77d3fd674a3cf0b96e85147cd6556ec64ade018f27e9479e1",
                "sha256:64f56fc53a2d18b1924abd15745e30d82a5782b2cab3429aceecc6875bd5add0",
                "sha256:7228ad13744f63575b3a972d7ee4fd61815b2879998e70930d4ccf9ec721dce0",
                "sha256:9ce7df0abeabe7fbd8ccbf343dc0db72f68549856b863ae3dd580255d009648e",
                "sha256:a911e317e8c826ea632205e63ed8507e0dc877dcdc49744584dfc363df9ca08c",
                "sha256:b89bf9b94b3d624e7bb480344e91f68c1c6c75f026ed6755955117de00917a7c",
                "sha256:ba9ead61dfb5d971d77b6c131a9dbee62294a932bf6a356e48c75ae684e635b3",
                "sha256:c1d937820db6e43bec43e8d016b9b3165dcb42892ea9f106c70fb13d430ffe72",
                "sha256:cc7f00008eb7d3f2489fca6f334ec19ca63e31371be28fd5dad955b16ec285bd",
                "sha256:d4c5d5eb2ec8da0b4f50c9a843393971f31f1d60be87e0fb0917a49133d257d6",
                "sha256:e96d7f3096a36c8754207ab89d4b3282ba7b49ea140e4973591852c77d09eb76",
                "sha256:f0725df166cf4785c0bc4cbfb320203182b1ecd30fee6e541c8752a92df6aa32",
                "sha256:f3eb268dbd5cfaffd9448113539e44e2dd1c5ca9ce25576f7c04a5453edc26fa",
                "sha256:fb7a980c81dd932381f8228a426df8aeb70d59bbcda2af075b627bbc50207cba"
            ],
            "markers": "python_version < '3.10' and platform_machine != 'aarch64' and platform_machine != 'arm64'",
            "version": "==1.22.4"
        },
        "openpyxl": {
            "hashes": [
                "sha256:0ab6d25d01799f97a9464630abacbb34aafecdcaa0ef3cba6d6b3499867d0355",
                "sha256:e47805627aebcf860edb4edf7987b1309c1b3632f3750538ed962bbcc3bd7449"
            ],
            "index": "pypi",
            "version": "==3.0.10"
        },
        "pandas": {
            "hashes": [
                "sha256:0010771bd9223f7afe5f051eb47c4a49534345dfa144f2f5470b27189a4dd3b5",
                "sha256:061609334a8182ab500a90fe66d46f6f387de62d3a9cb9aa7e62e3146c712167",
                "sha256:09d8be7dd9e1c4c98224c4dfe8abd60d145d934e9fc1f5f411266308ae683e6a",
                "sha256:295872bf1a09758aba199992c3ecde455f01caf32266d50abc1a073e828a7b9d",
                "sha256:3228198333dd13c90b6434ddf61aa6d57deaca98cf7b654f4ad68a2db84f8cfe",
                "sha256:385c52e85aaa8ea6a4c600a9b2821181a51f8be0aee3af6f2dcb41dafc4fc1d0",
                "sha256:51649ef604a945f781105a6d2ecf88db7da0f4868ac5d45c51cb66081c4d9c73",
                "sha256:5586cc95692564b441f4747c47c8a9746792e87b40a4680a2feb7794defb1ce3",
                "sha256:5a206afa84ed20e07603f50d22b5f0db3fb556486d8c2462d8bc364831a4b417",
                "sha256:5b79af3a69e5175c6fa7b4e046b21a646c8b74e92c6581a9d825687d92071b51",
                "sha256:5c54ea4ef3823108cd4ec7fb27ccba4c3a775e0f83e39c5e17f5094cb17748bc",
                "sha256:8c5bf555b6b0075294b73965adaafb39cf71c312e38c5935c93d78f41c19828a",
                "sha256:92bc1fc585f1463ca827b45535957815b7deb218c549b7c18402c322c7549a12",
                "sha256:95c1e422ced0199cf4a34385ff124b69412c4bc912011ce895582bee620dfcaa",
                "sha256:b8134651258bce418cb79c71adeff0a44090c98d955f6953168ba16cc285d9f7",
                "sha256:be67c782c4f1b1f24c2f16a157e12c2693fd510f8df18e3287c77f33d124ed07",
                "sha256:c072c7f06b9242c855ed8021ff970c0e8f8b10b35e2640c657d2a541c5950f59",
                "sha256:d0d4f13e4be7ce89d7057a786023c461dd9370040bdb5efa0a7fe76b556867a0",
                "sha256:df82739e00bb6daf4bba4479a40f38c718b598a84654cbd8bb498fd6b0aa8c16",
                "sha256:f549097993744ff8c41b5e8f2f0d3cbfaabe89b4ae32c8c08ead6cc535b80139",
                "sha256:ff08a14ef21d94cdf18eef7c569d66f2e24e0bc89350bcd7d243dd804e3b5eb2"
            ],
            "index": "pypi",
            "version": "==1.4.2"
        },
        "ply": {
            "hashes": [
                "sha256:00c7c1aaa88358b9c765b6d3000c6eec0ba42abca5351b095321aef446081da3",
                "sha256:096f9b8350b65ebd2fd1346b12452efe5b9607f7482813ffca50c22722a807ce"
            ],
            "version": "==3.11"
        },
        "pyparsing": {
            "hashes": [
                "sha256:c203ec8783bf771a155b207279b9bccb8dea02d8f0c9e5f8ead507bc3246ecc1",
                "sha256:ef9d7589ef3c200abe66653d3f1ab1033c3c419ae9b9bdb1240a85b024efc88b"
            ],
            "index": "pypi",
            "version": "==2.4.7"
        },
        "pyrsistent": {
            "hashes": [
                "sha256:0e3e1fcc45199df76053026a51cc59ab2ea3fc7c094c6627e93b7b44cdae2c8c",
                "sha256:1b34eedd6812bf4d33814fca1b66005805d3640ce53140ab8bbb1e2651b0d9bc",
                "sha256:4ed6784ceac462a7d6fcb7e9b663e93b9a6fb373b7f43594f9ff68875788e01e",
                "sha256:5d45866ececf4a5fff8742c25722da6d4c9e180daa7b405dc0a2a2790d668c26",
                "sha256:636ce2dc235046ccd3d8c56a7ad54e99d5c1cd0ef07d9ae847306c91d11b5fec",
                "sha256:6455fc599df93d1f60e1c5c4fe471499f08d190d57eca040c0ea182301321286",
                "sha256:6bc66318fb7ee012071b2792024564973ecc80e9522842eb4e17743604b5e045",
                "sha256:7bfe2388663fd18bd8ce7db2c91c7400bf3e1a9e8bd7d63bf7e77d39051b85ec",
                "sha256:7ec335fc998faa4febe75cc5268a9eac0478b3f681602c1f27befaf2a1abe1d8",
                "sha256:914474c9f1d93080338ace89cb2acee74f4f666fb0424896fcfb8d86058bf17c",
                "sha256:b568f35ad53a7b07ed9b1b2bae09eb15cdd671a5ba5d2c66caee40dbf91c68ca",
                "sha256:cdfd2c361b8a8e5d9499b9082b501c452ade8bbf42aef97ea04854f4a3f43b22",
                "sha256:d1b96547410f76078eaf66d282ddca2e4baae8964364abb4f4dcdde855cd123a",
                "sha256:d4d61f8b993a7255ba714df3aca52700f8125289f84f704cf80916517c46eb96",
                "sha256:d7a096646eab884bf8bed965bad63ea327e0d0c38989fc83c5ea7b8a87037bfc",
                "sha256:df46c854f490f81210870e509818b729db4488e1f30f2a1ce1698b2295a878d1",
                "sha256:e24a828f57e0c337c8d8bb9f6b12f09dfdf0273da25fda9e314f0b684b415a07",
                "sha256:e4f3149fd5eb9b285d6bfb54d2e5173f6a116fe19172686797c056672689daf6",
                "sha256:e92a52c166426efbe0d1ec1332ee9119b6d32fc1f0bbfd55d5c1088070e7fc1b",
                "sha256:f87cc2863ef33c709e237d4b5f4502a62a00fab450c9e020892e8e2ede5847f5",
                "sha256:fd8da6d0124efa2f67d86fa70c851022f87c98e205f0594e1fae044e7119a5a6"
            ],
            "markers": "python_version >= '3.7'",
            "version": "==0.18.1"
        },
        "pystrict": {
            "hashes": [
                "sha256:5838b046189413bb562aeaeed39948cf1ce400b68cd108f41abe7174369a61b5",
                "sha256:9dbc00461cf76cc9bd52c69d45640249f5c677dcde4dfc3364784ac0c17d1670"
            ],
            "index": "pypi",
            "version": "==1.2"
        },
        "python-dateutil": {
            "hashes": [
                "sha256:0123cacc1627ae19ddf3c27a5de5bd67ee4586fbdd6440d9748f8abb483d3e86",
                "sha256:961d03dc3453ebbc59dbdea9e4e11c5651520a876d0f4db161e8674aae935da9"
            ],
            "markers": "python_version >= '2.7' and python_version not in '3.0, 3.1, 3.2, 3.3'",
            "version": "==2.8.2"
        },
        "pytz": {
            "hashes": [
                "sha256:1e760e2fe6a8163bc0b3d9a19c4f84342afa0a2affebfaa84b01b978a02ecaa7",
                "sha256:e68985985296d9a66a881eb3193b0906246245294a881e7c8afe623866ac6a5c"
            ],
            "version": "==2022.1"
        },
        "rdflib": {
            "hashes": [
                "sha256:8dbfa0af2990b98471dacbc936d6494c997ede92fd8ed693fb84ee700ef6f754",
                "sha256:fc81cef513cd552d471f2926141396b633207109d0154c8e77926222c70367fe"
            ],
            "index": "pypi",
            "version": "==6.1.1"
        },
        "requests": {
            "hashes": [
                "sha256:bc7861137fbce630f17b03d3ad02ad0bf978c844f3536d0edda6499dafce2b6f",
                "sha256:d568723a7ebd25875d8d1eaf5dfa068cd2fc8194b2e483d7b1f7c81918dbec6b"
            ],
            "index": "pypi",
            "version": "==2.28.0"
        },
        "rfc3987": {
            "hashes": [
                "sha256:10702b1e51e5658843460b189b185c0366d2cf4cff716f13111b0ea9fd2dce53",
                "sha256:d3c4d257a560d544e9826b38bc81db676890c79ab9d7ac92b39c7a253d5ca733"
            ],
            "index": "pypi",
            "version": "==1.3.8"
        },
        "setuptools": {
            "hashes": [
<<<<<<< HEAD
                "sha256:512dfeb3cca6747fd9074f91d8cd4714b50d0d8726b3f6a25f8c33ee9ad22b5a",
                "sha256:d4eebe23c2ed4d73fa69d4f78e4b59b9648cbd22c43018ee2e8b911866535463"
            ],
            "markers": "python_version >= '3.7'",
            "version": "==62.3.0"
=======
                "sha256:990a4f7861b31532871ab72331e755b5f14efbe52d336ea7f6118144dd478741",
                "sha256:c1848f654aea2e3526d17fc3ce6aeaa5e7e24e66e645b5be2171f3f6b4e5a178"
            ],
            "markers": "python_version >= '3.7'",
            "version": "==62.6.0"
>>>>>>> 19354cd1
        },
        "six": {
            "hashes": [
                "sha256:1e61c37477a1626458e36f7b1d82aa5c9b094fa4802892072e49de9c60c4c926",
                "sha256:8abb2f1d86890a2dfb989f9a77cfcfd3e47c2a354b01111771326f8aa26e0254"
            ],
            "markers": "python_version >= '2.7' and python_version not in '3.0, 3.1, 3.2, 3.3'",
            "version": "==1.16.0"
        },
        "urllib3": {
            "hashes": [
                "sha256:44ece4d53fb1706f667c9bd1c648f5469a2ec925fcf3a776667042d645472c14",
                "sha256:aabaf16477806a5e1dd19aa41f8c2b7950dd3c746362d7e3223dbe6de6ac448e"
            ],
            "markers": "python_version >= '2.7' and python_version not in '3.0, 3.1, 3.2, 3.3, 3.4' and python_version < '4'",
            "version": "==1.26.9"
        },
        "validators": {
            "hashes": [
<<<<<<< HEAD
                "sha256:dec45f4381f042f1e705cfa74949505b77f1e27e8b05409096fee8152c839cbe"
            ],
            "index": "pypi",
            "version": "==0.19.0"
=======
                "sha256:24148ce4e64100a2d5e267233e23e7afeb55316b47d30faae7eb6e7292bc226a"
            ],
            "index": "pypi",
            "version": "==0.20.0"
>>>>>>> 19354cd1
        }
    },
    "develop": {
        "attrs": {
            "hashes": [
                "sha256:2d27e3784d7a565d36ab851fe94887c5eccd6a463168875832a1be79c82828b4",
                "sha256:626ba8234211db98e869df76230a137c4c40a12d72445c45d5f5b716f076e2fd"
            ],
            "markers": "python_version >= '2.7' and python_version not in '3.0, 3.1, 3.2, 3.3, 3.4'",
            "version": "==21.4.0"
        },
        "autopep8": {
            "hashes": [
                "sha256:44f0932855039d2c15c4510d6df665e4730f2b8582704fa48f9c55bd3e17d979",
                "sha256:ed77137193bbac52d029a52c59bec1b0629b5a186c495f1eb21b126ac466083f"
            ],
            "index": "pypi",
            "version": "==1.6.0"
        },
        "cached-property": {
            "hashes": [
                "sha256:9fa5755838eecbb2d234c3aa390bd80fbd3ac6b6869109bfc1b499f7bd89a130",
                "sha256:df4f613cf7ad9a588cc381aaf4a512d26265ecebd5eb9e1ba12f1319eb85a6a0"
            ],
            "version": "==1.5.2"
        },
        "cerberus": {
            "hashes": [
                "sha256:d1b21b3954b2498d9a79edf16b3170a3ac1021df88d197dc2ce5928ba519237c"
            ],
            "version": "==1.3.4"
        },
        "certifi": {
            "hashes": [
                "sha256:84c85a9078b11105f04f3036a9482ae10e4621616db313fe045dd24743a0820d",
                "sha256:fe86415d55e84719d75f8b69414f6438ac3547d2078ab91b67e779ef69378412"
            ],
            "markers": "python_version >= '3.6'",
            "version": "==2022.6.15"
        },
        "chardet": {
            "hashes": [
                "sha256:0d6f53a15db4120f2b08c94f11e7d93d2c911ee118b6b30a04ec3ee8310179fa",
                "sha256:f864054d66fd9118f2e67044ac8981a54775ec5b67aed0441892edb553d21da5"
            ],
            "markers": "python_version >= '2.7' and python_version not in '3.0, 3.1, 3.2, 3.3, 3.4'",
            "version": "==4.0.0"
        },
        "charset-normalizer": {
            "hashes": [
                "sha256:2857e29ff0d34db842cd7ca3230549d1a697f96ee6d3fb071cfa6c7393832597",
                "sha256:6881edbebdb17b39b4eaaa821b438bf6eddffb4468cf344f09f89def34a8b1df"
            ],
            "markers": "python_version >= '3.5'",
            "version": "==2.0.12"
        },
        "click": {
            "hashes": [
                "sha256:7682dc8afb30297001674575ea00d1814d808d6a36af415a82bd481d37ba7b8e",
                "sha256:bb4d8133cb15a609f44e8213d9b391b0809795062913b383c62be0ee95b1db48"
            ],
            "index": "pypi",
            "version": "==8.1.3"
        },
        "colorama": {
            "hashes": [
                "sha256:854bf444933e37f5824ae7bfc1e98d5bce2ebe4160d46b5edf346a89358e99da",
                "sha256:e6c6b4334fc50988a639d9b98aa429a0b57da6e17b9a44f0451f930b6967b7a4"
            ],
            "markers": "python_version >= '2.7' and python_version not in '3.0, 3.1, 3.2, 3.3, 3.4'",
            "version": "==0.4.5"
        },
        "distlib": {
            "hashes": [
                "sha256:6564fe0a8f51e734df6333d08b8b94d4ea8ee6b99b5ed50613f731fd4089f34b",
                "sha256:e4b58818180336dc9c529bfb9a0b58728ffc09ad92027a3f30b7cd91e3458579"
            ],
            "version": "==0.3.4"
        },
        "ghp-import": {
            "hashes": [
                "sha256:8337dd7b50877f163d4c0289bc1f1c7f127550241988d568c1db512c4324a619",
                "sha256:9c535c4c61193c2df8871222567d7fd7e5014d835f97dc7b7439069e2413d343"
            ],
            "version": "==2.1.0"
        },
        "idna": {
            "hashes": [
                "sha256:84d9dd047ffa80596e0f246e2eab0b391788b0503584e8945f2368256d2735ff",
                "sha256:9d643ff0a55b762d5cdb124b8eaa99c66322e2157b69160bc32796e824360e6d"
            ],
            "markers": "python_version >= '3.5'",
            "version": "==3.3"
        },
        "importlib-metadata": {
            "hashes": [
                "sha256:5d26852efe48c0a32b0509ffbc583fda1a2266545a78d104a6f4aff3db17d700",
                "sha256:c58c8eb8a762858f49e18436ff552e83914778e50e9d2f1660535ffb364552ec"
            ],
            "markers": "python_version >= '3.7'",
            "version": "==4.11.4"
        },
        "iniconfig": {
            "hashes": [
                "sha256:011e24c64b7f47f6ebd835bb12a743f2fbe9a26d4cecaa7f53bc4f35ee9da8b3",
                "sha256:bc3af051d7d14b2ee5ef9969666def0cd1a000e121eaea580d4a313df4b37f32"
            ],
            "version": "==1.1.1"
        },
        "jinja2": {
            "hashes": [
                "sha256:31351a702a408a9e7595a8fc6150fc3f43bb6bf7e319770cbc0db9df9437e852",
                "sha256:6088930bfe239f0e6710546ab9c19c9ef35e29792895fed6e6e31a023a182a61"
            ],
            "markers": "python_version >= '3.7'",
            "version": "==3.1.2"
        },
        "markdown": {
            "hashes": [
                "sha256:cbb516f16218e643d8e0a95b309f77eb118cb138d39a4f27851e6a63581db874",
                "sha256:f5da449a6e1c989a4cea2631aa8ee67caa5a2ef855d551c88f9e309f4634c621"
            ],
            "markers": "python_version >= '3.6'",
            "version": "==3.3.7"
        },
        "markupsafe": {
            "hashes": [
                "sha256:0212a68688482dc52b2d45013df70d169f542b7394fc744c02a57374a4207003",
                "sha256:089cf3dbf0cd6c100f02945abeb18484bd1ee57a079aefd52cffd17fba910b88",
                "sha256:10c1bfff05d95783da83491be968e8fe789263689c02724e0c691933c52994f5",
                "sha256:33b74d289bd2f5e527beadcaa3f401e0df0a89927c1559c8566c066fa4248ab7",
                "sha256:3799351e2336dc91ea70b034983ee71cf2f9533cdff7c14c90ea126bfd95d65a",
                "sha256:3ce11ee3f23f79dbd06fb3d63e2f6af7b12db1d46932fe7bd8afa259a5996603",
                "sha256:421be9fbf0ffe9ffd7a378aafebbf6f4602d564d34be190fc19a193232fd12b1",
                "sha256:43093fb83d8343aac0b1baa75516da6092f58f41200907ef92448ecab8825135",
                "sha256:46d00d6cfecdde84d40e572d63735ef81423ad31184100411e6e3388d405e247",
                "sha256:4a33dea2b688b3190ee12bd7cfa29d39c9ed176bda40bfa11099a3ce5d3a7ac6",
                "sha256:4b9fe39a2ccc108a4accc2676e77da025ce383c108593d65cc909add5c3bd601",
                "sha256:56442863ed2b06d19c37f94d999035e15ee982988920e12a5b4ba29b62ad1f77",
                "sha256:671cd1187ed5e62818414afe79ed29da836dde67166a9fac6d435873c44fdd02",
                "sha256:694deca8d702d5db21ec83983ce0bb4b26a578e71fbdbd4fdcd387daa90e4d5e",
                "sha256:6a074d34ee7a5ce3effbc526b7083ec9731bb3cbf921bbe1d3005d4d2bdb3a63",
                "sha256:6d0072fea50feec76a4c418096652f2c3238eaa014b2f94aeb1d56a66b41403f",
                "sha256:6fbf47b5d3728c6aea2abb0589b5d30459e369baa772e0f37a0320185e87c980",
                "sha256:7f91197cc9e48f989d12e4e6fbc46495c446636dfc81b9ccf50bb0ec74b91d4b",
                "sha256:86b1f75c4e7c2ac2ccdaec2b9022845dbb81880ca318bb7a0a01fbf7813e3812",
                "sha256:8dc1c72a69aa7e082593c4a203dcf94ddb74bb5c8a731e4e1eb68d031e8498ff",
                "sha256:8e3dcf21f367459434c18e71b2a9532d96547aef8a871872a5bd69a715c15f96",
                "sha256:8e576a51ad59e4bfaac456023a78f6b5e6e7651dcd383bcc3e18d06f9b55d6d1",
                "sha256:96e37a3dc86e80bf81758c152fe66dbf60ed5eca3d26305edf01892257049925",
                "sha256:97a68e6ada378df82bc9f16b800ab77cbf4b2fada0081794318520138c088e4a",
                "sha256:99a2a507ed3ac881b975a2976d59f38c19386d128e7a9a18b7df6fff1fd4c1d6",
                "sha256:a49907dd8420c5685cfa064a1335b6754b74541bbb3706c259c02ed65b644b3e",
                "sha256:b09bf97215625a311f669476f44b8b318b075847b49316d3e28c08e41a7a573f",
                "sha256:b7bd98b796e2b6553da7225aeb61f447f80a1ca64f41d83612e6139ca5213aa4",
                "sha256:b87db4360013327109564f0e591bd2a3b318547bcef31b468a92ee504d07ae4f",
                "sha256:bcb3ed405ed3222f9904899563d6fc492ff75cce56cba05e32eff40e6acbeaa3",
                "sha256:d4306c36ca495956b6d568d276ac11fdd9c30a36f1b6eb928070dc5360b22e1c",
                "sha256:d5ee4f386140395a2c818d149221149c54849dfcfcb9f1debfe07a8b8bd63f9a",
                "sha256:dda30ba7e87fbbb7eab1ec9f58678558fd9a6b8b853530e176eabd064da81417",
                "sha256:e04e26803c9c3851c931eac40c695602c6295b8d432cbe78609649ad9bd2da8a",
                "sha256:e1c0b87e09fa55a220f058d1d49d3fb8df88fbfab58558f1198e08c1e1de842a",
                "sha256:e72591e9ecd94d7feb70c1cbd7be7b3ebea3f548870aa91e2732960fa4d57a37",
                "sha256:e8c843bbcda3a2f1e3c2ab25913c80a3c5376cd00c6e8c4a86a89a28c8dc5452",
                "sha256:efc1913fd2ca4f334418481c7e595c00aad186563bbc1ec76067848c7ca0a933",
                "sha256:f121a1420d4e173a5d96e47e9a0c0dcff965afdf1626d28de1460815f7c4ee7a",
                "sha256:fc7b548b17d238737688817ab67deebb30e8073c95749d55538ed473130ec0c7"
            ],
            "markers": "python_version >= '3.7'",
            "version": "==2.1.1"
        },
        "mergedeep": {
            "hashes": [
                "sha256:0096d52e9dad9939c3d975a774666af186eda617e6ca84df4c94dec30004f2a8",
                "sha256:70775750742b25c0d8f36c55aed03d24c3384d17c951b3175d898bd778ef0307"
            ],
            "markers": "python_version >= '3.6'",
            "version": "==1.3.4"
        },
        "mkdocs": {
            "hashes": [
                "sha256:26bd2b03d739ac57a3e6eed0b7bcc86168703b719c27b99ad6ca91dc439aacde",
                "sha256:b504405b04da38795fec9b2e5e28f6aa3a73bb0960cb6d5d27ead28952bd35ea"
            ],
            "index": "pypi",
            "version": "==1.3.0"
        },
        "mkdocs-include-markdown-plugin": {
            "hashes": [
<<<<<<< HEAD
                "sha256:238feaa482af13ba3fc77ce215ec92bbd506fd2d1fcebe3ff35f4427865dc64a",
                "sha256:b538e89ded65c3cf18ea5b50aa0e2369cc80128a7e5bff77ba8ab155054f10ea"
            ],
            "index": "pypi",
            "version": "==3.4.0"
        },
        "mkdocs-material": {
            "hashes": [
                "sha256:93b57e53733051431cc83216446e774bdf08bf516a6251ff2f24974f45f98149",
                "sha256:9d6c4ca1ceecc00b2e38c214665ed7605d275321dcaa22f38b9d1175edc58955"
            ],
            "index": "pypi",
            "version": "==8.2.15"
=======
                "sha256:df47b97168ff02739d7640d0a75317e825d6d96df8089203557b6fc983818aba",
                "sha256:f75d593c5f81e1f29eb7701b9799468d9ec242e379fb175920ec78ada9d2b058"
            ],
            "index": "pypi",
            "version": "==3.5.2"
        },
        "mkdocs-material": {
            "hashes": [
                "sha256:01f3fbab055751b3b75a64b538e86b9ce0c6a0f8d43620f6287dfa16534443e5",
                "sha256:be8f95c0dfb927339b55b2cc066423dc0b381be9828ff74a5b02df979a859b66"
            ],
            "index": "pypi",
            "version": "==8.3.6"
>>>>>>> 19354cd1
        },
        "mkdocs-material-extensions": {
            "hashes": [
                "sha256:a82b70e533ce060b2a5d9eb2bc2e1be201cf61f901f93704b4acf6e3d5983a44",
                "sha256:bfd24dfdef7b41c312ede42648f9eb83476ea168ec163b613f9abd12bbfddba2"
            ],
            "markers": "python_version >= '3.6'",
            "version": "==1.0.3"
        },
        "mypy": {
            "hashes": [
<<<<<<< HEAD
                "sha256:0112752a6ff07230f9ec2f71b0d3d4e088a910fdce454fdb6553e83ed0eced7d",
                "sha256:0384d9f3af49837baa92f559d3fa673e6d2652a16550a9ee07fc08c736f5e6f8",
                "sha256:1b333cfbca1762ff15808a0ef4f71b5d3eed8528b23ea1c3fb50543c867d68de",
                "sha256:1fdeb0a0f64f2a874a4c1f5271f06e40e1e9779bf55f9567f149466fc7a55038",
                "sha256:4c653e4846f287051599ed8f4b3c044b80e540e88feec76b11044ddc5612ffed",
                "sha256:563514c7dc504698fb66bb1cf897657a173a496406f1866afae73ab5b3cdb334",
                "sha256:5b231afd6a6e951381b9ef09a1223b1feabe13625388db48a8690f8daa9b71ff",
                "sha256:5ce6a09042b6da16d773d2110e44f169683d8cc8687e79ec6d1181a72cb028d2",
                "sha256:5e7647df0f8fc947388e6251d728189cfadb3b1e558407f93254e35abc026e22",
                "sha256:6003de687c13196e8a1243a5e4bcce617d79b88f83ee6625437e335d89dfebe2",
                "sha256:61504b9a5ae166ba5ecfed9e93357fd51aa693d3d434b582a925338a2ff57fd2",
                "sha256:77423570c04aca807508a492037abbd72b12a1fb25a385847d191cd50b2c9605",
                "sha256:a4d9898f46446bfb6405383b57b96737dcfd0a7f25b748e78ef3e8c576bba3cb",
                "sha256:a952b8bc0ae278fc6316e6384f67bb9a396eb30aced6ad034d3a76120ebcc519",
                "sha256:b5b5bd0ffb11b4aba2bb6d31b8643902c48f990cc92fda4e21afac658044f0c0",
                "sha256:ca75ecf2783395ca3016a5e455cb322ba26b6d33b4b413fcdedfc632e67941dc",
                "sha256:cf9c261958a769a3bd38c3e133801ebcd284ffb734ea12d01457cb09eacf7d7b",
                "sha256:dd4d670eee9610bf61c25c940e9ade2d0ed05eb44227275cce88701fee014b1f",
                "sha256:e19736af56947addedce4674c0971e5dceef1b5ec7d667fe86bcd2b07f8f9075",
                "sha256:eaea21d150fb26d7b4856766e7addcf929119dd19fc832b22e71d942835201ef",
                "sha256:eaff8156016487c1af5ffa5304c3e3fd183edcb412f3e9c72db349faf3f6e0eb",
                "sha256:ee0a36edd332ed2c5208565ae6e3a7afc0eabb53f5327e281f2ef03a6bc7687a",
                "sha256:ef7beb2a3582eb7a9f37beaf38a28acfd801988cde688760aea9e6cc4832b10b"
            ],
            "index": "pypi",
            "version": "==0.950"
=======
                "sha256:006be38474216b833eca29ff6b73e143386f352e10e9c2fbe76aa8549e5554f5",
                "sha256:03c6cc893e7563e7b2949b969e63f02c000b32502a1b4d1314cabe391aa87d66",
                "sha256:0e9f70df36405c25cc530a86eeda1e0867863d9471fe76d1273c783df3d35c2e",
                "sha256:1ece702f29270ec6af25db8cf6185c04c02311c6bb21a69f423d40e527b75c56",
                "sha256:3e09f1f983a71d0672bbc97ae33ee3709d10c779beb613febc36805a6e28bb4e",
                "sha256:439c726a3b3da7ca84a0199a8ab444cd8896d95012c4a6c4a0d808e3147abf5d",
                "sha256:5a0b53747f713f490affdceef835d8f0cb7285187a6a44c33821b6d1f46ed813",
                "sha256:5f1332964963d4832a94bebc10f13d3279be3ce8f6c64da563d6ee6e2eeda932",
                "sha256:63e85a03770ebf403291ec50097954cc5caf2a9205c888ce3a61bd3f82e17569",
                "sha256:64759a273d590040a592e0f4186539858c948302c653c2eac840c7a3cd29e51b",
                "sha256:697540876638ce349b01b6786bc6094ccdaba88af446a9abb967293ce6eaa2b0",
                "sha256:9940e6916ed9371809b35b2154baf1f684acba935cd09928952310fbddaba648",
                "sha256:9f5f5a74085d9a81a1f9c78081d60a0040c3efb3f28e5c9912b900adf59a16e6",
                "sha256:a5ea0875a049de1b63b972456542f04643daf320d27dc592d7c3d9cd5d9bf950",
                "sha256:b117650592e1782819829605a193360a08aa99f1fc23d1d71e1a75a142dc7e15",
                "sha256:b24be97351084b11582fef18d79004b3e4db572219deee0212078f7cf6352723",
                "sha256:b88f784e9e35dcaa075519096dc947a388319cb86811b6af621e3523980f1c8a",
                "sha256:bdd5ca340beffb8c44cb9dc26697628d1b88c6bddf5c2f6eb308c46f269bb6f3",
                "sha256:d5aaf1edaa7692490f72bdb9fbd941fbf2e201713523bdb3f4038be0af8846c6",
                "sha256:e999229b9f3198c0c880d5e269f9f8129c8862451ce53a011326cad38b9ccd24",
                "sha256:f4a21d01fc0ba4e31d82f0fff195682e29f9401a8bdb7173891070eb260aeb3b",
                "sha256:f4b794db44168a4fc886e3450201365c9526a522c46ba089b55e1f11c163750d",
                "sha256:f730d56cb924d371c26b8eaddeea3cc07d78ff51c521c6d04899ac6904b75492"
            ],
            "index": "pypi",
            "version": "==0.961"
>>>>>>> 19354cd1
        },
        "mypy-extensions": {
            "hashes": [
                "sha256:090fedd75945a69ae91ce1303b5824f428daf5a028d2f6ab8a299250a846f15d",
                "sha256:2d82818f5bb3e369420cb3c4060a7970edba416647068eb4c5343488a6c604a8"
            ],
            "version": "==0.4.3"
        },
<<<<<<< HEAD
        "numpy": {
            "hashes": [
                "sha256:07a8c89a04997625236c5ecb7afe35a02af3896c8aa01890a849913a2309c676",
                "sha256:08d9b008d0156c70dc392bb3ab3abb6e7a711383c3247b410b39962263576cd4",
                "sha256:201b4d0552831f7250a08d3b38de0d989d6f6e4658b709a02a73c524ccc6ffce",
                "sha256:2c10a93606e0b4b95c9b04b77dc349b398fdfbda382d2a39ba5a822f669a0123",
                "sha256:3ca688e1b9b95d80250bca34b11a05e389b1420d00e87a0d12dc45f131f704a1",
                "sha256:48a3aecd3b997bf452a2dedb11f4e79bc5bfd21a1d4cc760e703c31d57c84b3e",
                "sha256:568dfd16224abddafb1cbcce2ff14f522abe037268514dd7e42c6776a1c3f8e5",
                "sha256:5bfb1bb598e8229c2d5d48db1860bcf4311337864ea3efdbe1171fb0c5da515d",
                "sha256:639b54cdf6aa4f82fe37ebf70401bbb74b8508fddcf4797f9fe59615b8c5813a",
                "sha256:8251ed96f38b47b4295b1ae51631de7ffa8260b5b087808ef09a39a9d66c97ab",
                "sha256:92bfa69cfbdf7dfc3040978ad09a48091143cffb778ec3b03fa170c494118d75",
                "sha256:97098b95aa4e418529099c26558eeb8486e66bd1e53a6b606d684d0c3616b168",
                "sha256:a3bae1a2ed00e90b3ba5f7bd0a7c7999b55d609e0c54ceb2b076a25e345fa9f4",
                "sha256:c34ea7e9d13a70bf2ab64a2532fe149a9aced424cd05a2c4ba662fd989e3e45f",
                "sha256:dbc7601a3b7472d559dc7b933b18b4b66f9aa7452c120e87dfb33d02008c8a18",
                "sha256:e7927a589df200c5e23c57970bafbd0cd322459aa7b1ff73b7c2e84d6e3eae62",
                "sha256:f8c1f39caad2c896bc0018f699882b345b2a63708008be29b1f355ebf6f933fe",
                "sha256:f950f8845b480cffe522913d35567e29dd381b0dc7e4ce6a4a9f9156417d2430",
                "sha256:fade0d4f4d292b6f39951b6836d7a3c7ef5b2347f3c420cd9820a1d90d794802",
                "sha256:fdf3c08bce27132395d3c3ba1503cac12e17282358cb4bddc25cc46b0aca07aa"
            ],
            "markers": "python_version >= '3.10'",
            "version": "==1.22.3"
        },
=======
>>>>>>> 19354cd1
        "orderedmultidict": {
            "hashes": [
                "sha256:04070bbb5e87291cc9bfa51df413677faf2141c73c61d2a5f7b26bea3cd882ad",
                "sha256:43c839a17ee3cdd62234c47deca1a8508a3f2ca1d0678a3bf791c87cf84adbf3"
            ],
            "version": "==1.0.1"
        },
        "packaging": {
            "hashes": [
                "sha256:5b327ac1320dc863dca72f4514ecc086f31186744b84a230374cc1fd776feae5",
                "sha256:67714da7f7bc052e064859c05c595155bd1ee9f69f76557e21f051443c20947a"
            ],
            "markers": "python_version >= '2.7' and python_version not in '3.0, 3.1, 3.2, 3.3'",
            "version": "==20.9"
        },
        "pep517": {
            "hashes": [
                "sha256:931378d93d11b298cf511dd634cf5ea4cb249a28ef84160b3247ee9afb4e8ab0",
                "sha256:dd884c326898e2c6e11f9e0b64940606a93eb10ea022a2e067959f3a110cf161"
            ],
            "version": "==0.12.0"
        },
        "pip": {
            "hashes": [
<<<<<<< HEAD
                "sha256:2debf847016cfe643fa1512e2d781d3ca9e5c878ba0652583842d50cc2bcc605",
                "sha256:802e797fb741be1c2d475533d4ea951957e4940091422bd4a24848a7ac95609d"
            ],
            "markers": "python_version >= '3.7'",
            "version": "==22.1"
=======
                "sha256:6d55b27e10f506312894a87ccc59f280136bad9061719fac9101bdad5a6bce69",
                "sha256:a3edacb89022ef5258bf61852728bf866632a394da837ca49eb4303635835f17"
            ],
            "markers": "python_version >= '3.7'",
            "version": "==22.1.2"
>>>>>>> 19354cd1
        },
        "pip-shims": {
            "hashes": [
                "sha256:116466de9f6bd9a5799cf5f16fe383cd07a45073f2f7e3390af0b73ed3675317",
                "sha256:de39106ae4e43f3b7c98e4edf74efb71da308c3ae41b33dc484ba7965bcc1a52"
            ],
            "markers": "python_version >= '3.6'",
            "version": "==0.7.0"
        },
        "pipenv-setup": {
            "hashes": [
                "sha256:0def7ec3363f58b38a43dc59b2078fcee67b47301fd51a41b8e34e6f79812b1a",
                "sha256:6ceda7145a3088494d8ca68fded4b0473022dc62eb786a021c137632c44298b5"
            ],
            "index": "pypi",
            "version": "==3.2.0"
        },
        "pipfile": {
            "hashes": [
                "sha256:f7d9f15de8b660986557eb3cc5391aa1a16207ac41bc378d03f414762d36c984"
            ],
            "version": "==0.0.2"
        },
        "platformdirs": {
            "hashes": [
                "sha256:027d8e83a2d7de06bbac4e5ef7e023c02b863d7ea5d079477e722bb41ab25788",
                "sha256:58c8abb07dcb441e6ee4b11d8df0ac856038f944ab98b7be6b27b2a3c7feef19"
            ],
            "markers": "python_version >= '3.7'",
            "version": "==2.5.2"
        },
        "plette": {
            "extras": [
                "validation"
            ],
            "hashes": [
                "sha256:46402c03e36d6eadddad2a5125990e322dd74f98160c8f2dcd832b2291858a26",
                "sha256:d6c9b96981b347bddd333910b753b6091a2c1eb2ef85bb373b4a67c9d91dca16"
            ],
            "markers": "python_version >= '2.6' and python_version not in '3.0, 3.1, 3.2, 3.3'",
            "version": "==0.2.3"
        },
        "pluggy": {
            "hashes": [
                "sha256:4224373bacce55f955a878bf9cfa763c1e360858e330072059e10bad68531159",
                "sha256:74134bbf457f031a36d68416e1509f34bd5ccc019f0bcc952c7b909d06b37bd3"
            ],
            "markers": "python_version >= '3.6'",
            "version": "==1.0.0"
        },
        "py": {
            "hashes": [
                "sha256:51c75c4126074b472f746a24399ad32f6053d1b34b68d2fa41e558e6f4a98719",
                "sha256:607c53218732647dff4acdfcd50cb62615cedf612e72d1724fb1a0cc6405b378"
            ],
            "markers": "python_version >= '2.7' and python_version not in '3.0, 3.1, 3.2, 3.3, 3.4'",
            "version": "==1.11.0"
        },
        "pycodestyle": {
            "hashes": [
                "sha256:720f8b39dde8b293825e7ff02c475f3077124006db4f440dcbc9a20b76548a20",
                "sha256:eddd5847ef438ea1c7870ca7eb78a9d47ce0cdb4851a5523949f2601d0cbbe7f"
            ],
            "markers": "python_version >= '2.7' and python_version not in '3.0, 3.1, 3.2, 3.3, 3.4'",
            "version": "==2.8.0"
        },
        "pygments": {
            "hashes": [
                "sha256:5eb116118f9612ff1ee89ac96437bb6b49e8f04d8a13b514ba26f620208e26eb",
                "sha256:dc9c10fb40944260f6ed4c688ece0cd2048414940f1cea51b8b226318411c519"
            ],
            "markers": "python_version >= '3.6'",
            "version": "==2.12.0"
        },
        "pymdown-extensions": {
            "hashes": [
<<<<<<< HEAD
                "sha256:1baa22a60550f731630474cad28feb0405c8101f1a7ddc3ec0ed86ee510bcc43",
                "sha256:5b7432456bf555ce2b0ab3c2439401084cda8110f24f6b3ecef952b8313dfa1b"
            ],
            "markers": "python_version >= '3.7'",
            "version": "==9.4"
=======
                "sha256:3ef2d998c0d5fa7eb09291926d90d69391283561cf6306f85cd588a5eb5befa0",
                "sha256:ec141c0f4983755349f0c8710416348d1a13753976c028186ed14f190c8061c4"
            ],
            "markers": "python_version >= '3.7'",
            "version": "==9.5"
>>>>>>> 19354cd1
        },
        "pyparsing": {
            "hashes": [
                "sha256:c203ec8783bf771a155b207279b9bccb8dea02d8f0c9e5f8ead507bc3246ecc1",
                "sha256:ef9d7589ef3c200abe66653d3f1ab1033c3c419ae9b9bdb1240a85b024efc88b"
            ],
            "index": "pypi",
            "version": "==2.4.7"
        },
        "pytest": {
            "hashes": [
                "sha256:13d0e3ccfc2b6e26be000cb6568c832ba67ba32e719443bfe725814d3c42433c",
                "sha256:a06a0425453864a270bc45e71f783330a7428defb4230fb5e6a731fde06ecd45"
            ],
            "index": "pypi",
            "version": "==7.1.2"
        },
        "python-dateutil": {
            "hashes": [
                "sha256:0123cacc1627ae19ddf3c27a5de5bd67ee4586fbdd6440d9748f8abb483d3e86",
                "sha256:961d03dc3453ebbc59dbdea9e4e11c5651520a876d0f4db161e8674aae935da9"
            ],
            "markers": "python_version >= '2.7' and python_version not in '3.0, 3.1, 3.2, 3.3'",
            "version": "==2.8.2"
        },
        "pyyaml": {
            "hashes": [
                "sha256:0283c35a6a9fbf047493e3a0ce8d79ef5030852c51e9d911a27badfde0605293",
                "sha256:055d937d65826939cb044fc8c9b08889e8c743fdc6a32b33e2390f66013e449b",
                "sha256:07751360502caac1c067a8132d150cf3d61339af5691fe9e87803040dbc5db57",
                "sha256:0b4624f379dab24d3725ffde76559cff63d9ec94e1736b556dacdfebe5ab6d4b",
                "sha256:0ce82d761c532fe4ec3f87fc45688bdd3a4c1dc5e0b4a19814b9009a29baefd4",
                "sha256:1e4747bc279b4f613a09eb64bba2ba602d8a6664c6ce6396a4d0cd413a50ce07",
                "sha256:213c60cd50106436cc818accf5baa1aba61c0189ff610f64f4a3e8c6726218ba",
                "sha256:231710d57adfd809ef5d34183b8ed1eeae3f76459c18fb4a0b373ad56bedcdd9",
                "sha256:277a0ef2981ca40581a47093e9e2d13b3f1fbbeffae064c1d21bfceba2030287",
                "sha256:2cd5df3de48857ed0544b34e2d40e9fac445930039f3cfe4bcc592a1f836d513",
                "sha256:40527857252b61eacd1d9af500c3337ba8deb8fc298940291486c465c8b46ec0",
                "sha256:473f9edb243cb1935ab5a084eb238d842fb8f404ed2193a915d1784b5a6b5fc0",
                "sha256:48c346915c114f5fdb3ead70312bd042a953a8ce5c7106d5bfb1a5254e47da92",
                "sha256:50602afada6d6cbfad699b0c7bb50d5ccffa7e46a3d738092afddc1f9758427f",
                "sha256:68fb519c14306fec9720a2a5b45bc9f0c8d1b9c72adf45c37baedfcd949c35a2",
                "sha256:77f396e6ef4c73fdc33a9157446466f1cff553d979bd00ecb64385760c6babdc",
                "sha256:819b3830a1543db06c4d4b865e70ded25be52a2e0631ccd2f6a47a2822f2fd7c",
                "sha256:897b80890765f037df3403d22bab41627ca8811ae55e9a722fd0392850ec4d86",
                "sha256:98c4d36e99714e55cfbaaee6dd5badbc9a1ec339ebfc3b1f52e293aee6bb71a4",
                "sha256:9df7ed3b3d2e0ecfe09e14741b857df43adb5a3ddadc919a2d94fbdf78fea53c",
                "sha256:9fa600030013c4de8165339db93d182b9431076eb98eb40ee068700c9c813e34",
                "sha256:a80a78046a72361de73f8f395f1f1e49f956c6be882eed58505a15f3e430962b",
                "sha256:b3d267842bf12586ba6c734f89d1f5b871df0273157918b0ccefa29deb05c21c",
                "sha256:b5b9eccad747aabaaffbc6064800670f0c297e52c12754eb1d976c57e4f74dcb",
                "sha256:c5687b8d43cf58545ade1fe3e055f70eac7a5a1a0bf42824308d868289a95737",
                "sha256:cba8c411ef271aa037d7357a2bc8f9ee8b58b9965831d9e51baf703280dc73d3",
                "sha256:d15a181d1ecd0d4270dc32edb46f7cb7733c7c508857278d3d378d14d606db2d",
                "sha256:d4db7c7aef085872ef65a8fd7d6d09a14ae91f691dec3e87ee5ee0539d516f53",
                "sha256:d4eccecf9adf6fbcc6861a38015c2a64f38b9d94838ac1810a9023a0609e1b78",
                "sha256:d67d839ede4ed1b28a4e8909735fc992a923cdb84e618544973d7dfc71540803",
                "sha256:daf496c58a8c52083df09b80c860005194014c3698698d1a57cbcfa182142a3a",
                "sha256:e61ceaab6f49fb8bdfaa0f92c4b57bcfbea54c09277b1b4f7ac376bfb7a7c174",
                "sha256:f84fbc98b019fef2ee9a1cb3ce93e3187a6df0b2538a651bfb890254ba9f90b5"
            ],
            "markers": "python_version >= '3.6'",
            "version": "==6.0"
        },
        "pyyaml-env-tag": {
            "hashes": [
                "sha256:70092675bda14fdec33b31ba77e7543de9ddc88f2e5b99160396572d11525bdb",
                "sha256:af31106dec8a4d68c60207c1886031cbf839b68aa7abccdb19868200532c2069"
            ],
            "markers": "python_version >= '3.6'",
            "version": "==0.1"
        },
        "requests": {
            "hashes": [
                "sha256:bc7861137fbce630f17b03d3ad02ad0bf978c844f3536d0edda6499dafce2b6f",
                "sha256:d568723a7ebd25875d8d1eaf5dfa068cd2fc8194b2e483d7b1f7c81918dbec6b"
            ],
            "index": "pypi",
            "version": "==2.28.0"
        },
        "requirementslib": {
            "hashes": [
                "sha256:c17a9bf51155d4428e3f031d5555bff2d3b896e5037a3f876c1494329332d23c",
                "sha256:cab88c78e74e24853fa079e7612b819f28ac80e539216a4f2a2303b62515f31c"
            ],
            "markers": "python_version >= '3.7'",
            "version": "==1.6.4"
        },
        "setuptools": {
            "hashes": [
<<<<<<< HEAD
                "sha256:512dfeb3cca6747fd9074f91d8cd4714b50d0d8726b3f6a25f8c33ee9ad22b5a",
                "sha256:d4eebe23c2ed4d73fa69d4f78e4b59b9648cbd22c43018ee2e8b911866535463"
            ],
            "markers": "python_version >= '3.7'",
            "version": "==62.3.0"
=======
                "sha256:990a4f7861b31532871ab72331e755b5f14efbe52d336ea7f6118144dd478741",
                "sha256:c1848f654aea2e3526d17fc3ce6aeaa5e7e24e66e645b5be2171f3f6b4e5a178"
            ],
            "markers": "python_version >= '3.7'",
            "version": "==62.6.0"
>>>>>>> 19354cd1
        },
        "six": {
            "hashes": [
                "sha256:1e61c37477a1626458e36f7b1d82aa5c9b094fa4802892072e49de9c60c4c926",
                "sha256:8abb2f1d86890a2dfb989f9a77cfcfd3e47c2a354b01111771326f8aa26e0254"
            ],
            "markers": "python_version >= '2.7' and python_version not in '3.0, 3.1, 3.2, 3.3'",
            "version": "==1.16.0"
        },
        "toml": {
            "hashes": [
                "sha256:806143ae5bfb6a3c6e736a764057db0e6a0e05e338b5630894a5f779cabb4f9b",
                "sha256:b3bda1d108d5dd99f4a20d24d9c348e91c4db7ab1b749200bded2f839ccbe68f"
            ],
            "markers": "python_version >= '2.6' and python_version not in '3.0, 3.1, 3.2, 3.3'",
            "version": "==0.10.2"
        },
        "tomli": {
            "hashes": [
                "sha256:939de3e7a6161af0c887ef91b7d41a53e7c5a1ca976325f429cb46ea9bc30ecc",
                "sha256:de526c12914f0c550d15924c62d72abc48d6fe7364aa87328337a31007fe8a4f"
            ],
            "markers": "python_version < '3.11'",
            "version": "==2.0.1"
        },
        "tomlkit": {
            "hashes": [
                "sha256:0f4050db66fd445b885778900ce4dd9aea8c90c4721141fde0d6ade893820ef1",
                "sha256:71ceb10c0eefd8b8f11fe34e8a51ad07812cb1dc3de23247425fbc9ddc47b9dd"
            ],
            "markers": "python_version >= '3.6' and python_version < '4'",
            "version": "==0.11.0"
        },
        "typing-extensions": {
            "hashes": [
                "sha256:6657594ee297170d19f67d55c05852a874e7eb634f4f753dbd667855e07c1708",
                "sha256:f1c24655a0da0d1b67f07e17a5e6b2a105894e6824b92096378bb3668ef02376"
            ],
            "markers": "python_version >= '3.7'",
            "version": "==4.2.0"
        },
        "urllib3": {
            "hashes": [
                "sha256:44ece4d53fb1706f667c9bd1c648f5469a2ec925fcf3a776667042d645472c14",
                "sha256:aabaf16477806a5e1dd19aa41f8c2b7950dd3c746362d7e3223dbe6de6ac448e"
            ],
            "markers": "python_version >= '2.7' and python_version not in '3.0, 3.1, 3.2, 3.3, 3.4' and python_version < '4'",
            "version": "==1.26.9"
        },
        "vistir": {
            "hashes": [
                "sha256:a37079cdbd85d31a41cdd18457fe521e15ec08b255811e81aa061fd5f48a20fb",
                "sha256:eff1d19ef50c703a329ed294e5ec0b0fbb35b96c1b3ee6dcdb266dddbe1e935a"
            ],
            "markers": "python_version >= '2.7' and python_version not in '3.0, 3.1, 3.2, 3.3'",
            "version": "==0.5.2"
        },
        "watchdog": {
            "hashes": [
<<<<<<< HEAD
                "sha256:036ed15f7cd656351bf4e17244447be0a09a61aaa92014332d50719fc5973bc0",
                "sha256:0c520009b8cce79099237d810aaa19bc920941c268578436b62013b2f0102320",
                "sha256:0fb60c7d31474b21acba54079ce9ff0136411183e9a591369417cddb1d7d00d7",
                "sha256:156ec3a94695ea68cfb83454b98754af6e276031ba1ae7ae724dc6bf8973b92a",
                "sha256:1ae17b6be788fb8e4d8753d8d599de948f0275a232416e16436363c682c6f850",
                "sha256:1e5d0fdfaa265c29dc12621913a76ae99656cf7587d03950dfeb3595e5a26102",
                "sha256:24dedcc3ce75e150f2a1d704661f6879764461a481ba15a57dc80543de46021c",
                "sha256:2962628a8777650703e8f6f2593065884c602df7bae95759b2df267bd89b2ef5",
                "sha256:47598fe6713fc1fee86b1ca85c9cbe77e9b72d002d6adeab9c3b608f8a5ead10",
                "sha256:4978db33fc0934c92013ee163a9db158ec216099b69fce5aec790aba704da412",
                "sha256:5e2e51c53666850c3ecffe9d265fc5d7351db644de17b15e9c685dd3cdcd6f97",
                "sha256:676263bee67b165f16b05abc52acc7a94feac5b5ab2449b491f1a97638a79277",
                "sha256:68dbe75e0fa1ba4d73ab3f8e67b21770fbed0651d32ce515cd38919a26873266",
                "sha256:6d03149126864abd32715d4e9267d2754cede25a69052901399356ad3bc5ecff",
                "sha256:6ddf67bc9f413791072e3afb466e46cc72c6799ba73dea18439b412e8f2e3257",
                "sha256:746e4c197ec1083581bb1f64d07d1136accf03437badb5ff8fcb862565c193b2",
                "sha256:7721ac736170b191c50806f43357407138c6748e4eb3e69b071397f7f7aaeedd",
                "sha256:88ef3e8640ef0a64b7ad7394b0f23384f58ac19dd759da7eaa9bc04b2898943f",
                "sha256:aa68d2d9a89d686fae99d28a6edf3b18595e78f5adf4f5c18fbfda549ac0f20c",
                "sha256:b962de4d7d92ff78fb2dbc6a0cb292a679dea879a0eb5568911484d56545b153",
                "sha256:ce7376aed3da5fd777483fe5ebc8475a440c6d18f23998024f832134b2938e7b",
                "sha256:ddde157dc1447d8130cb5b8df102fad845916fe4335e3d3c3f44c16565becbb7",
                "sha256:efcc8cbc1b43902571b3dce7ef53003f5b97fe4f275fe0489565fc6e2ebe3314",
                "sha256:f9ee4c6bf3a1b2ed6be90a2d78f3f4bbd8105b6390c04a86eb48ed67bbfa0b0b",
                "sha256:fed4de6e45a4f16e4046ea00917b4fe1700b97244e5d114f594b4a1b9de6bed8"
            ],
            "markers": "python_version >= '3.6'",
            "version": "==2.1.8"
=======
                "sha256:083171652584e1b8829581f965b9b7723ca5f9a2cd7e20271edf264cfd7c1412",
                "sha256:117ffc6ec261639a0209a3252546b12800670d4bf5f84fbd355957a0595fe654",
                "sha256:186f6c55abc5e03872ae14c2f294a153ec7292f807af99f57611acc8caa75306",
                "sha256:195fc70c6e41237362ba720e9aaf394f8178bfc7fa68207f112d108edef1af33",
                "sha256:226b3c6c468ce72051a4c15a4cc2ef317c32590d82ba0b330403cafd98a62cfd",
                "sha256:247dcf1df956daa24828bfea5a138d0e7a7c98b1a47cf1fa5b0c3c16241fcbb7",
                "sha256:255bb5758f7e89b1a13c05a5bceccec2219f8995a3a4c4d6968fe1de6a3b2892",
                "sha256:43ce20ebb36a51f21fa376f76d1d4692452b2527ccd601950d69ed36b9e21609",
                "sha256:4f4e1c4aa54fb86316a62a87b3378c025e228178d55481d30d857c6c438897d6",
                "sha256:5952135968519e2447a01875a6f5fc8c03190b24d14ee52b0f4b1682259520b1",
                "sha256:64a27aed691408a6abd83394b38503e8176f69031ca25d64131d8d640a307591",
                "sha256:6b17d302850c8d412784d9246cfe8d7e3af6bcd45f958abb2d08a6f8bedf695d",
                "sha256:70af927aa1613ded6a68089a9262a009fbdf819f46d09c1a908d4b36e1ba2b2d",
                "sha256:7a833211f49143c3d336729b0020ffd1274078e94b0ae42e22f596999f50279c",
                "sha256:8250546a98388cbc00c3ee3cc5cf96799b5a595270dfcfa855491a64b86ef8c3",
                "sha256:97f9752208f5154e9e7b76acc8c4f5a58801b338de2af14e7e181ee3b28a5d39",
                "sha256:9f05a5f7c12452f6a27203f76779ae3f46fa30f1dd833037ea8cbc2887c60213",
                "sha256:a735a990a1095f75ca4f36ea2ef2752c99e6ee997c46b0de507ba40a09bf7330",
                "sha256:ad576a565260d8f99d97f2e64b0f97a48228317095908568a9d5c786c829d428",
                "sha256:b530ae007a5f5d50b7fbba96634c7ee21abec70dc3e7f0233339c81943848dc1",
                "sha256:bfc4d351e6348d6ec51df007432e6fe80adb53fd41183716017026af03427846",
                "sha256:d3dda00aca282b26194bdd0adec21e4c21e916956d972369359ba63ade616153",
                "sha256:d9820fe47c20c13e3c9dd544d3706a2a26c02b2b43c993b62fcd8011bcc0adb3",
                "sha256:ed80a1628cee19f5cfc6bb74e173f1b4189eb532e705e2a13e3250312a62e0c9",
                "sha256:ee3e38a6cc050a8830089f79cbec8a3878ec2fe5160cdb2dc8ccb6def8552658"
            ],
            "markers": "python_version >= '3.6'",
            "version": "==2.1.9"
>>>>>>> 19354cd1
        },
        "wheel": {
            "hashes": [
                "sha256:4bdcd7d840138086126cd09254dc6195fb4fc6f01c050a1d7236f2630db1d22a",
                "sha256:e9a504e793efbca1b8e0e9cb979a249cf4a0a7b5b8c9e8b65a5e39d49529c1c4"
            ],
            "index": "pypi",
            "version": "==0.37.1"
        },
        "zipp": {
            "hashes": [
                "sha256:56bf8aadb83c24db6c4b577e13de374ccfb67da2078beba1d037c17980bf43ad",
                "sha256:c4f6e5bbf48e74f7a38e7cc5b0480ff42b0ae5178957d564d18932525d5cf099"
            ],
            "markers": "python_version >= '3.7'",
            "version": "==3.8.0"
        }
    }
}<|MERGE_RESOLUTION|>--- conflicted
+++ resolved
@@ -1,15 +1,11 @@
 {
     "_meta": {
         "hash": {
-<<<<<<< HEAD
-            "sha256": "4c73bf6f9b55c1daf2642a7e01917b2b4023818850b4ac365de595520d276774"
-=======
             "sha256": "2e734068322783409c232ff7c26d4771f37342afece91bf3edaa4e4ddaba409a"
->>>>>>> 19354cd1
         },
         "pipfile-spec": 6,
         "requires": {
-            "python_version": "3"
+            "python_version": "3.9"
         },
         "sources": [
             {
@@ -102,19 +98,11 @@
         },
         "jsonschema": {
             "hashes": [
-<<<<<<< HEAD
-                "sha256:71b5e39324422543546572954ce71c67728922c104902cb7ce252e522235b33f",
-                "sha256:7c6d882619340c3347a1bf7315e147e6d3dae439033ae6383d6acb908c101dfc"
-            ],
-            "index": "pypi",
-            "version": "==4.5.1"
-=======
                 "sha256:1c92d2db1900b668201f1797887d66453ab1fbfea51df8e4b46236689c427baf",
                 "sha256:9d6397ba4a6c0bf0300736057f649e3e12ecbc07d3e81a0dacb72de4e9801957"
             ],
             "index": "pypi",
             "version": "==4.6.0"
->>>>>>> 19354cd1
         },
         "lxml": {
             "hashes": [
@@ -347,19 +335,11 @@
         },
         "setuptools": {
             "hashes": [
-<<<<<<< HEAD
-                "sha256:512dfeb3cca6747fd9074f91d8cd4714b50d0d8726b3f6a25f8c33ee9ad22b5a",
-                "sha256:d4eebe23c2ed4d73fa69d4f78e4b59b9648cbd22c43018ee2e8b911866535463"
-            ],
-            "markers": "python_version >= '3.7'",
-            "version": "==62.3.0"
-=======
                 "sha256:990a4f7861b31532871ab72331e755b5f14efbe52d336ea7f6118144dd478741",
                 "sha256:c1848f654aea2e3526d17fc3ce6aeaa5e7e24e66e645b5be2171f3f6b4e5a178"
             ],
             "markers": "python_version >= '3.7'",
             "version": "==62.6.0"
->>>>>>> 19354cd1
         },
         "six": {
             "hashes": [
@@ -379,17 +359,10 @@
         },
         "validators": {
             "hashes": [
-<<<<<<< HEAD
-                "sha256:dec45f4381f042f1e705cfa74949505b77f1e27e8b05409096fee8152c839cbe"
-            ],
-            "index": "pypi",
-            "version": "==0.19.0"
-=======
                 "sha256:24148ce4e64100a2d5e267233e23e7afeb55316b47d30faae7eb6e7292bc226a"
             ],
             "index": "pypi",
             "version": "==0.20.0"
->>>>>>> 19354cd1
         }
     },
     "develop": {
@@ -579,21 +552,6 @@
         },
         "mkdocs-include-markdown-plugin": {
             "hashes": [
-<<<<<<< HEAD
-                "sha256:238feaa482af13ba3fc77ce215ec92bbd506fd2d1fcebe3ff35f4427865dc64a",
-                "sha256:b538e89ded65c3cf18ea5b50aa0e2369cc80128a7e5bff77ba8ab155054f10ea"
-            ],
-            "index": "pypi",
-            "version": "==3.4.0"
-        },
-        "mkdocs-material": {
-            "hashes": [
-                "sha256:93b57e53733051431cc83216446e774bdf08bf516a6251ff2f24974f45f98149",
-                "sha256:9d6c4ca1ceecc00b2e38c214665ed7605d275321dcaa22f38b9d1175edc58955"
-            ],
-            "index": "pypi",
-            "version": "==8.2.15"
-=======
                 "sha256:df47b97168ff02739d7640d0a75317e825d6d96df8089203557b6fc983818aba",
                 "sha256:f75d593c5f81e1f29eb7701b9799468d9ec242e379fb175920ec78ada9d2b058"
             ],
@@ -607,7 +565,6 @@
             ],
             "index": "pypi",
             "version": "==8.3.6"
->>>>>>> 19354cd1
         },
         "mkdocs-material-extensions": {
             "hashes": [
@@ -619,34 +576,6 @@
         },
         "mypy": {
             "hashes": [
-<<<<<<< HEAD
-                "sha256:0112752a6ff07230f9ec2f71b0d3d4e088a910fdce454fdb6553e83ed0eced7d",
-                "sha256:0384d9f3af49837baa92f559d3fa673e6d2652a16550a9ee07fc08c736f5e6f8",
-                "sha256:1b333cfbca1762ff15808a0ef4f71b5d3eed8528b23ea1c3fb50543c867d68de",
-                "sha256:1fdeb0a0f64f2a874a4c1f5271f06e40e1e9779bf55f9567f149466fc7a55038",
-                "sha256:4c653e4846f287051599ed8f4b3c044b80e540e88feec76b11044ddc5612ffed",
-                "sha256:563514c7dc504698fb66bb1cf897657a173a496406f1866afae73ab5b3cdb334",
-                "sha256:5b231afd6a6e951381b9ef09a1223b1feabe13625388db48a8690f8daa9b71ff",
-                "sha256:5ce6a09042b6da16d773d2110e44f169683d8cc8687e79ec6d1181a72cb028d2",
-                "sha256:5e7647df0f8fc947388e6251d728189cfadb3b1e558407f93254e35abc026e22",
-                "sha256:6003de687c13196e8a1243a5e4bcce617d79b88f83ee6625437e335d89dfebe2",
-                "sha256:61504b9a5ae166ba5ecfed9e93357fd51aa693d3d434b582a925338a2ff57fd2",
-                "sha256:77423570c04aca807508a492037abbd72b12a1fb25a385847d191cd50b2c9605",
-                "sha256:a4d9898f46446bfb6405383b57b96737dcfd0a7f25b748e78ef3e8c576bba3cb",
-                "sha256:a952b8bc0ae278fc6316e6384f67bb9a396eb30aced6ad034d3a76120ebcc519",
-                "sha256:b5b5bd0ffb11b4aba2bb6d31b8643902c48f990cc92fda4e21afac658044f0c0",
-                "sha256:ca75ecf2783395ca3016a5e455cb322ba26b6d33b4b413fcdedfc632e67941dc",
-                "sha256:cf9c261958a769a3bd38c3e133801ebcd284ffb734ea12d01457cb09eacf7d7b",
-                "sha256:dd4d670eee9610bf61c25c940e9ade2d0ed05eb44227275cce88701fee014b1f",
-                "sha256:e19736af56947addedce4674c0971e5dceef1b5ec7d667fe86bcd2b07f8f9075",
-                "sha256:eaea21d150fb26d7b4856766e7addcf929119dd19fc832b22e71d942835201ef",
-                "sha256:eaff8156016487c1af5ffa5304c3e3fd183edcb412f3e9c72db349faf3f6e0eb",
-                "sha256:ee0a36edd332ed2c5208565ae6e3a7afc0eabb53f5327e281f2ef03a6bc7687a",
-                "sha256:ef7beb2a3582eb7a9f37beaf38a28acfd801988cde688760aea9e6cc4832b10b"
-            ],
-            "index": "pypi",
-            "version": "==0.950"
-=======
                 "sha256:006be38474216b833eca29ff6b73e143386f352e10e9c2fbe76aa8549e5554f5",
                 "sha256:03c6cc893e7563e7b2949b969e63f02c000b32502a1b4d1314cabe391aa87d66",
                 "sha256:0e9f70df36405c25cc530a86eeda1e0867863d9471fe76d1273c783df3d35c2e",
@@ -673,7 +602,6 @@
             ],
             "index": "pypi",
             "version": "==0.961"
->>>>>>> 19354cd1
         },
         "mypy-extensions": {
             "hashes": [
@@ -682,35 +610,6 @@
             ],
             "version": "==0.4.3"
         },
-<<<<<<< HEAD
-        "numpy": {
-            "hashes": [
-                "sha256:07a8c89a04997625236c5ecb7afe35a02af3896c8aa01890a849913a2309c676",
-                "sha256:08d9b008d0156c70dc392bb3ab3abb6e7a711383c3247b410b39962263576cd4",
-                "sha256:201b4d0552831f7250a08d3b38de0d989d6f6e4658b709a02a73c524ccc6ffce",
-                "sha256:2c10a93606e0b4b95c9b04b77dc349b398fdfbda382d2a39ba5a822f669a0123",
-                "sha256:3ca688e1b9b95d80250bca34b11a05e389b1420d00e87a0d12dc45f131f704a1",
-                "sha256:48a3aecd3b997bf452a2dedb11f4e79bc5bfd21a1d4cc760e703c31d57c84b3e",
-                "sha256:568dfd16224abddafb1cbcce2ff14f522abe037268514dd7e42c6776a1c3f8e5",
-                "sha256:5bfb1bb598e8229c2d5d48db1860bcf4311337864ea3efdbe1171fb0c5da515d",
-                "sha256:639b54cdf6aa4f82fe37ebf70401bbb74b8508fddcf4797f9fe59615b8c5813a",
-                "sha256:8251ed96f38b47b4295b1ae51631de7ffa8260b5b087808ef09a39a9d66c97ab",
-                "sha256:92bfa69cfbdf7dfc3040978ad09a48091143cffb778ec3b03fa170c494118d75",
-                "sha256:97098b95aa4e418529099c26558eeb8486e66bd1e53a6b606d684d0c3616b168",
-                "sha256:a3bae1a2ed00e90b3ba5f7bd0a7c7999b55d609e0c54ceb2b076a25e345fa9f4",
-                "sha256:c34ea7e9d13a70bf2ab64a2532fe149a9aced424cd05a2c4ba662fd989e3e45f",
-                "sha256:dbc7601a3b7472d559dc7b933b18b4b66f9aa7452c120e87dfb33d02008c8a18",
-                "sha256:e7927a589df200c5e23c57970bafbd0cd322459aa7b1ff73b7c2e84d6e3eae62",
-                "sha256:f8c1f39caad2c896bc0018f699882b345b2a63708008be29b1f355ebf6f933fe",
-                "sha256:f950f8845b480cffe522913d35567e29dd381b0dc7e4ce6a4a9f9156417d2430",
-                "sha256:fade0d4f4d292b6f39951b6836d7a3c7ef5b2347f3c420cd9820a1d90d794802",
-                "sha256:fdf3c08bce27132395d3c3ba1503cac12e17282358cb4bddc25cc46b0aca07aa"
-            ],
-            "markers": "python_version >= '3.10'",
-            "version": "==1.22.3"
-        },
-=======
->>>>>>> 19354cd1
         "orderedmultidict": {
             "hashes": [
                 "sha256:04070bbb5e87291cc9bfa51df413677faf2141c73c61d2a5f7b26bea3cd882ad",
@@ -735,19 +634,11 @@
         },
         "pip": {
             "hashes": [
-<<<<<<< HEAD
-                "sha256:2debf847016cfe643fa1512e2d781d3ca9e5c878ba0652583842d50cc2bcc605",
-                "sha256:802e797fb741be1c2d475533d4ea951957e4940091422bd4a24848a7ac95609d"
-            ],
-            "markers": "python_version >= '3.7'",
-            "version": "==22.1"
-=======
                 "sha256:6d55b27e10f506312894a87ccc59f280136bad9061719fac9101bdad5a6bce69",
                 "sha256:a3edacb89022ef5258bf61852728bf866632a394da837ca49eb4303635835f17"
             ],
             "markers": "python_version >= '3.7'",
             "version": "==22.1.2"
->>>>>>> 19354cd1
         },
         "pip-shims": {
             "hashes": [
@@ -824,19 +715,11 @@
         },
         "pymdown-extensions": {
             "hashes": [
-<<<<<<< HEAD
-                "sha256:1baa22a60550f731630474cad28feb0405c8101f1a7ddc3ec0ed86ee510bcc43",
-                "sha256:5b7432456bf555ce2b0ab3c2439401084cda8110f24f6b3ecef952b8313dfa1b"
-            ],
-            "markers": "python_version >= '3.7'",
-            "version": "==9.4"
-=======
                 "sha256:3ef2d998c0d5fa7eb09291926d90d69391283561cf6306f85cd588a5eb5befa0",
                 "sha256:ec141c0f4983755349f0c8710416348d1a13753976c028186ed14f190c8061c4"
             ],
             "markers": "python_version >= '3.7'",
             "version": "==9.5"
->>>>>>> 19354cd1
         },
         "pyparsing": {
             "hashes": [
@@ -927,19 +810,11 @@
         },
         "setuptools": {
             "hashes": [
-<<<<<<< HEAD
-                "sha256:512dfeb3cca6747fd9074f91d8cd4714b50d0d8726b3f6a25f8c33ee9ad22b5a",
-                "sha256:d4eebe23c2ed4d73fa69d4f78e4b59b9648cbd22c43018ee2e8b911866535463"
-            ],
-            "markers": "python_version >= '3.7'",
-            "version": "==62.3.0"
-=======
                 "sha256:990a4f7861b31532871ab72331e755b5f14efbe52d336ea7f6118144dd478741",
                 "sha256:c1848f654aea2e3526d17fc3ce6aeaa5e7e24e66e645b5be2171f3f6b4e5a178"
             ],
             "markers": "python_version >= '3.7'",
             "version": "==62.6.0"
->>>>>>> 19354cd1
         },
         "six": {
             "hashes": [
@@ -999,36 +874,6 @@
         },
         "watchdog": {
             "hashes": [
-<<<<<<< HEAD
-                "sha256:036ed15f7cd656351bf4e17244447be0a09a61aaa92014332d50719fc5973bc0",
-                "sha256:0c520009b8cce79099237d810aaa19bc920941c268578436b62013b2f0102320",
-                "sha256:0fb60c7d31474b21acba54079ce9ff0136411183e9a591369417cddb1d7d00d7",
-                "sha256:156ec3a94695ea68cfb83454b98754af6e276031ba1ae7ae724dc6bf8973b92a",
-                "sha256:1ae17b6be788fb8e4d8753d8d599de948f0275a232416e16436363c682c6f850",
-                "sha256:1e5d0fdfaa265c29dc12621913a76ae99656cf7587d03950dfeb3595e5a26102",
-                "sha256:24dedcc3ce75e150f2a1d704661f6879764461a481ba15a57dc80543de46021c",
-                "sha256:2962628a8777650703e8f6f2593065884c602df7bae95759b2df267bd89b2ef5",
-                "sha256:47598fe6713fc1fee86b1ca85c9cbe77e9b72d002d6adeab9c3b608f8a5ead10",
-                "sha256:4978db33fc0934c92013ee163a9db158ec216099b69fce5aec790aba704da412",
-                "sha256:5e2e51c53666850c3ecffe9d265fc5d7351db644de17b15e9c685dd3cdcd6f97",
-                "sha256:676263bee67b165f16b05abc52acc7a94feac5b5ab2449b491f1a97638a79277",
-                "sha256:68dbe75e0fa1ba4d73ab3f8e67b21770fbed0651d32ce515cd38919a26873266",
-                "sha256:6d03149126864abd32715d4e9267d2754cede25a69052901399356ad3bc5ecff",
-                "sha256:6ddf67bc9f413791072e3afb466e46cc72c6799ba73dea18439b412e8f2e3257",
-                "sha256:746e4c197ec1083581bb1f64d07d1136accf03437badb5ff8fcb862565c193b2",
-                "sha256:7721ac736170b191c50806f43357407138c6748e4eb3e69b071397f7f7aaeedd",
-                "sha256:88ef3e8640ef0a64b7ad7394b0f23384f58ac19dd759da7eaa9bc04b2898943f",
-                "sha256:aa68d2d9a89d686fae99d28a6edf3b18595e78f5adf4f5c18fbfda549ac0f20c",
-                "sha256:b962de4d7d92ff78fb2dbc6a0cb292a679dea879a0eb5568911484d56545b153",
-                "sha256:ce7376aed3da5fd777483fe5ebc8475a440c6d18f23998024f832134b2938e7b",
-                "sha256:ddde157dc1447d8130cb5b8df102fad845916fe4335e3d3c3f44c16565becbb7",
-                "sha256:efcc8cbc1b43902571b3dce7ef53003f5b97fe4f275fe0489565fc6e2ebe3314",
-                "sha256:f9ee4c6bf3a1b2ed6be90a2d78f3f4bbd8105b6390c04a86eb48ed67bbfa0b0b",
-                "sha256:fed4de6e45a4f16e4046ea00917b4fe1700b97244e5d114f594b4a1b9de6bed8"
-            ],
-            "markers": "python_version >= '3.6'",
-            "version": "==2.1.8"
-=======
                 "sha256:083171652584e1b8829581f965b9b7723ca5f9a2cd7e20271edf264cfd7c1412",
                 "sha256:117ffc6ec261639a0209a3252546b12800670d4bf5f84fbd355957a0595fe654",
                 "sha256:186f6c55abc5e03872ae14c2f294a153ec7292f807af99f57611acc8caa75306",
@@ -1057,7 +902,6 @@
             ],
             "markers": "python_version >= '3.6'",
             "version": "==2.1.9"
->>>>>>> 19354cd1
         },
         "wheel": {
             "hashes": [
