--- conflicted
+++ resolved
@@ -1,11 +1,7 @@
 {
     "_meta": {
         "hash": {
-<<<<<<< HEAD
             "sha256": "2ac85743135f3ed0c43b637a3e77e705c0034a7984b7c529a45d26baa483c94c"
-=======
-            "sha256": "dba16a0708756d54af2eb8e061285afcc94535f8e8d073b744759e8bfd4834f5"
->>>>>>> 19393aa8
         },
         "pipfile-spec": 6,
         "requires": {
@@ -561,7 +557,6 @@
                 "sha256:f35c4b692542ca110de7ef0bea44d73981caeb34ca0b9b6b2e6d7790dda8f80e"
             ],
             "version": "==0.3.6"
-<<<<<<< HEAD
         },
         "docutils": {
             "hashes": [
@@ -570,8 +565,6 @@
             ],
             "markers": "python_version >= '3.7'",
             "version": "==0.19"
-=======
->>>>>>> 19393aa8
         },
         "ghp-import": {
             "hashes": [
