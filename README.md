[![PyPI version](https://badge.fury.io/py/dsp-tools.svg)](https://badge.fury.io/py/dsp-tools)

# DSP-TOOLS - DaSCH Service Platform Tools

dsp-tools is a command line tool that helps you to interact with the DaSCH Service Platform API. Consult the full 
documentation [here](https://docs.dasch.swiss/latest/DSP-TOOLS).


## Information for developers

There is a `Makefile` for all the following tasks (and more). Type `make` to print the available targets. 

For a quick start, use: 
```bash
pip install pipenv
pipenv install --dev
pipenv run make install
```

This creates a pipenv-environment, installs all dependencies, and installs `dsp-tools` from source.

If you prefer getting around pipenv, use instead:
```bash
make install-requirements
make install
```



<<<<<<< HEAD
## Packaging 

build frontend: build
build backend: setuptools (using setuptools as all-inclusive is deprecated: setup.py sdist bdist_wheel)
all infos in pyproject.toml, except some that don't work there are in manifest.in
src layout

instead of testing the local code, test the editable installation: https://stackoverflow.com/a/4780549/14414188. 
This is done in the GitHub actions when `make install` is called before the tests are executed. This makes 
the package `dsp_tools` directly accessible in the import statements, identically to copies installed on a 
customer's machine. Otherwise, it would be necessary to `from dsp_tools.models.x import Y` - 
but that would break on the customer's machine, because he doesn't have `src`.

This also solves another problem: 
Assume that inside a Python file from `src/dsp_tools/utils`, I would import a class from another Python file in 
`src/dsp_tools/models`: If I cannot access the other file via `from dsp_tools.models.x import Y`, and also not via 
`from dsp_tools.models.x import Y`, I would think to do it with a relative import: `from ..models.x import Y`. This 
would work in the IDE, but when executing test with pytest, it would not, because Relative imports depend on the 
location of the file that is run. https://stackoverflow.com/a/57292232/14414188

For this reason, you always have to make an editable install before working with the dsp-tools repository
=======
## User data in the folder `.dsp-tools`

DSP-TOOLS saves user data in the user's home directory, in the folder `.dsp-tools`. Here is an overview of its 
structure:

| folder     | command using it | description                                  |
|:-----------|:-----------------|:---------------------------------------------|
| xmluploads | `xmlupload`      | saves id2iri mappings and error reports      |
| docker     | `stack-up`       | files necessary to startup Docker containers |



## The `start-stack` command

This command starts Docker containers of DSP-API and DSP-APP, in the version that is running on [https://admin.dasch.
swiss](https://admin.dasch.swiss/help). In addition to the containers, a number of files from the DSP-API GitHub 
repository is necessary. The version of the docker images and these files must be the same. The version is hardcoded at the 
following places in the code:

- `knora/dsplib/docker/docker-compose.yml`: The 4 variables `services/{app,db,sipi,api}/image` must point to the 
  DockerHub image of the last deployed version
- `knora/dsplib/utils/stack_handling.py`: The variable `commit_of_used_api_version` must be the commit hash of DSP-API 
  of the version that is running on [https://admin.dasch.swiss](https://admin.dasch.swiss/help).
>>>>>>> 9b876412



## Git submodules

This repository embeds [https://github.com/dasch-swiss/0123-import-scripts](https://github.com/dasch-swiss/0123-import-scripts) 
as a Git submodule in `src/dsp_tools/import_scripts`. That means that `src/dsp_tools/import_scripts` has no contents, but
only a reference to a certain commit in the main branch of `0123-import-scripts`. When you clone `dsp-tools` from GitHub 
as usual, `src/dsp_tools/import_scripts` will be empty.


### Passively using the contents of the submodule

If you don't have a clone of dsp-tools yet, clone it with 

```bash
git clone --recurse-submodules https://github.com/dasch-swiss/dsp-tools.git
```

After cloning it that way, and after some time has passed, you might want to get the latest changes from GitHub:

```bash
cd dsp-tools
git pull --recurse-submodules
```

These two commands take care of the submodule, so that its contents are cloned/pulled as well. 

In case you have an old clone of dsp-tools, without the submodule, and you want to update it, you have to proceed 
differently: 

```bash
cd dsp-tools
git pull
git submodule update --init --recursive
```

Some notes:
 - `git clone --recurse-submodules <repo>` is shorthand for `git clone <repo>; cd <repo>; git submodule update --init --recursive`
 - `git pull --recurse-submodules` is shorthand for `git pull; git submodule update --init --recursive`
 - `--init` is necessary if you don't have the submodule `src/dsp_tools/import_scripts` yet. In all successive calls, 
   when the submodule is already on your machine, the flag `--init` can be omitted.
 - `--recursive` is optional, in case there would be more than one (nested) submodules inside dsp-tools. 
 - Since Git 2.15, you can tell Git to use `--recurse-submodules` for all commands that support it (except `clone`), 
   with `git config submodule.recurse true`.
 - These explanations rely on [the official Git Submodules documentation](https://git-scm.com/book/en/v2/Git-Tools-Submodules)


### Actively working with the contents of the submodule

After retrieving the contents of a submodule as described in the paragraph above, it is in "detached HEAD" state. Before 
committing to it, the `main` branch needs to be checked out. The order how to proceed is the following:

```bash
cd src/dsp_tools/import_scripts
git checkout main                     # check out main branch of 0123-import-scripts
# (modify contents of submodule)
git add .
git commit -m "modify submodule"
git push origin main                  # push to origin of 0123-import-scripts
cd ../../..
git add src/dsp_tools/import_scripts
git commit -m "modify submodule"
git push origin feature-branch        # push to origin of dsp-tools
```

When switching between branches, there are two options:

1. By default (`submodule.recurse` is false AND branches are switched with `git checkout <branch>`), the contents of 
  submodules will not be updated.
2. If `submodule.recurse` has been set to true, OR if branches are switched with `git checkout <branch> 
    --recurse-submodules`, the contents of submodules will be updated according to the commit recorded in the 
   superproject. If local modifications in a submodule would be overwritten, the checkout will fail.

To quickly switch between branches when you have uncommitted work in the submodule, the first option might be 
preferable. After merging a Pull Request and switching back to the main branch, the second option might be more 
suitable. Read more about the checkout options in 
[the official documentation](https://git-scm.com/docs/git-checkout#Documentation/git-checkout.txt---recurse-submodules)



## Pipenv

We use pipenv for our dependency management. There are two ways to get started:
 - `pipenv install --dev` installs all dependencies, while giving them the opportunity to update themselves
 - `pipenv install --ignore-pipfile` is used to get a deterministic build in production

This works because there are two files defining the dependencies:
 - `Pipfile` replaces `requirements.txt`, but lists only the core dependencies, ordered in two sections:
   - `[packages]` lists the dependencies used to run the software.
   - `[dev-packages]` lists additional dependencies used for tests and deployment.
 - `Pipfile.lock` enables deterministic builds, by exactly pinning the version of all (sub-) dependencies. 
   This is done automatically, you must not edit `Pipfile.lock`.

The diverse `requirements.txt` files in this repo are only present for backwards compatibility
and for GitHub CI.

If you want to install a new package, install it with `pipenv install package`. This 
 - installs the package (incl. sub-dependencies) in your virtual environment
 - adds the package to the section `[packages]` of `Pipfile`. By default, no versions are pinned
 - adds the pinned versions of package and all sub-dependencies to `Pipfile.lock`

If a package is only needed for development, please install it with `pipenv install package --dev`,
so it gets added to the `[dev-packages]` section of `Pipfile`.

For security reasons, the maintainer regularly executes
 - `pipenv check` to get informed about vulnerabilities
 - `pipenv update` to update `Pipfile.lock` with the latest version of every package
 - `make freeze-requirements` to update the requirement files

`make freeze-requirements` must also be executed after adding a new dependency. If you prefer working 
without pipenv, you can freeze your requirements with `pip3 freeze > requirements.txt`.


### Pipenv setup in PyCharm

 - Go to Add Interpreter > Pipenv Environment
 - Base Interpreter: PyCarm auto-detects one of your system-wide installed Pythons as base interpreter. 
 - Pipenv executable: auto-detected
 - After hitting OK, PyCharm creates a new pipenv environment and installs the dependencies from `Pipfile`

If you already initialized a pipenv-environment via command line, you can add its interpreter in PyCharm,
but this will create the pipenv-environment again.



## Testing

Please note that testing requires launching the complete DSP API stack which is based on docker images. 
Therefore, we recommend installing the [docker desktop client](https://www.docker.com/products).  
To run the complete test suite:
```bash
make test
```



## Code style

When contributing to the project please make sure you use the same code style rules as we do. We use
[autopep8](https://pypi.org/project/autopep8/) and [mypy](https://pypi.org/project/mypy/). The 
configuration is defined in `pyproject.toml` in the root directory of the project.

You can use the configuration with `autopep8 --global-config pyproject.toml [file path]` and 
`mypy --config-file pyproject.toml [file path]`.

If you are using PyCharm we recommend installing autopep8 as external tool. You can then use it with 
right-click on the file > `External Tools` > `autopep8` to reformat files in-place. Due to compatibility 
issues with VSCode, the argument  `--in-place=true` can not be declared in the `pyproject.toml` and 
needs to be passed to the external tool in the PyCharm settings.  
mypy is available as [plugin](https://plugins.jetbrains.com/plugin/11086-mypy).

In VSCode, both mypy and autopep8 can be set up as default linter and formatter through the python extension.

For formatting Markdown files (*.md) we use the default styling configuration provided by PyCharm.



## Publishing

Publishing is automated with GitHub Actions and should _not_ be done manually. Please follow the
[Pull Request Guidelines](https://docs.dasch.swiss/latest/developers/dsp/contribution/#pull-request-guidelines). If done
correctly, when merging a pull request into `main`, the `release-please` action will create or update a release 
PR. This PR will follow semantic versioning and update the change log. Once all desired features are
merged, the release can be executed by merging this release pull request into `main`. This will trigger actions that
create a release on GitHu and on PyPI.

Please ensure you have only one pull request per feature.


### Publishing manually

Publishing is automated with GitHub Actions and should _not_ be done manually. If you still need to do it, follow the
steps below.

Generate the distribution package:

```bash
make dist
```

You can install the package locally from the dist:

```bash
python3 -m pip ./dist/some_name.whl
```

Upload package works also with `make`:

```bash
make upload
```



## Contributing to the documentation

The documentation is a collection of [markdown](https://en.wikipedia.org/wiki/Markdown) files in the `docs` folder.  
After updates of the files, build and check the result with the following command:

```bash
make docs-serve 
```

The documentation is published on https://docs.dasch.swiss/latest/DSP-TOOLS. During the centralized release process of all
components of the DSP software stack, the docs of dsp-tools get built from the main branch to https://docs.dasch.swiss.<|MERGE_RESOLUTION|>--- conflicted
+++ resolved
@@ -27,7 +27,33 @@
 
 
 
-<<<<<<< HEAD
+## User data in the folder `.dsp-tools`
+
+DSP-TOOLS saves user data in the user's home directory, in the folder `.dsp-tools`. Here is an overview of its 
+structure:
+
+| folder     | command using it | description                                  |
+|:-----------|:-----------------|:---------------------------------------------|
+| xmluploads | `xmlupload`      | saves id2iri mappings and error reports      |
+| docker     | `stack-up`       | files necessary to startup Docker containers |
+
+
+
+## The `start-stack` command
+
+This command starts Docker containers of DSP-API and DSP-APP, in the version that is running on [https://admin.dasch.
+swiss](https://admin.dasch.swiss/help). In addition to the containers, a number of files from the DSP-API GitHub 
+repository is necessary. The version of the docker images and these files must be the same. The version is hardcoded at the 
+following places in the code:
+
+- `knora/dsplib/docker/docker-compose.yml`: The 4 variables `services/{app,db,sipi,api}/image` must point to the 
+  DockerHub image of the last deployed version
+- `knora/dsplib/utils/stack_handling.py`: The variable `commit_of_used_api_version` must be the commit hash of DSP-API 
+  of the version that is running on [https://admin.dasch.swiss](https://admin.dasch.swiss/help).
+
+
+
+
 ## Packaging 
 
 build frontend: build
@@ -49,31 +75,6 @@
 location of the file that is run. https://stackoverflow.com/a/57292232/14414188
 
 For this reason, you always have to make an editable install before working with the dsp-tools repository
-=======
-## User data in the folder `.dsp-tools`
-
-DSP-TOOLS saves user data in the user's home directory, in the folder `.dsp-tools`. Here is an overview of its 
-structure:
-
-| folder     | command using it | description                                  |
-|:-----------|:-----------------|:---------------------------------------------|
-| xmluploads | `xmlupload`      | saves id2iri mappings and error reports      |
-| docker     | `stack-up`       | files necessary to startup Docker containers |
-
-
-
-## The `start-stack` command
-
-This command starts Docker containers of DSP-API and DSP-APP, in the version that is running on [https://admin.dasch.
-swiss](https://admin.dasch.swiss/help). In addition to the containers, a number of files from the DSP-API GitHub 
-repository is necessary. The version of the docker images and these files must be the same. The version is hardcoded at the 
-following places in the code:
-
-- `knora/dsplib/docker/docker-compose.yml`: The 4 variables `services/{app,db,sipi,api}/image` must point to the 
-  DockerHub image of the last deployed version
-- `knora/dsplib/utils/stack_handling.py`: The variable `commit_of_used_api_version` must be the commit hash of DSP-API 
-  of the version that is running on [https://admin.dasch.swiss](https://admin.dasch.swiss/help).
->>>>>>> 9b876412
 
 
 
@@ -239,7 +240,7 @@
 correctly, when merging a pull request into `main`, the `release-please` action will create or update a release 
 PR. This PR will follow semantic versioning and update the change log. Once all desired features are
 merged, the release can be executed by merging this release pull request into `main`. This will trigger actions that
-create a release on GitHu and on PyPI.
+create a release on GitHub and on PyPI.
 
 Please ensure you have only one pull request per feature.
 
