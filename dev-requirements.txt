--- conflicted
+++ resolved
@@ -9,13 +9,9 @@
 charset-normalizer~=2.1.1; python_version >= '3.6'
 click~=8.1.3
 colorama~=0.4.5; python_version >= '2.7' and python_version not in '3.0, 3.1, 3.2, 3.3, 3.4'
-<<<<<<< HEAD
 commonmark~=0.9.1
 distlib~=0.3.6
 docutils~=0.19; python_version >= '3.7'
-=======
-distlib~=0.3.6
->>>>>>> 19393aa8
 ghp-import~=2.1.0
 idna~=3.3; python_version >= '3.5'
 importlib-metadata~=4.12.0; python_version >= '3.7'
@@ -57,21 +53,14 @@
 requests~=2.28.1
 requests-toolbelt~=0.9.1
 requirementslib~=1.6.9; python_version >= '3.7'
-<<<<<<< HEAD
 rfc3986~=2.0.0; python_version >= '3.7'
 rich~=12.5.1; python_version < '4' and python_full_version >= '3.6.3'
-=======
->>>>>>> 19393aa8
 setuptools~=65.3.0; python_version >= '3.7'
 six~=1.16.0; python_version >= '2.7' and python_version not in '3.0, 3.1, 3.2, 3.3'
 toml~=0.10.2; python_version >= '2.6' and python_version not in '3.0, 3.1, 3.2, 3.3'
 tomli~=2.0.1; python_version >= '3.7'
-<<<<<<< HEAD
 tomlkit~=0.11.4; python_version >= '3.6' and python_version < '4'
 twine~=4.0.1
-=======
-tomlkit~=0.11.4; python_version >= '3.6' and python_version < '4.0'
->>>>>>> 19393aa8
 types-requests~=2.28.9
 types-urllib3~=1.26.23
 typing-extensions~=4.3.0; python_version >= '3.7'
