--- conflicted
+++ resolved
@@ -730,10 +730,6 @@
 uncertainty, and the date can be given in several calendars (currently the Gregorian and the Julian calendars are supported, with
 the Jewish and Islamic coming soon). Internally, a date is always represented as a start and end date. If start and end date
 match, it's an exact date. A value like "1893" will automatically be expanded to a range from January 1st 1893 to December 31st
-<<<<<<< HEAD
-
-=======
->>>>>>> c689d7fb
 1893.
 
 - _calendar_ is either _GREGORIAN_ or _JULIAN_
