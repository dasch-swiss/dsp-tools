[![PyPI version](https://badge.fury.io/py/dsp-tools.svg)](https://badge.fury.io/py/dsp-tools)

# Excel files for data modelling and data import

dsp-tools is able to process Excel files and output the appropriate JSON or XML file. The JSON/XML file can then be
used to create the ontology on the DSP server or import data to the DSP repository. dsp-tools can also be used to 
create a list from an Excel file.

## Create the resources for a data model from an Excel file

With dsp-tools, the `resources` section used in a data model (JSON) can be created from an Excel file. Only `XLSX` 
files are allowed. The `resources` section can be inserted into the ontology file and then be uploaded onto a DSP 
server.

**An Excel file template can be found [here](assets/templates/resources_template.xlsx). It is recommended to work from 
the template.**

The expected worksheets of the Excel file are:

- `classes`: a table with all resource classes intended to be used in the resulting JSON
- `class1`, `class2`,...: a table for each resource class named after its name

The Excel sheet must have the following structure.

The worksheet called `classes` has the following structure: 
![img-resources-example-1.png](assets/images/img-resources-example-1.png)

The expected columns are:

- `name` : The name of the resource
- `en`, `de`, `fr`, `it` : The labels of the resource in different languages, at least one language has to be provided
- `comment_en`, `comment_de`, `comment_fr`, `comment_it`: optional comments in the respective language 
- `super` : The base class of the resource

All other worksheets, one for each resource class, have the following structure:
![img-resources-example-2.png](assets/images/img-resources-example-2.png){ width=50% }

The expected columns are:

- `Property` : The name of the property
- `Cardinality` : The cardinality, one of: `1`, `0-1`, `1-n`, `0-n`

The GUI order is given by the order in which the properties are listed in the Excel sheet.

For further information about resources, see [here](./dsp-tools-create-ontologies.md#resources).

## Create the properties for a data model from an Excel file

With dsp-tools, the `properties` section used in a data model (JSON) can be created from an Excel file. Only the first 
worksheet of the Excel file is considered and only XLSX files are allowed. The `properties` section can be inserted 
into the ontology file and then be uploaded onto a DSP server.

**An Excel file template can be found [here](assets/templates/properties_template.xlsx). It is recommended to work 
from the template.**

The Excel sheet must have the following structure:
![img-properties-example.png](assets/images/img-properties-example.png)

The expected columns are:

- `name` : The name of the property
- `super` : The base property of the property
- `object` : If the property is derived from `hasValue`, the type of the property must be further specified by the 
object it takes, e.g. `TextValue`, `ListValue`, or `IntValue`. If the property is derived from `hasLinkTo`, 
the `object` specifies the resource class that this property refers to.
- `en`, `de`, `fr`, `it` : The labels of the property in different languages, at least one language has to be provided
- `comment_en`, `comment_de`, `comment_fr`, `comment_it`: optional comments in the respective language 
- `gui_element` : The GUI element for the property
- `hlist` : In case of list values: the name of the list

For further information about properties, see [here](./dsp-tools-create-ontologies.md#properties).

## Create a DSP-conform XML file from an Excel file

[not yet implemented]

## Create a list from one or several Excel files

<<<<<<< HEAD
With dsp-tools a JSON list can be created from one or several Excel files. The list can then be inserted into a JSON
ontology and uploaded to a DSP server. The expected format of the Excel files is as follows:

![img-list-example.png](assets/images/img-list-example.png)

It is possible to create multilingual lists. In this case, a separate Excel file has to be created for each language. 
The data has to be in the first worksheet of the Excel file(s). It is important that all the Excel lists have the same 
structure. So, the translation(s) of a label in one Excel sheet has to be in the exact same cell (i.e. with the same 
cell index) in its own Excel sheet.
=======
With dsp-tools a JSON list can be created from one or several Excel files. The list can then be inserted into a JSON 
ontology and uploaded to a DSP server. The expected structure of the Excel files is described 
[here](./dsp-tools-create.md#lists-from-excel). It is possible to create multilingual lists. In this case, a separate 
Excel file has to be created for each language. The data has to be in the first worksheet of the Excel file(s). 
It is important that all the Excel lists have the same structure. So, the translation(s) of a label in one Excel 
sheet has to be in the exact same cell (i.e. with the same cell index) in its own Excel sheet.
>>>>>>> 853068db

Only Excel files with file extension `.xlsx` are considered. All Excel files have to be located in the same directory. 
When calling the `excel` command, this folder is provided as an argument to the call. The language of the labels has 
to be provided in the Excel file's file name after an underline and before the file extension, p.ex. `liste_de.xlsx` 
would be considered a list with German (`de`) labels, `list_en.xlsx` a list with English (`en`) labels. The language 
has to be a valid ISO 639-1 or ISO 639-2 language code.

The following example shows how to create a JSON list from two Excel files which are in a directory called `lists`. 
The output is written to the file `list.json`.

```bash
dsp-tools excel lists list.json
```

The two Excel files `liste_de.xlsx` and `list_en.xlsx` are located in a folder called `lists`. `liste_de.xlsx` 
contains German labels for the list, `list_en.xlsx` contains the English labels.

```
lists
    |__ liste_de.xlsx
    |__ list_en.xlsx
```

For each list node, the `label`s are read from the Excel files. The language code, provided in the file name, is then 
used for the labels. As node `name`, a simplified version of the English label is taken if English is one of the 
available languages. If English is not available, one of the other languages is chosen (which one depends on the 
representation of the file order). If there are two node names with the same name, an incrementing number is appended to
the `name`.

```JSON
{
  "name": "sand",
  "labels": {
    "de": "Sand",
    "en": "sand"
  },
  "nodes": [
    {
      "name": "fine-sand",
      "labels": {
        "de": "Feinsand",
        "en": "fine sand"
      }
    },
    {
      "name": "medium-sand",
      "labels": {
        "de": "Mittelsand",
        "en": "medium sand"
      }
    },
    {
      "name": "coarse-sand",
      "labels": {
        "de": "Grobsand",
        "en": "coarse sand"
      }
    }
  ]
}
```

After the creation of the list, a validation against the JSON schema for lists is performed. An error message is 
printed out if the list is not valid. Furthermore, it is checked that no two nodes are the same.<|MERGE_RESOLUTION|>--- conflicted
+++ resolved
@@ -76,24 +76,13 @@
 
 ## Create a list from one or several Excel files
 
-<<<<<<< HEAD
-With dsp-tools a JSON list can be created from one or several Excel files. The list can then be inserted into a JSON
-ontology and uploaded to a DSP server. The expected format of the Excel files is as follows:
 
-![img-list-example.png](assets/images/img-list-example.png)
-
-It is possible to create multilingual lists. In this case, a separate Excel file has to be created for each language. 
-The data has to be in the first worksheet of the Excel file(s). It is important that all the Excel lists have the same 
-structure. So, the translation(s) of a label in one Excel sheet has to be in the exact same cell (i.e. with the same 
-cell index) in its own Excel sheet.
-=======
 With dsp-tools a JSON list can be created from one or several Excel files. The list can then be inserted into a JSON 
 ontology and uploaded to a DSP server. The expected structure of the Excel files is described 
 [here](./dsp-tools-create.md#lists-from-excel). It is possible to create multilingual lists. In this case, a separate 
 Excel file has to be created for each language. The data has to be in the first worksheet of the Excel file(s). 
 It is important that all the Excel lists have the same structure. So, the translation(s) of a label in one Excel 
 sheet has to be in the exact same cell (i.e. with the same cell index) in its own Excel sheet.
->>>>>>> 853068db
 
 Only Excel files with file extension `.xlsx` are considered. All Excel files have to be located in the same directory. 
 When calling the `excel` command, this folder is provided as an argument to the call. The language of the labels has 
