[![PyPI version](https://badge.fury.io/py/dsp-tools.svg)](https://badge.fury.io/py/dsp-tools)

# Installation and usage

The following paragraphs gives you an overview of how to install and use dsp-tools.

## Installation

To install the latest version run:

```bash
pip3 install dsp-tools
```

To update to the latest version run:

```bash
pip3 install --upgrade dsp-tools
```

## Create a data model on a DSP server

```bash
dsp-tools create [options] data_model_definition.json
```

The following options are available:

- `-s` | `--server` _server_: URL of the DSP server (default: localhost:3333)
- `-u` | `--user` _username_: username used for authentication with the DSP API (default: root@example.com)
- `-p` | `--password` _password_: password used for authentication with the DSP API (default: test)
- `-V` | `--validate`: If set, only the validation of the JSON file is performed.
- `-l` | `--lists`: If set, only the lists are created using a [simplified schema](./dsp-tools-create.md#lists). Please
  note that in this case the project must already exist.
- `-v` | `--verbose`: If set, some information about the progress is printed to the console.

The command is used to read the definition of a data model (provided in a JSON file) and create it on the DSP server.
The following example shows how to load the ontology defined in `data_model_definition.json` onto the DSP
server `https://api.dsl.server.org` provided with the `-s` option. The username `root@example.com` and the password
`test` are used.

```bash
dsp-tools create -s https://api.dsl.server.org -u root@example.com -p test data_model_definition.json
```

The description of the expected JSON format can be found [here](./dsp-tools-create.md).

## Get a data model from a DSP server

```bash
dsp-tools get [options] output_file.json
```

The following options are available:

- `-s` | `--server` _server_: URL of the DSP server (default: localhost:3333)
- `-u` | `--user` _username_: username used for authentication with the DSP API (default: root@example.com)
- `-p` | `--password` _password_: password used for authentication with the DSP API (default: test)
- `-P` | `--project` _shortcode_ | _shortname_ | _iri_: shortcode, shortname or
  [IRI](https://en.wikipedia.org/wiki/Internationalized_Resource_Identifier) of the project
- `-v` | `--verbose`: If set, some information about the progress is printed to the console.

The command is used to get the definition of a data model from a DSP server and write it into a JSON file. This JSON
file could then be used to upload the data model to another DSP server. The following example shows how to get the data
model from a DSP server `https://api.dsl.server.org` provided with the `-s` option. The username `root@example.com` and
the password `test` are used. The data model is saved into the output file `output_file.json`.

```bash
dsp-tools get -s https://api.dsl.server.org -u root@example.com -p test output_file.json
```

## Upload data to a DSP server

```bash
dsp-tools xmlupload [options] xml_data_file.xml
```

The following options are available:

- `-s` | `--server` _server_: URL of the DSP server (default: localhost:3333)
- `-u` | `--user` _username_: username used for authentication with the DSP API (default: root@example.com)
- `-p` | `--password` _password_: password used for authentication with the DSP API (default: test)
- `-i` | `--imgdir` _dirpath_: path to the directory where the bitstream objects are stored (default: .)
- `-S` | `--sipi` _SIPIserver_: URL of the SIPI IIIF server (default: http://0.0.0.0:1024)
- `-v` | `--verbose`: If set, more information about the uploaded resources is printed to the console.

The command is used to upload data defined in an XML file onto a DSP server. The following example shows how to upload
data from an XML file `xml_data_file.xml` onto the DSP server `https://api.dsl.server.org` provided with the `-s`
option. The username `root@example.com` and the password `test` are used. The interface for the SIPI IIIF server is
provided with the `-S`
option (`https://iiif.dsl.server.org`).

```bash
dsp-tools xmlupload -s https://api.dsl.server.org -u root@example.com -p test -S https://iiif.dsl.server.org xml_data_file.xml
```

The description of the expected XML format can be found [here](./dsp-tools-xmlupload.md).

## Create a JSON list file from one or several Excel files

```bash
dsp-tools excel [option] folder_with_excel_files output_file.json
```

The following option is available:

- `-l` | `--listname` _listname_: name to be used for the list (filename before last occurrence of `_` is used if
  omitted)

The command is used to create a JSON list file from one or several Excel files. It is possible to create multilingual
lists. Therefore, an Excel file for each language has to be provided. The data has to be in the first worksheet of the
Excel file and all Excel files have to be in the same directory. When calling the `excel` command, this directory has to
be provided as an argument to the call.

The following example shows how to create a JSON list from Excel files in a directory called `lists`.

```bash
dsp-tools excel lists list.json
```

The description of the expected Excel format can be found [here](./dsp-tools-create.md#lists-from-excel). More
information about the usage of this command can be
found [here](./dsp-tools-excel.md#create-a-list-from-one-or-several-excel-files).

## Create resources from an Excel file

```bash
dsp-tools excel2resources excel_file.xlsx output_file.json
```

<<<<<<< HEAD
The command is used to create the resource section of an ontology from an Excel file. Therefore, an Excel file has to be
provided with the data in the first worksheet of the Excel file.
=======
The command is used to create the resources section of an ontology from an Excel file. Therefore, an Excel file has to be provided
with the data in the first worksheet of the Excel file.
>>>>>>> c46618f5

The following example shows how to create the resources section from an Excel file called `Resources.xlsx`. The output is written
to a file called `resources.json`.

```bash
dsp-tools excel2resources Resources.xlsx resources.json
```

More information about the usage of this command can be
found [here](./dsp-tools-excel.md#create-the-resources-for-a-data-model-from-an-excel-file)
.

## Create properties from an Excel file

```bash
dsp-tools excel2properties excel_file.xlsx output_file.json
```

The command is used to create the properties section of an ontology from an Excel file. Therefore, an Excel file has to be
provided with the data in the first worksheet of the Excel file.

The following example shows how to create the properties section from an Excel file called `Properties.xlsx`. The output is
written to a file called `properties.json`.

```bash
dsp-tools excel2properties Properties.xlsx properties.json
```

More information about the usage of this command can be found
[here](./dsp-tools-excel.md#create-the-properties-for-a-data-model-from-an-excel-file)
.<|MERGE_RESOLUTION|>--- conflicted
+++ resolved
@@ -128,13 +128,8 @@
 dsp-tools excel2resources excel_file.xlsx output_file.json
 ```
 
-<<<<<<< HEAD
-The command is used to create the resource section of an ontology from an Excel file. Therefore, an Excel file has to be
-provided with the data in the first worksheet of the Excel file.
-=======
 The command is used to create the resources section of an ontology from an Excel file. Therefore, an Excel file has to be provided
 with the data in the first worksheet of the Excel file.
->>>>>>> c46618f5
 
 The following example shows how to create the resources section from an Excel file called `Resources.xlsx`. The output is written
 to a file called `resources.json`.
