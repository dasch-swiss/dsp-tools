--- conflicted
+++ resolved
@@ -221,17 +221,11 @@
 
 #### Fine-Tuning With the `PropertyElement`
 
-<<<<<<< HEAD
 There are two possibilities how to create a property:
-The value can be passed as it is, or as `PropertyElement`. 
+The value can be passed as it is, or as a `PropertyElement`. 
 If it is passed as it is,
 the `permissions` are assumed to be `prop-default`,
 and the value won't have a comment:
-=======
-There are two possibilities how to create a property: The value can be passed as it is, or as a `PropertyElement`. If it
-is passed as it is, the `permissions` are assumed to be `prop-default`, texts are assumed to be encoded as `utf8`, and 
-the value won't have a comment:
->>>>>>> 09c39402
 
 ```python
 excel2xml.make_uri_prop(
