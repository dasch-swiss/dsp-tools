[![PyPI version](https://badge.fury.io/py/dsp-tools.svg)](https://badge.fury.io/py/dsp-tools)

# Excel file format to generate a JSON project

## The folder structure

With the [`excel2json`](../cli-commands.md#excel2json) command, 
a JSON project file can be created from Excel files.

To put it simple, a JSON project consists of

- 0-1 "lists" sections
- 1-n ontologies, each containing
    - 1 "properties" section
    - 1 "resources" section

For each of these 3 sections, one or several Excel files are necessary. The Excel files and their format are described 
below. If you want to convert the Excel files to JSON, it is possible to invoke a command for each of these sections 
separately (as described below). 

But it is more convenient to use the command that creates the entire JSON project file. In order to do so, put all 
involved files into a folder with the following structure:

```
data_model_files
|-- lists
|   |-- de.xlsx
|   `-- en.xlsx
`-- onto_name (onto_label)
    |-- properties.xlsx
    `-- resources.xlsx
```

Conventions for the folder names:

- The "lists" folder must have exactly this name, if it exists. It can also be omitted.
- Replace "onto_name" by your ontology's name, and "onto_label" by your ontology's label.
- The only name that can be chosen freely is the name of the topmost folder ("data_model_files" in this example).

Then, use the following command:

```
dsp-tools excel2json data_model_files project.json
```

This will create a file `project.json` with the lists, properties, and resources from the Excel files. 

**Please note that the "header" of the resulting JSON file is empty and thus invalid. It is necessary to add the project
shortcode, shortname, longname, descriptions, and keywords by hand. Likewise, there will be no prefixes, no groups and 
no users in the resulting JSON file.**

Continue reading the following paragraphs to learn more about the expected structure of the Excel files.




## resources section

With the [`excel2resources`](../cli-commands.md#excel2resources) command, 
the `resources` section used in a data model (JSON) can be created from an Excel file. 
Only `XLSX` files are allowed. 
The `resources` section can be inserted into the ontology file and then be uploaded onto a DSP server.

**An Excel file template can be found [here](../assets/data_model_templates/rosetta%20(rosetta)/resources.xlsx) 
or also in the
[`data_model_files` folder of `0123-import-scripts`](https://github.com/dasch-swiss/0123-import-scripts/tree/main/data_model_files).
It is recommended to work from the template.** 

The expected worksheets of the Excel file are:

- `classes`: a table with all resource classes intended to be used in the resulting JSON
- `class1`, `class2`,...: a table for each resource class named after its name

The worksheet called `classes` must have the following structure:  
![img-resources-example-1.png](../assets/images/img-excel2json-resources-overview.png)

The expected columns are:

<<<<<<< HEAD
- <a href="../json-project/ontologies#resource-name">`name`</a>
  (mandatory): Unique identifier for the resource class
- <a href="../json-project/ontologies#resource-labels">`label_en`, `label_de`, `label_fr`, `label_it`, `label_rm`</a>
  (one language mandatory): Label of the resource class that will be displayed in DSP-APP. Should be rather short.
- <a href="../json-project/ontologies#resource-comments">`comment_en`, `comment_de`, `comment_fr`, `comment_it`, `comment_rm`</a>
  (optional): Description of the resource class. Can be longer than the label.
- <a href="../json-project/ontologies#resource-super">`super`</a>
  (mandatory): The type of this resource class, 
  i.e. the base resource class(es) that this resource class is derived from.
  Must be one of the values listed in the documentation. 
  If more than one: separated by commas. 
=======
- [`name`](./json-project/ontologies.md#resource-name) (mandatory): The name of the resource
- [`en`, `de`, `fr`, `it`, `rm`](./json-project/ontologies.md#resource-labels):
  The labels of the resource in different languages. At least one language has to be provided.
- [`comment_en`, `comment_de`, `comment_fr`, `comment_it`, `comment_rm`](./json-project/ontologies.md#resource-comments)
  (optional): comments in the respective language
- [`super`](./json-project/ontologies.md#resource-super) (mandatory): The base class(es) of the resource, separated by commas
>>>>>>> c235ff34

The optional columns may be omitted in the Excel.

All other worksheets, one for each resource class, have the following structure:  
![img-resources-example-2.png](../assets/images/img-excel2json-resources-details.png)

The expected columns are:

<<<<<<< HEAD
- [`Property`](./json-project/ontologies.md#cardinalities) 
  (mandatory): The unique identifier of the property
- [`Cardinality`](./json-project/ontologies.md#cardinalities) 
  (mandatory): Indicates how often the property may occur. The possible values are:
    - `"1"`: exactly once (mandatory one value and only one)
    - `"0-1"`: The value may be omitted, but can occur only once.
    - `"1-n"`: At least one value must be present, but multiple values may be present.
    - `"0-n"`: The value may be omitted, but may also occur multiple times.
- [`gui_order`](./json-project/ontologies.md#cardinalities) 
  (optional): By default, DSP-APP displays the properties in the order how they are listed in the Excel sheet.
  If you prefer another order, you can make a numbering in this column.
  Example: You order the propnames alphabetically in the Excel, 
  but they should be displayed in another order in DSP-APP.
=======
- [`Property`](./json-project/ontologies.md#resource-cardinalities) (mandatory): The name of the property
- [`Cardinality`](./json-project/ontologies.md#resource-cardinalities) (mandatory): 
  The cardinality, one of: `1`, `0-1`, `1-n`, `0-n`

The GUI order is given by the order in which the properties are listed in the Excel sheet.

For further information about resources, see [here](./json-project/ontologies.md#the-resource-object-in-detail).
>>>>>>> c235ff34




## properties section

With the [`excel2properties`](../cli-commands.md#excel2properties) command, 
the `properties` section used in a data model (JSON) can be created from an Excel file.
Only the first worksheet of the Excel file is considered and only XLSX files are allowed. 
The `properties` section can be inserted into the ontology file and then be uploaded onto a DSP server.

**An Excel file template can be found [here](../assets/data_model_templates/rosetta%20(rosetta)/properties.xlsx) 
or also in the
[`data_model_files` folder of `0123-import-scripts`](https://github.com/dasch-swiss/0123-import-scripts/tree/main/data_model_files). 
It is recommended to work from the template.**

The Excel sheet must have the following structure:  
![img-properties-example.png](../assets/images/img-excel2json-properties.png)

The expected columns are:

<<<<<<< HEAD
- <a href="../json-project/ontologies#property-name ">`name`</a>
  (mandatory): Unique identifier for the property
- [`label_en`, `label_de`, `label_fr`, `label_it`, `label_rm`](./json-project/ontologies.md#labels):
  (one language mandatory): Label of the property that will be displayed in DSP-APP. 
  Should be rather short.
- [`comment_en`, `comment_de`, `comment_fr`, `comment_it`, `comment_rm`](./json-project/ontologies.md#comments)
  (optional): Description of the property. Can be longer than the label.
- [`super`](./json-project/ontologies.md#super) 
  (mandatory): The type of this property, i.e. the base property/ies that this property is derived from.
  Must be one of the values listed in the documentation.
  If more than one: separated by commas.
- [`object`](./json-project/ontologies.md#object-gui_element-gui_attributes) 
  (mandatory): Target value of this property. 
  Must be one of the values listed in the documentation.
     - If the property is derived from `hasValue`, 
       the type of the property must be further specified by the object it takes, 
       e.g. `TextValue`, `ListValue`, or `IntValue`. 
     - If the property is derived from `hasLinkTo`, 
       the `object` specifies the resource class that this property refers to.
- [`gui_element`](./json-project/ontologies.md#object-gui_element-gui_attributes) 
  (mandatory): The graphic component, defines how this property should be displayed.
  Depends on the value of `object`: 
  Read the documentation of the respective `object` to learn which `gui_element` can be used.
- [`gui_attributes`](./json-project/ontologies.md#object-gui_element-gui_attributes) 
  (only mandatory for lists): Some `gui_element`s need further specifications. 
  Read the documentation of the respective `object` to learn if your `gui_element` needs a `gui_attributes`.
  Form: "attr: value, attr: value". 
=======
- [`name`](./json-project/ontologies.md#property-name) (mandatory): The name of the property
- [`super`](./json-project/ontologies.md#property-super) (mandatory): The base property/ies of the property, separated by commas
- [`object`](./json-project/ontologies.md#property-object-gui_element-gui_attributes) (mandatory): 
  If the property is derived from `hasValue`, 
  the type of the property must be further specified
  by the object it takes, 
  e.g. `TextValue`, `ListValue`, or `IntValue`. 
  If the property is derived from `hasLinkTo`, 
  the `object` specifies the resource class that this property refers to.
- [`en`, `de`, `fr`, `it`, `rm`](./json-project/ontologies.md#property-labels): 
  The labels of the property in different languages. At least one language has to be provided.
- [`comment_en`, `comment_de`, `comment_fr`, `comment_it`, `comment_rm`](./json-project/ontologies.md#property-comments) 
  (optional): comments in the respective language 
- [`gui_element`](./json-project/ontologies.md#property-object-gui_element-gui_attributes) (mandatory): 
  The GUI element for the property
- [`gui_attributes`](./json-project/ontologies.md#property-object-gui_element-gui_attributes) (optional): 
  The gui_attributes in the form "attr: value, attr: value". 
>>>>>>> c235ff34

The optional columns may be omitted in the Excel.  

<<<<<<< HEAD
For backwards compatibility, 
files with column titles `hlist`, `en`, `de`, `fr`, `it`, or `rm` are valid, but deprecated.
=======
For further information about properties, see [here](./json-project/ontologies.md#the-property-object-in-detail).
>>>>>>> c235ff34




## lists section

With the [`excel2lists`](../cli-commands.md#excel2lists) command, 
the `lists` section of a JSON project file can be created from one or several Excel files. 
The lists can then be inserted into a JSON project file and uploaded to a DSP server.

The following example shows how to create the "lists" section 
from the two Excel files `de.xlsx` and `en.xlsx` 
which are located in a directory called `listfolder`:

```bash
dsp-tools excel2lists listfolder lists.json
```

The Excel sheets must have the following structure:  
![img-excel2json-list-english.png](../assets/images/img-excel2json-list-english.png)  
![img-excel2json-list-german.png](../assets/images/img-excel2json-list-german.png)

Some notes:

- The data must be in the first worksheet of each Excel file.
- It is important that all Excel files have the same structure. So, the translation of a label in the second Excel 
  file has to be in the exact same cell as the one in the first Excel file.
- Only Excel files with file extension `.xlsx` are considered. 
- The file name must consist of the language label, e.g. `de.xlsx` / `en.xlsx`. 
- The language has to be one of {de, en, fr, it, rm}.
- As node name, a simplified version of the English label is taken. If English is not available, one of the other 
  languages is taken.
- If there are two nodes with the same name, an incrementing number is appended to the name.
- After the creation of the list, a validation against the JSON schema for lists is performed. An error message is 
  printed out if the list is not valid.

**It is recommended to work from the following templates:**  

- [en.xlsx](../assets/data_model_templates/lists/en.xlsx): File with the English labels
- [de.xlsx](../assets/data_model_templates/lists/de.xlsx): File with the German labels
- or alternatively from the
  [`data_model_files` folder of `0123-import-scripts`](https://github.com/dasch-swiss/0123-import-scripts/tree/main/data_model_files)

The output of the above command, with the template files, is:

```JSON
{
    "lists": [
        {
            "name": "colors",
            "labels": {
                "de": "Farben",
                "en": "colors"
            },
            "comments": {
                "de": "Farben",
                "en": "colors"
            },
            "nodes": [
                {
                    "name": "red",
                    "labels": {
                        "de": "rot",
                        "en": "red"
                    }
                },
                "..."
            ]
        },
        {
            "name": "category",
            "labels": {
                "de": "Kategorie",
                "en": "category"
            },
            "comments": {
                "de": "Kategorie",
                "en": "category"
            },
            "nodes": [
                {
                    "name": "artwork",
                    "labels": {
                        "de": "Kunstwerk",
                        "en": "artwork"
                    }
                },
                "..."
            ]
        },
        {
            "name": "faculties-of-the-university-of-basel",
            "labels": {
                "de": "Fakultäten der Universität Basel",
                "en": "Faculties of the University of Basel"
            },
            "comments": {
                "de": "Fakultäten der Universität Basel",
                "en": "Faculties of the University of Basel"
            },
            "nodes": [
                {
                    "name": "faculty-of-science",
                    "labels": {
                        "de": "Philosophisch-Naturwissenschaftliche Fakultät",
                        "en": "Faculty of Science"
                    }
                },
                "..."
            ]
        }
    ]
}
```<|MERGE_RESOLUTION|>--- conflicted
+++ resolved
@@ -76,26 +76,17 @@
 
 The expected columns are:
 
-<<<<<<< HEAD
-- <a href="../json-project/ontologies#resource-name">`name`</a>
+- [`name`](./json-project/ontologies.md#resource-name)
   (mandatory): Unique identifier for the resource class
-- <a href="../json-project/ontologies#resource-labels">`label_en`, `label_de`, `label_fr`, `label_it`, `label_rm`</a>
+- [`label_en`, `label_de`, `label_fr`, `label_it`, `label_rm`](./json-project/ontologies.md#resource-labels) 
   (one language mandatory): Label of the resource class that will be displayed in DSP-APP. Should be rather short.
-- <a href="../json-project/ontologies#resource-comments">`comment_en`, `comment_de`, `comment_fr`, `comment_it`, `comment_rm`</a>
+- [`comment_en`, `comment_de`, `comment_fr`, `comment_it`, `comment_rm`](./json-project/ontologies.md#resource-comments)
   (optional): Description of the resource class. Can be longer than the label.
-- <a href="../json-project/ontologies#resource-super">`super`</a>
+- [`super`](./json-project/ontologies.md#resource-super)
   (mandatory): The type of this resource class, 
   i.e. the base resource class(es) that this resource class is derived from.
   Must be one of the values listed in the documentation. 
   If more than one: separated by commas. 
-=======
-- [`name`](./json-project/ontologies.md#resource-name) (mandatory): The name of the resource
-- [`en`, `de`, `fr`, `it`, `rm`](./json-project/ontologies.md#resource-labels):
-  The labels of the resource in different languages. At least one language has to be provided.
-- [`comment_en`, `comment_de`, `comment_fr`, `comment_it`, `comment_rm`](./json-project/ontologies.md#resource-comments)
-  (optional): comments in the respective language
-- [`super`](./json-project/ontologies.md#resource-super) (mandatory): The base class(es) of the resource, separated by commas
->>>>>>> c235ff34
 
 The optional columns may be omitted in the Excel.
 
@@ -104,30 +95,19 @@
 
 The expected columns are:
 
-<<<<<<< HEAD
-- [`Property`](./json-project/ontologies.md#cardinalities) 
+- [`Property`](./json-project/ontologies.md#resource-cardinalities) 
   (mandatory): The unique identifier of the property
-- [`Cardinality`](./json-project/ontologies.md#cardinalities) 
+- [`Cardinality`](./json-project/ontologies.md#resource-cardinalities) 
   (mandatory): Indicates how often the property may occur. The possible values are:
     - `"1"`: exactly once (mandatory one value and only one)
     - `"0-1"`: The value may be omitted, but can occur only once.
     - `"1-n"`: At least one value must be present, but multiple values may be present.
     - `"0-n"`: The value may be omitted, but may also occur multiple times.
-- [`gui_order`](./json-project/ontologies.md#cardinalities) 
+- [`gui_order`](./json-project/ontologies.md#resource-cardinalities) 
   (optional): By default, DSP-APP displays the properties in the order how they are listed in the Excel sheet.
   If you prefer another order, you can make a numbering in this column.
   Example: You order the propnames alphabetically in the Excel, 
   but they should be displayed in another order in DSP-APP.
-=======
-- [`Property`](./json-project/ontologies.md#resource-cardinalities) (mandatory): The name of the property
-- [`Cardinality`](./json-project/ontologies.md#resource-cardinalities) (mandatory): 
-  The cardinality, one of: `1`, `0-1`, `1-n`, `0-n`
-
-The GUI order is given by the order in which the properties are listed in the Excel sheet.
-
-For further information about resources, see [here](./json-project/ontologies.md#the-resource-object-in-detail).
->>>>>>> c235ff34
-
 
 
 
@@ -148,19 +128,18 @@
 
 The expected columns are:
 
-<<<<<<< HEAD
-- <a href="../json-project/ontologies#property-name ">`name`</a>
+- [`name`](./json-project/ontologies.md#property-name)
   (mandatory): Unique identifier for the property
-- [`label_en`, `label_de`, `label_fr`, `label_it`, `label_rm`](./json-project/ontologies.md#labels):
+- [`label_en`, `label_de`, `label_fr`, `label_it`, `label_rm`](./json-project/ontologies.md#property-labels):
   (one language mandatory): Label of the property that will be displayed in DSP-APP. 
   Should be rather short.
-- [`comment_en`, `comment_de`, `comment_fr`, `comment_it`, `comment_rm`](./json-project/ontologies.md#comments)
+- [`comment_en`, `comment_de`, `comment_fr`, `comment_it`, `comment_rm`](./json-project/ontologies.md#property-comments)
   (optional): Description of the property. Can be longer than the label.
-- [`super`](./json-project/ontologies.md#super) 
+- [`super`](./json-project/ontologies.md#property-super) 
   (mandatory): The type of this property, i.e. the base property/ies that this property is derived from.
   Must be one of the values listed in the documentation.
   If more than one: separated by commas.
-- [`object`](./json-project/ontologies.md#object-gui_element-gui_attributes) 
+- [`object`](./json-project/ontologies.md#property-object-gui_element-gui_attributes) 
   (mandatory): Target value of this property. 
   Must be one of the values listed in the documentation.
      - If the property is derived from `hasValue`, 
@@ -168,43 +147,19 @@
        e.g. `TextValue`, `ListValue`, or `IntValue`. 
      - If the property is derived from `hasLinkTo`, 
        the `object` specifies the resource class that this property refers to.
-- [`gui_element`](./json-project/ontologies.md#object-gui_element-gui_attributes) 
+- [`gui_element`](./json-project/ontologies.md#property-object-gui_element-gui_attributes) 
   (mandatory): The graphic component, defines how this property should be displayed.
   Depends on the value of `object`: 
   Read the documentation of the respective `object` to learn which `gui_element` can be used.
-- [`gui_attributes`](./json-project/ontologies.md#object-gui_element-gui_attributes) 
+- [`gui_attributes`](./json-project/ontologies.md#property-object-gui_element-gui_attributes) 
   (only mandatory for lists): Some `gui_element`s need further specifications. 
   Read the documentation of the respective `object` to learn if your `gui_element` needs a `gui_attributes`.
   Form: "attr: value, attr: value". 
-=======
-- [`name`](./json-project/ontologies.md#property-name) (mandatory): The name of the property
-- [`super`](./json-project/ontologies.md#property-super) (mandatory): The base property/ies of the property, separated by commas
-- [`object`](./json-project/ontologies.md#property-object-gui_element-gui_attributes) (mandatory): 
-  If the property is derived from `hasValue`, 
-  the type of the property must be further specified
-  by the object it takes, 
-  e.g. `TextValue`, `ListValue`, or `IntValue`. 
-  If the property is derived from `hasLinkTo`, 
-  the `object` specifies the resource class that this property refers to.
-- [`en`, `de`, `fr`, `it`, `rm`](./json-project/ontologies.md#property-labels): 
-  The labels of the property in different languages. At least one language has to be provided.
-- [`comment_en`, `comment_de`, `comment_fr`, `comment_it`, `comment_rm`](./json-project/ontologies.md#property-comments) 
-  (optional): comments in the respective language 
-- [`gui_element`](./json-project/ontologies.md#property-object-gui_element-gui_attributes) (mandatory): 
-  The GUI element for the property
-- [`gui_attributes`](./json-project/ontologies.md#property-object-gui_element-gui_attributes) (optional): 
-  The gui_attributes in the form "attr: value, attr: value". 
->>>>>>> c235ff34
 
 The optional columns may be omitted in the Excel.  
 
-<<<<<<< HEAD
 For backwards compatibility, 
 files with column titles `hlist`, `en`, `de`, `fr`, `it`, or `rm` are valid, but deprecated.
-=======
-For further information about properties, see [here](./json-project/ontologies.md#the-property-object-in-detail).
->>>>>>> c235ff34
-
 
 
 
