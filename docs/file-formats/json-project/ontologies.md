[![PyPI version](https://badge.fury.io/py/dsp-tools.svg)](https://badge.fury.io/py/dsp-tools)

# The "ontologies" array of a JSON project

An ontology is a formal representation of a set of terms which represent real world objects.
Dependencies, attributes and relations of and between the individual components of the set are recorded in a logical,
formal language. In contrast to a taxonomy, which defines a mere hierarchical structure within a range of terms, an
ontology is much more a network of information of logical dependencies of term elements. Or, in other words, an ontology
defines a strict, formal "data model" for real world concepts such as "Person", "Work", "Artist" etc.

An ontology thus has to offer at least two things: 

- a set of concepts or terms (called **resource classes**) that represent concepts of real world objects
- **properties** describing these resources. These properties are linked either to a final value or may define a 
  relationship to another resource. 

Let's assume that we define a resource class called "Person" and two properties called "hasBirthday" and "hasParent". 
For a specific **instance** of a "Person", "hasBirthday" will have a final value such as "1960-05-21", whereas
"hasParent" will link to another instance of a "Person".

Within DSP, properties may be re-used for different resources. E.g. a property "description" may be used for a resource
called "image" as well as "movie". Therefore, the list of properties is separated from the list of resources. The
properties are assigned to the resources by defining "**cardinalities**". A cardinality indicates if a property is
mandatory or can be omitted (e.g. if unknown), and if a property may be used several times on the same instance of a
resource or not. The cardinality definitions are explained [further below](#resource-cardinalities).



## The ontology object in detail

Example of an ontology object:

```json
{
  "name": "seworon",
  "label": "Secrets of the World Ontology",
  "comment": "This is an example ontology",
  "properties": [
    ...
  ],
  "resources": [
    ...
  ]
}
```



### Ontology: Name

(required)

`"name": "<string>"`

The ontology's (short) name should be in the form of a [xsd:NCNAME](https://www.w3.org/TR/xmlschema11-2/#NCName). This
means a string without blanks or special characters but `-` and `_` are allowed (although not as first character).



### Ontology: Label

(required)

`"label": "<string>"`

A string that provides the full name of the ontology.



### Ontology: Comment

(optional)

`"comment": "<string>"`

A string that provides a comment to the ontology.



### Ontology: Properties

(required)

`"properties": [<property-definition>, <property-definition>, ...]`

A `properties` array contains all properties used to describe resources in the ontology. A property has to be of a
certain data type. It is not possible to create a custom data type.

The following fields are mandatory:

- `name`
- `labels`
- `super`
- `object`
- `gui_element`

The following fields are optional:

- `comments` 
- `subject`
- `gui_attributes`

A detailed description of `properties` can be found [below](#the-property-object-in-detail).



### Ontology: Resources

(required)

The resource classes are the primary entities of the data model. They are the actual objects inside a terminology space.
A resource class can be seen as a template for the representation of a real object that is represented in the DSP. A
resource class defines properties (*data fields*). For each of these properties a data type as well as the cardinality
has to be provided.

`"resources": [<resource-definition>, <resource-definition>, ...]`

A resource object needs to have the following fields:

- `name`
- `labels`
- `super`
- `cardinalities`*

The following field is optional:

- `comments` 

A detailed description of `resources` can be found [below](#the-resource-object-in-detail).

(*It is technically possible to have a resource without cardinalities,
but in most cases it doesn't make sense to omit them.)



## The property object in detail

```json
{
  "name": "hasFindspot",
  "super": [
    "hasValue"
  ],
  "subject": "ArchaeologicalFind",
  "object": "GeonameValue",
  "labels": {
    "de": "Fundort",
    "en": "Find spot",
    "fr": "Gisement"
  },
  "gui_element": "Geonames"
}
```



### Property: Name

(required)

`"name": "<string>"`

A name for the property, e.g. "pageOf", "hasBirthdate", "createdBy". It should be in the form of
a [xsd:NCNAME](https://www.w3.org/TR/xmlschema11-2/#NCName). This means a string without blanks or special characters
but `-` and `_` are allowed (although not as first character).

By convention, property names start with a lower case letter.



### Property: Labels

(required)

`"labels": {"<language>": "<string>", ...}`

Collection of `labels` for the property as strings with language tag (currently "en", "de", "fr", "it",
and "rm" are supported).



### Property: Comments

(optional)

`"comments": { "<lang>": "<comment>", "<lang>": "<comment>", ... }`

Comments with language tags. Currently, "de", "en", "fr", "it", and "rm" are supported. The `comments` element is optional.



### Property: Super

(required)

`"super": ["<super-property>", "<super-property>, ...]`

A property is always derived from at least one other property. There are three groups of properties that can serve as 
super-property:

- DSP base properties
- properties defined in external ontologies
- properties defined in the project ontology itself

The syntax how to refer to these different groups of properties is described [here](./caveats.md#referencing-ontologies).

The following DSP base properties are available:

- `hasValue`: This is the most general case, to be used in all cases when your property is none of the special cases below.
- `hasLinkTo`: a link to another resource
- `isPartOf`: A special variant of `hasLinkTo`. It says that an instance of the given resource class is an integral part
  of another resource class. E.g. a "page" is part of a "book".
- `seqnum`: An integer that is used to define a sequence number in an ordered set of instances, e.g. the ordering of the
  pages in a book. A resource that has a property derived from `seqnum` must also have a property derived from `isPartOf`.
- `hasColor`: Defines a color value.  
- `hasComment`: Defines a standard comment.
- `isSequenceOf`: A special variant of `hasLinkTo`. It says that an instance of the given resource class is a section 
  of an audio/video resource.
- `hasSequenceBounds`: This base property is used together with `isSequenceOf`. It denotes a time interval of an audio/
  video resource.



### Property: Subject

(optional)

`"subject": "<resource-class>"`

The `subject` defines the resource class the property can be used on. It has to be provided as prefixed name of the 
resource class (see [here](./caveats.md#referencing-ontologies) on how prefixed names are used).



### Property: object, gui_element, gui_attributes

These three are related as follows:

- `object` (required) is used to define the data type of the value that the property will store. 
- `gui_element` (required) depends on the value of `object`.
- `gui_attributes` (optional) depends on the value of `gui_element`.

#### Overview

<<<<<<< HEAD
| DSP base property (`super`) | `object`                                                            | `gui_element`           |
| --------------------------- | ------------------------------------------------------------------- | ----------------------- |
| hasValue                    | BooleanValue                                                        | Checkbox                |
| hasColor                    | ColorValue                                                          | Colorpicker             |
| hasValue                    | DateValue                                                           | Date                    |
| hasValue                    | DecimalValue                                                        | Slider, <br>SimpleText  |
| hasValue                    | GeonameValue                                                        | Geonames                |
| hasValue                    | IntValue                                                            | Spinbox, <br>SimpleText |
| hasValue                    | ListValue                                                           | List                    |
| hasValue                    | FormattedTextValue, UnformattedTextValue                            | -                       |
| hasComment                  | FormattedTextValue                                                  | -                       |
| hasValue                    | TimeValue                                                           | TimeStamp               |
| hasValue                    | UriValue                                                            | SimpleText              |
| hasLinkTo                   | (resourceclass)                                                     | Searchbox               |
| hasRepresentation           | Representation                                                      | Searchbox               |
| isPartOf                    | (resourceclass)                                                     | Searchbox               |
| seqnum                      | IntValue                                                            | Spinbox, <br>SimpleText |
| isSequenceOf                | (AudioRepresentation,<br>MovingImageRepresentation,<br>or subclass) | Searchbox               |
| hasSequenceBounds           | IntervalValue                                                       | Interval                |
=======
| DSP base property (`super`) | `object`                                                            | `gui_element`                        |
| --------------------------- | ------------------------------------------------------------------- | ------------------------------------ |
| hasValue                    | BooleanValue                                                        | Checkbox                             |
| hasColor                    | ColorValue                                                          | Colorpicker                          |
| hasValue                    | DateValue                                                           | Date                                 |
| hasValue                    | DecimalValue                                                        | Spinbox, <br>SimpleText              |
| hasValue                    | GeonameValue                                                        | Geonames                             |
| hasValue                    | IntValue                                                            | Spinbox, <br>SimpleText              |
| hasValue                    | ListValue                                                           | List                                 |
| hasValue                    | TextValue                                                           | SimpleText,<br>Textarea,<br>Richtext |
| hasComment                  | TextValue                                                           | SimpleText                           |
| hasValue                    | TimeValue                                                           | TimeStamp                            |
| hasValue                    | UriValue                                                            | SimpleText                           |
| hasLinkTo                   | (resourceclass)                                                     | Searchbox                            |
| hasRepresentation           | Representation                                                      | Searchbox                            |
| isPartOf                    | (resourceclass)                                                     | Searchbox                            |
| seqnum                      | IntValue                                                            | Spinbox, <br>SimpleText              |
| isSequenceOf                | (AudioRepresentation,<br>MovingImageRepresentation,<br>or subclass) | Searchbox                            |
| hasSequenceBounds           | IntervalValue                                                       | Interval                             |
>>>>>>> 5e668f00


#### BooleanValue

`"object": "BooleanValue"`

Represents a Boolean ("true" or "false"). See the [xmlupload documentation](../xml-data-file.md#boolean-prop)
for more information.

*gui_elements / gui_attributes*:

- `Checkbox`: The only GUI element for boolean values: a box to check or uncheck
    - *gui_attributes*: No attributes

Example:

```json
{
  "name": "hasBoolean",
  "super": [
    "hasValue"
  ],
  "object": "BooleanValue",
  "labels": {
    "en": "Boolean value"
  },
  "gui_element": "Checkbox"
}
```


#### ColorValue

`"object": "ColorValue"`

A string representation of a color in the hexadecimal form. See the 
[xmlupload documentation](../xml-data-file.md#color-prop) for more information.

*gui_elements / gui_attributes*:

- `Colorpicker`: The only GUI element for colors. It's used to choose a color.
    - *gui_attributes*:
        - `ncolors=integer` (optional): Number of colors the color picker should present.

Example:

```json
{
  "name": "hasColor",
  "super": [
    "hasColor"
  ],
  "object": "ColorValue",
  "labels": {
    "en": "Color"
  },
  "gui_element": "Colorpicker"
}
```


#### DateValue

`object": "DateValue"`  

Represents a date. It's a string with the format `calendar:start:end`. See the 
[xmlupload documentation](../xml-data-file.md#date-prop) for more information.

*gui_elements / gui_attributes*:

- `Date`: The only GUI element for *DateValue*. A date picker GUI.
    - *gui_attributes*: No attributes

Example:

```json
{
  "name": "hasDate",
  "super": [
    "hasValue"
  ],
  "object": "DateValue",
  "labels": {
    "en": "Date"
  },
  "gui_element": "Date"
}
```


#### DecimalValue

`"object": "DecimalValue"`

A number with decimal point. See the [xmlupload documentation](../xml-data-file.md#decimal-prop) for more 
information.

*gui_elements / gui_attributes*:

- `Spinbox`: Provides a spinbox to select a decimal value.
    - *gui_attributes*:
        - `max=decimal` (mandatory): maximal value
        - `min=decimal` (mandatory): minimal value
- `SimpleText`: A simple text entry box (one line only).
    - *gui_attributes*:
        - `maxlength=integer` (optional): maximum number of characters accepted
        - `size=integer` (optional): size of the input field

Example:

```json
{
  "name": "hasDecimal",
  "super": [
    "hasValue"
  ],
  "object": "DecimalValue",
  "labels": {
    "en": "Decimal number"
  },
  "gui_element": "SimpleText",
  "gui_attributes": {
    "maxlength": 255,
    "size": 80
  }
}
```


#### GeonameValue

`"object": "GeonameValue"`

Represents a location ID of [geonames.org](https://www.geonames.org). See the 
[xmlupload documentation](../xml-data-file.md#geoname-prop) for more information.

*gui_elements / gui_attributes*:

- `Geonames`: The only GUI element for *GeonameValue*. A dropdown to select a geonames.org location, either by ID if 
  digits are typed in, or by name if letters are typed in.
    - *gui_attributes*: No attributes

Example:

```json
{
  "name": "hasGeoname",
  "super": [
    "hasValue"
  ],
  "object": "GeonameValue",
  "labels": {
    "en": "Geoname"
  },
  "gui_element": "Geonames"
}
```


#### IntValue

`"object": "IntValue"`

Represents an integer value. See the [xmlupload documentation](../xml-data-file.md#integer-prop) for more information.

*gui_elements / gui_attributes*:

- `Spinbox`: A GUI element for *IntegerValue*. A text field with and an "up" and a "down" button for increment/decrement.
    - *gui_attributes*:
        - `max=decimal` (optional): Maximal value
        - `min=decimal` (optional): Minimal value
- `SimpleText`: A simple text entry box (one line only). 
    - *gui_attributes*:
        - `maxlength=integer` (optional): The maximum number of characters accepted
        - `size=integer` (optional): The size of the input field

Example:

```json
{
  "name": "hasInteger",
  "super": [
    "hasValue"
  ],
  "object": "IntValue",
  "labels": {
    "en": "Integer"
  },
  "gui_element": "Spinbox",
  "gui_attributes": {
    "max": 10.0,
    "min": 0.0
  }
}
```


#### ListValue

`"object": "ListValue"`

Represents a node of a (possibly hierarchical) list. 
See the [xmlupload documentation](../xml-data-file.md#list-prop) 
for more information.

*gui_elements / gui_attributes*:

- `List`: A GUI element for *ListValue*. A dropdown to select a list node.
    - *gui_attributes*:
        - `hlist=<list-name>` (required): The name of a list defined in the ["lists" section](./overview.md#lists).
- `Radio` and `Pulldown` are allowed, too, 
  but they don't have a different behaviour than `List`. 
  It is recommended to use `List`.


Example:

```json
{
  "name": "hasListItem",
  "super": [
    "hasValue"
  ],
  "object": "ListValue",
  "labels": {
    "en": "List element"
  },
  "gui_element": "List",
  "gui_attributes": {
    "hlist": "treelistroot"
  }
}
```


#### UnformattedTextValue and FormattedTextValue

`"object": "UnformattedTextValue" / "FormattedTextValue"`

`"UnformattedTextValue"` is a simple, plain text that does not contain markup.

`"FormattedTextValue"` is a text that contains markup, i.e. HTML tags like `<b>`, etc. 
These tags must follow the XML to Standoff/RDF Standard Mapping documented
[here](https://docs.dasch.swiss/latest/DSP-API/03-endpoints/api-v1/xml-to-standoff-mapping/#the-knora-standard-mapping).

See the [xmlupload documentation](../xml-data-file.md#unformatted-text-prop-and-formatted-text-prop) for more information.

There are no *gui_elements / gui_attributes* for this property.

Example:

```json
{
  "name": "hasPictureTitle",
  "super": [
    "hasValue"
  ],
  "object": "UnformattedTextValue",
  "labels": {
    "en": "Title"
  }
}
```


#### hasComment property

`"object": "FormattedTextValue"`

This property is actually very similar to a simple text field. 

Example:

```json
{
    "name": "hasComment",
    "super": [
      "hasComment"
    ],
    "object": "FormattedTextValue",
    "labels": {
      "de": "Kommentar",
      "en": "Comment",
      "fr": "Commentaire"
    }
}
```


#### TimeValue

`"object": "TimeValue"`

A time value represents a precise moment in time in the Gregorian calendar. See the 
[xmlupload documentation](../xml-data-file.md#time-prop) for more information.

*gui_elements / gui_attributes*:

- `TimeStamp`: A GUI element for *TimeValue* which contains a date picker and a time picker.
    - *gui_attributes*: No attributes

Example:

```json
{
  "name": "hasTime",
  "super": [
    "hasValue"
  ],
  "object": "TimeValue",
  "labels": {
    "en": "Time"
  },
  "gui_element": "TimeStamp"
}
```


#### UriValue

`"object": "UriValue"`

Represents an URI. See the [xmlupload documentation](../xml-data-file.md#uri-prop) for more information.

*gui_elements / gui_attributes*:

- `SimpleText`: A simple text entry box (one line only).
    - *gui_attributes*:
        - `maxlength=integer` (optional): The maximum number of characters accepted
        - `size=integer` (optional): The size of the input field

Example:

```json
{
  "name": "hasUri",
  "super": [
    "hasValue"
  ],
  "object": "UriValue",
  "labels": {
    "en": "URI"
  },
  "gui_element": "SimpleText",
  "gui_attributes": {
    "maxlength": 255,
    "size": 80
  }
}
```


### Link-properties

Link properties do not follow the pattern of the previous data types, because they do not connect to a final value but 
to an existing resource. Thus, the `object` denominates the resource class the link will point to.


#### hasLinkTo Property

`"object": "<resourceclass>"`

The most basic kind of link property is the `hasLinkTo` property. Its "super" element has to be `hasLinkTo` or derived 
from `hasLinkTo`. There are different groups of resource classes that can be the object:

- project resources: a resource class defined in the present ontology itself
- external resources: a resource class defined in another ontology
- DSP base resources:
    - `Resource`: the most generic one, can point to any resource class, be it a DSP base resource, a project resource, 
      or an external resource. `Resource` is at the very top of the inheritance hierarchy.
    - `Region`: a region in an image
    - `StillImageRepresentation`, `MovingImageRepresentation`, `TextRepresentation`, `AudioRepresentation`, 
      `DDDRepresentation`, `DocumentRepresentation`, or `ArchiveRepresentation`

The syntax how to refer to these different groups of resources is described [here](./caveats.md#referencing-ontologies).

*gui_elements/gui_attributes*:

- `Searchbox`: The only GUI element for *hasLinkTo*. Allows searching resources by entering the target resource name.
    - *gui_attributes*:
        - `numprops=integer` (optional): Number of search results to be displayed

Example:

```json
{
  "name": "hasOtherThing",
  "super": [
    "hasLinkTo"
  ],
  "object": ":Thing",
  "labels": "Another thing",
  "gui_element": "Searchbox"
}
```


#### hasRepresentation Property

`"object": "Representation"`

A property pointing to the DSP base resource class `Representation`, which is the parent class of the DSP base resource 
classes `StillImageRepresentation`, `AudioRepresentation`, `MovingImageRepresentation`, ... Has to be used in 
combination with `"super": ["hasRepresentation"]`. 
This generic property can point to any type of the aforementioned representations, or to a subclass of them. See the 
[xmlupload documentation](../xml-data-file.md#resptr-prop) for more information.

*gui_elements / gui_attributes*:

- `Searchbox`: Allows searching resources that have super class `Representation` 
  by entering at least 3 characters into a searchbox.
    - *gui_attributes*:
        - `numprops=integer` (optional): While dynamically displaying the search result,
          the number of properties that should be displayed.

Example:

```json
{
    "name": "hasRep",
    "super": [
        "hasRepresentation"
    ],
    "object": "Representation",
    "labels": {
        "en": "Represented by"
    },
        "gui_element": "Searchbox"
    }
```


#### isPartOf Property

`"object": "<resourceclass>"`

A special case of linked resources are resources in a part-whole relation, 
i.e. resources that are composed of other resources. 
A `isPartOf` property has to be added to the resource that is part of another resource. 
In case of resources that are of type `StillImageRepresentation`, 
an additional property derived from `seqnum` with object `IntValue` is required. 
When defined, the user is able to leaf through the parts of a compound object, 
e.g. to leaf through pages of a book.

The DSP base properties `isPartOf` and `seqnum` 
can be used to derive a custom property from them, 
or they can be used directly as cardinalities in a resource. 
The example belows shows both possibilities.

*gui_elements/gui_attributes*:

- `Searchbox`: The only GUI element for *isPartOf*. Allows searching resources by entering the target resource name.
    - *gui_attributes*:
        - `numprops=integer` (optional): Number of search results to be displayed

Example:

```json
"properties": [
    {
        "name": "partOfBook",
        "super": ["isPartOf"],
        "object": ":Book",
        "labels": {"en": "is part of"},
        "gui_element": "Searchbox"
    },
    {
        "name": "hasPageNumber",
        "super": ["seqnum"],
        "object": "IntValue",
        "labels": {"en": "has page number"},
        "gui_element": "Spinbox"
    }
],
"resources": [
    {
        "name": "Page",
        "labels": {"en": "Page using properties derived from 'isPartOf' and 'seqnum'"},
        "super": "StillImageRepresentation",
        "cardinalities": [
            {
                "propname": ":partOfBook",
                "cardinality": "1"
            },
            {
                "propname": ":hasPageNumber",
                "cardinality": "1"
            }
        ]
    },
    {
        "name": "MinimalisticPage",
        "labels": {"en": "Page using 'isPartOf' and 'seqnum' directly"},
        "super": "StillImageRepresentation",
        "cardinalities": [
            {
                "propname": "isPartOf",
                "cardinality": "1"
            },
            {
                "propname": "seqnum",
                "cardinality": "1"
            }
        ]
    }
]
```


#### seqnum Property

`"object": "IntValue"`

This property can be attached to a `StillImageRepresentation`, together with `isPartOf`. The `seqnum` is then the page
number of the image inside the compound object. Apart from this, `seqnum` is like an integer property. See the 
[xmlupload documentation](../xml-data-file.md#integer-prop) for more information.

*gui_elements / gui_attributes*:

- `Spinbox`: A GUI element for *IntegerValue*. A text field with and an "up" and a "down" button for increment/decrement.
    - *gui_attributes*:
        - `max=decimal` (optional): Maximal value
        - `min=decimal` (optional): Minimal value
- `SimpleText`: A simple text entry box (one line only). 
    - *gui_attributes*:
        - `maxlength=integer` (optional): The maximum number of characters accepted
        - `size=integer` (optional): The size of the input field

Example: See the [isPartOf Property](#ispartof-property) above.


#### isSequenceOf Property

`"object": <AudioRepresentation/MovingImageRepresentation or a subclass of one of them>`

This property can be used, together with a `hasSequenceBounds` property, on a resource representing a sequence of an
audio/video resource. The `isSequenceOf` would then point to the audio/video resource, and the `hasSequenceBounds` 
would be the time interval of the sequence.

The DSP base properties `isSequenceOf` and `hasSequenceBounds` can be used to derive a custom property from them, or 
they can be used directly as cardinalities in a resource. The example below shows both possibilities.

*gui_elements/gui_attributes*:

- `Searchbox`: The only GUI element for *isSequenceOf*. Allows searching resources by entering the target resource name.
    - *gui_attributes*:
        - `numprops=integer` (optional): Number of search results to be displayed

Example:

```json
"properties": [
    {
        "name": "sequenceOfAudio",
        "super": ["isSequenceOf"],
        "subject": ":AudioSequence",
        "object": ":Audio",
        "labels": {"en": "is sequence of"},
        "gui_element": "Searchbox"
    },
    {
        "name": "hasBounds",
        "super": ["hasSequenceBounds"],
        "subject": ":AudioSequence",
        "object": "IntervalValue",
        "labels": {"en": "Start and end point of a sequence of an audio/video"},
        "gui_element": "Interval"
    }
],
"resources": [
    {
        "name": "AudioSequence",
        "labels": {"en": "Sequence of audio using properties derived from 'isSequenceOf' and 'hasSequenceBounds'"},
        "super": "Resource",
        "cardinalities": [
            {
                "propname": ":sequenceOfAudio",
                "cardinality": "1"
            },
            {
                "propname": ":hasBounds",
                "cardinality": "1"
            }
        ]
    },
    {
        "name": "MinimalisticAudioSequence",
        "labels": {"en": "Sequence of audio using 'isSequenceOf' and 'hasSequenceBounds' directly"},
        "super": "Resource",
        "cardinalities": [
            {
                "propname": "isSequenceOf",
                "cardinality": "1"
            },
            {
                "propname": "hasSequenceBounds",
                "cardinality": "1"
            }
        ]
    }
]
```


#### hasSequenceBounds Property

`"object": "IntervalValue"`

This property represents a time interval of an audio or video. It can be used together with an `isSequenceOf` property 
on a resource that represents the sequence. The `isSequenceOf` would then point to the audio/video resource, and the 
`hasSequenceBounds` would be the time interval of the sequence, represented as two decimal numbers.

See the [`isSequenceOf` property](#issequenceof-property) or the 
[xmlupload documentation](../xml-data-file.md#interval-prop) for more information.

*gui_elements / gui_attributes*:

- `Interval`: Two spinboxes, one for each decimal
    - *gui_attributes*: No attributes

Example:

```json
{
  "name": "hasBounds",
  "super": [
    "hasSequenceBounds"
  ],
  "subject": ":AudioSequence",
  "object": "IntervalValue",
  "labels": {
    "en": "Interval defining the start and end point of a sequence of an audio or video file"
  },
  "gui_element": "Interval"
}
```




## The resource object in detail

```json
{
  "name": "school",
  "labels": {
    "de": "Schule",
    "en": "School",
    "fr": "Ecole",
    "it": "Scuola"
  },
  "super": "Resource",
  "comments": {
    "de": "Eine Bildungsinstitution für Grundbildung",
    "en": "An education institution for basic education",
    "fr": "Une institution de formation de base",
    "it": "Un'istituzione educativa per l'istruzione di base"
  },
  "cardinalities": [
    {
      "propname": ":schulcode",
      "gui_order": 1,
      "cardinality": "1"
    },
    {
      "propname": ":schulname",
      "gui_order": 2,
      "cardinality": "1"
    },
    {
      "propname": ":bildungsgang",
      "gui_order": 3,
      "cardinality": "0-n"
    }
  ]
}
```



### Resource: Name

(required)

`"name": "<string>"`

A name for the resource, e.g. "Book", "Manuscript", "Person". It should be in the form of
a [xsd:NCNAME](https://www.w3.org/TR/xmlschema11-2/#NCName). This means a string without blanks or special characters
but `-` and `_` are allowed (although not as first character).

By convention, resource names start with an upper case letter.



### Resource: Labels

(required)

`"labels": {"<language>": "<string>", ...}`

Collection of `labels` for the resource as strings with language tag (currently "en", "de", "fr", "it", 
and "rm" are supported).



### Resource: Super

(required)

`"super": ["<super-resource>", "<super-resource>", ...]`

A resource is always derived from at least one other resource. There are three groups of resources that can serve 
as super-resource:

- DSP base resources
- resources defined in external ontologies
- resources defined in the project ontology itself

The syntax how to refer to these different groups of resources is described [here](caveats.md#referencing-ontologies).

The following base resources can be used as super-resource:

- `Resource`: A generic resource representing an item from the real world. 
  This is the most general case, 
  to be used in all cases when your resource is none of the special cases below.
- `ArchiveRepresentation`: A resource representing an archive file (e.g. ZIP)
- `AudioRepresentation`: A resource representing an audio file
- `DDDRepresentation`: A resource representing a 3-D representation (not yet implemented)
- `DocumentRepresentation`: A resource representing an opaque document (e.g. a PDF)
- `MovingImageRepresentation`: A resource representing a video
- `StillImageRepresentation`: A resource representing an image
- `TextRepresentation`: A resource representing a text

**File Extensions**: An overview of the supported file types per representation can be found in the 
[xmlupload documentation](../xml-data-file.md#bitstream).



### Resource: Cardinalities

(required*)

```json
"cardinalities": [
  {
    "propname": "hasText",
    "gui_order": 1,
    "cardinality": "1-n"
  },
  {
    ...
  }
]
```

An array that contains information about the relation between resources and properties. 
It tells what properties a resource can have 
as well as how many values a property can have.
A cardinality is defined as follows:

- `propname` (mandatory): The name of the property. 
  If it's used in the form `:my_property`, the current ontology is referenced.
  If the property was defined in another ontology, the prefix of that ontology must be provided.
- `gui_order` (optional): By default, DSP-APP displays the properties in the order 
  how they are defined in the `cardinalities` array.
  If you prefer another order, you can provide a positive integer here.
  Example: You order the propnames alphabetically in the JSON file, 
  but they should be displayed in another order in DSP-APP.
- `cardinality` (mandatory): Indicates how often a given property may occur. The possible values are:
    - `"1"`: exactly once (mandatory one value and only one)
    - `"0-1"`: The value may be omitted, but can occur only once.
    - `"1-n"`: At least one value must be present, but multiple values may be present.
    - `"0-n"`: The value may be omitted, but may also occur multiple times.

(*It is technically possible to have a resource without cardinalities,
but in most cases it doesn't make sense to omit them.)



### Resource: Comments

(optional)

`"comments": { "<lang>": "<comment>", "<lang>": "<comment>", ... }`

Comments with language tags. Currently, "de", "en", "fr", "it", and "rm" are supported. The `comments` element is optional.<|MERGE_RESOLUTION|>--- conflicted
+++ resolved
@@ -242,13 +242,12 @@
 
 #### Overview
 
-<<<<<<< HEAD
 | DSP base property (`super`) | `object`                                                            | `gui_element`           |
 | --------------------------- | ------------------------------------------------------------------- | ----------------------- |
 | hasValue                    | BooleanValue                                                        | Checkbox                |
 | hasColor                    | ColorValue                                                          | Colorpicker             |
 | hasValue                    | DateValue                                                           | Date                    |
-| hasValue                    | DecimalValue                                                        | Slider, <br>SimpleText  |
+| hasValue                    | DecimalValue                                                        | Spinbox, <br>SimpleText  |
 | hasValue                    | GeonameValue                                                        | Geonames                |
 | hasValue                    | IntValue                                                            | Spinbox, <br>SimpleText |
 | hasValue                    | ListValue                                                           | List                    |
@@ -262,27 +261,6 @@
 | seqnum                      | IntValue                                                            | Spinbox, <br>SimpleText |
 | isSequenceOf                | (AudioRepresentation,<br>MovingImageRepresentation,<br>or subclass) | Searchbox               |
 | hasSequenceBounds           | IntervalValue                                                       | Interval                |
-=======
-| DSP base property (`super`) | `object`                                                            | `gui_element`                        |
-| --------------------------- | ------------------------------------------------------------------- | ------------------------------------ |
-| hasValue                    | BooleanValue                                                        | Checkbox                             |
-| hasColor                    | ColorValue                                                          | Colorpicker                          |
-| hasValue                    | DateValue                                                           | Date                                 |
-| hasValue                    | DecimalValue                                                        | Spinbox, <br>SimpleText              |
-| hasValue                    | GeonameValue                                                        | Geonames                             |
-| hasValue                    | IntValue                                                            | Spinbox, <br>SimpleText              |
-| hasValue                    | ListValue                                                           | List                                 |
-| hasValue                    | TextValue                                                           | SimpleText,<br>Textarea,<br>Richtext |
-| hasComment                  | TextValue                                                           | SimpleText                           |
-| hasValue                    | TimeValue                                                           | TimeStamp                            |
-| hasValue                    | UriValue                                                            | SimpleText                           |
-| hasLinkTo                   | (resourceclass)                                                     | Searchbox                            |
-| hasRepresentation           | Representation                                                      | Searchbox                            |
-| isPartOf                    | (resourceclass)                                                     | Searchbox                            |
-| seqnum                      | IntValue                                                            | Spinbox, <br>SimpleText              |
-| isSequenceOf                | (AudioRepresentation,<br>MovingImageRepresentation,<br>or subclass) | Searchbox                            |
-| hasSequenceBounds           | IntervalValue                                                       | Interval                             |
->>>>>>> 5e668f00
 
 
 #### BooleanValue
