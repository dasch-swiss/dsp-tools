--- conflicted
+++ resolved
@@ -145,11 +145,7 @@
 
 
 
-<<<<<<< HEAD
-### Name <a id="property-name"></a>
-=======
 ### Property: Name
->>>>>>> c235ff34
 
 (required)
 
@@ -911,9 +907,6 @@
 
 ## The resource object in detail
 
-<<<<<<< HEAD
-### Name <a id="resource-name"></a>
-=======
 ```json
 {
   "name": "school",
@@ -953,7 +946,6 @@
 
 
 ### Resource: Name
->>>>>>> c235ff34
 
 (required)
 
@@ -967,11 +959,7 @@
 
 
 
-<<<<<<< HEAD
-### Labels <a id="resource-labels"></a>
-=======
 ### Resource: Labels
->>>>>>> c235ff34
 
 (required)
 
@@ -982,11 +970,7 @@
 
 
 
-<<<<<<< HEAD
-### Super <a id="resource-super"></a>
-=======
 ### Resource: Super
->>>>>>> c235ff34
 
 (required)
 
@@ -1046,11 +1030,7 @@
 
 
 
-<<<<<<< HEAD
-### Comments <a id="resource-comments"></a>
-=======
 ### Resource: Comments
->>>>>>> c235ff34
 
 (optional)
 
