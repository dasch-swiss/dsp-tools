[![PyPI version](https://badge.fury.io/py/dsp-tools.svg)](https://badge.fury.io/py/dsp-tools)

# The `ontologies` Array of a JSON Project

An ontology is a formal representation of a set of terms which represent real world objects.
Dependencies, attributes and relations of and between the individual components of the set are recorded in a logical,
formal language. In contrast to a taxonomy, which defines a mere hierarchical structure within a range of terms, an
ontology is much more a network of information of logical dependencies of term elements. Or, in other words, an ontology
defines a strict, formal "data model" for real world concepts such as "Person", "Work", "Artist" etc.

An ontology thus has to offer at least two things: 

- a set of concepts or terms (called **resource classes**) that represent concepts of real world objects
- **properties** describing these resources. These properties are linked either to a final value or may define a 
  relationship to another resource. 

Let's assume that we define a resource class called "Person" and two properties called "hasBirthday" and "hasParent". 
For a specific **instance** of a "Person", "hasBirthday" will have a final value such as "1960-05-21", whereas
"hasParent" will link to another instance of a "Person".

Within DSP, properties may be re-used for different resources. E.g. a property "description" may be used for a resource
called "image" as well as "movie". Therefore, the list of properties is separated from the list of resources. The
properties are assigned to the resources by defining "**cardinalities**". A cardinality indicates if a property is
mandatory or can be omitted (e.g. if unknown), and if a property may be used several times on the same instance of a
resource or not. The cardinality definitions are explained [further below](#resource-cardinalities).



## The `ontology` Object

Example of an ontology object:

```json
{
  "name": "seworon",
  "label": "Secrets of the World Ontology",
  "comment": "This is an example ontology",
  "properties": [
    ...
  ],
  "resources": [
    ...
  ]
}
```



### Ontology: `name`

(required)

`"name": "<string>"`

The ontology's (short) name should be in the form of a [xsd:NCNAME](https://www.w3.org/TR/xmlschema11-2/#NCName). This
means a string without blanks or special characters but `-` and `_` are allowed (although not as first character).



### Ontology: `label`

(required)

`"label": "<string>"`

A string that provides the full name of the ontology.



### Ontology: `comment`

(optional)

`"comment": "<string>"`

A string that provides a comment to the ontology.



### Ontology: `properties`

(required)

`"properties": [<property-definition>, <property-definition>, ...]`

A `properties` array contains all properties used to describe resources in the ontology. A property has to be of a
certain data type. It is not possible to create a custom data type.

The following fields are mandatory:

- `name`
- `labels`
- `super`
- `object`
- `gui_element`

The following fields are optional:

- `comments` 
- `subject`
- `gui_attributes`

A detailed description of `properties` can be found [below](#the-property-object).



### Ontology: `resources`

(required)

The resource classes are the primary entities of the data model. They are the actual objects inside a terminology space.
A resource class can be seen as a template for the representation of a real object that is represented in the DSP. A
resource class defines properties (*data fields*). For each of these properties a data type as well as the cardinality
has to be provided.

`"resources": [<resource-definition>, <resource-definition>, ...]`

A resource object needs to have the following fields:

- `name`
- `labels`
- `super`
- `cardinalities`*

The following field is optional:

- `comments` 

A detailed description of `resources` can be found [below](#the-resource-object).

(*It is technically possible to have a resource without cardinalities,
but in most cases it doesn't make sense to omit them.)



## The `property` Object

```json
{
  "name": "hasFindspot",
  "super": [
    "hasValue"
  ],
  "subject": "ArchaeologicalFind",
  "object": "GeonameValue",
  "labels": {
    "de": "Fundort",
    "en": "Find spot",
    "fr": "Gisement"
  },
  "gui_element": "Geonames"
}
```



### Property: `name`

(required)

`"name": "<string>"`

A name for the property, e.g. "pageOf", "hasBirthdate", "createdBy". It should be in the form of
a [xsd:NCNAME](https://www.w3.org/TR/xmlschema11-2/#NCName). This means a string without blanks or special characters
but `-` and `_` are allowed (although not as first character).

By convention, property names start with a lower case letter.



### Property: `label`

(required)

`"labels": {"<language>": "<string>", ...}`

Collection of `labels` for the property as strings with language tag (currently "en", "de", "fr", "it",
and "rm" are supported).



### Property: `comments`

(optional)

`"comments": { "<lang>": "<comment>", "<lang>": "<comment>", ... }`

Comments with language tags. Currently, "de", "en", "fr", "it", and "rm" are supported. 
The `comments` element is optional.



### Property: `super`

(required)

`"super": ["<super-property>", "<super-property>, ...]`

A property is always derived from at least one other property. There are three groups of properties that can serve as 
super-property:

- DSP base properties
- properties defined in external ontologies
- properties defined in the project ontology itself

The syntax how to refer to these different groups of properties is described [here]
(./caveats.md#referencing-ontologies).

The following DSP base properties are available:

- `hasValue`: This is the most general case, 
  to be used in all cases when your property is none of the special cases below.
- `hasLinkTo`: a link to another resource
- `isPartOf`: A special variant of `hasLinkTo`. It says that an instance of the given resource class is an integral part
  of another resource class. E.g. a "page" is part of a "book".
- `seqnum`: An integer that is used to define a sequence number in an ordered set of instances, 
  e.g. the ordering of the pages in a book. 
  A resource that has a property derived from `seqnum` must also have a property derived from `isPartOf`.
- `hasColor`: Defines a color value.  
- `hasComment`: Defines a standard comment.
- `isSequenceOf`: A special variant of `hasLinkTo`. It says that an instance of the given resource class is a section 
  of an audio/video resource.
- `hasSequenceBounds`: This base property is used together with `isSequenceOf`. It denotes a time interval of an audio/
  video resource.



### Property: `subject`

(optional)

`"subject": "<resource-class>"`

The `subject` defines the resource class the property can be used on. It has to be provided as prefixed name of the 
resource class (see [here](./caveats.md#referencing-ontologies) on how prefixed names are used).



### Property: `object`, `gui_element`, `gui_attributes`

These three are related as follows:

- `object` (required) is used to define the data type of the value that the property will store. 
- `gui_element` (required) depends on the value of `object`.
- `gui_attributes` (optional) depends on the value of `gui_element`.

#### Overview

<<<<<<< HEAD
| DSP base property (`super`) | `object`                                                            | `gui_element`           |
| --------------------------- | ------------------------------------------------------------------- | ----------------------- |
| hasValue                    | BooleanValue                                                        | Checkbox                |
| hasColor                    | ColorValue                                                          | Colorpicker             |
| hasValue                    | DateValue                                                           | Date                    |
| hasValue                    | DecimalValue                                                        | Spinbox, <br>SimpleText  |
| hasValue                    | GeonameValue                                                        | Geonames                |
| hasValue                    | IntValue                                                            | Spinbox, <br>SimpleText |
| hasValue                    | ListValue                                                           | List                    |
| hasValue                    | FormattedTextValue, UnformattedTextValue                            | -                       |
| hasComment                  | FormattedTextValue                                                  | -                       |
| hasValue                    | TimeValue                                                           | TimeStamp               |
| hasValue                    | UriValue                                                            | SimpleText              |
| hasLinkTo                   | (resourceclass)                                                     | Searchbox               |
| hasRepresentation           | Representation                                                      | Searchbox               |
| isPartOf                    | (resourceclass)                                                     | Searchbox               |
| seqnum                      | IntValue                                                            | Spinbox, <br>SimpleText |
| isSequenceOf                | (AudioRepresentation,<br>MovingImageRepresentation,<br>or subclass) | Searchbox               |
| hasSequenceBounds           | IntervalValue                                                       | Interval                |


#### BooleanValue
=======
| DSP base property (`super`) | `object`                                                           | `gui_element`                          |
| --------------------------- | ------------------------------------------------------------------ | -------------------------------------- |
| hasValue                    | BooleanValue                                                       | Checkbox                               |
| hasColor                    | ColorValue                                                         | Colorpicker                            |
| hasValue                    | DateValue                                                          | Date                                   |
| hasValue                    | DecimalValue                                                       | Spinbox, <br>SimpleText                |
| hasValue                    | GeonameValue                                                       | Geonames                               |
| hasValue                    | IntValue                                                           | Spinbox, <br>SimpleText                |
| hasValue                    | ListValue                                                          | List                                   |
| hasValue                    | TextValue                                                          | SimpleText, <br>Textarea, <br>Richtext |
| hasComment                  | TextValue                                                          | SimpleText                             |
| hasValue                    | TimeValue                                                          | TimeStamp                              |
| hasValue                    | UriValue                                                           | SimpleText                             |
| hasLinkTo                   | (resourceclass)                                                    | Searchbox                              |
| hasRepresentation           | Representation                                                     | Searchbox                              |
| isPartOf                    | (resourceclass)                                                    | Searchbox                              |
| seqnum                      | IntValue                                                           | Spinbox, <br>SimpleText                |
| isSequenceOf                | (AudioRepresentation, <br>MovingImageRepresentation, <br>subclass) | Searchbox                              |
| hasSequenceBounds           | IntervalValue                                                      | Interval                               |


#### `BooleanValue`
>>>>>>> 09c39402

`"object": "BooleanValue"`

Represents a Boolean ("true" or "false"). 
See the [xmlupload documentation](../xml-data-file.md#boolean-prop) for more information.

*gui_elements / gui_attributes*:

- `Checkbox`: The only GUI element for boolean values: a box to check or uncheck
    - *gui_attributes*: No attributes

Example:

```json
{
  "name": "hasBoolean",
  "super": [
    "hasValue"
  ],
  "object": "BooleanValue",
  "labels": {
    "en": "Boolean value"
  },
  "gui_element": "Checkbox"
}
```


#### `ColorValue`

`"object": "ColorValue"`

A string representation of a color in the hexadecimal form. 
See the [xmlupload documentation](../xml-data-file.md#color-prop) for more information.

*gui_elements / gui_attributes*:

- `Colorpicker`: The only GUI element for colors. It's used to choose a color.
    - *gui_attributes*:
        - `ncolors: integer` (optional): Number of colors the color picker should present.

Example:

```json
{
  "name": "hasColor",
  "super": [
    "hasColor"
  ],
  "object": "ColorValue",
  "labels": {
    "en": "Color"
  },
  "gui_element": "Colorpicker"
}
```


#### `DateValue`

`object": "DateValue"`  

Represents a date. It's a string with the format `calendar:start:end`. 
See the [xmlupload documentation](../xml-data-file.md#date-prop) for more information.

*gui_elements / gui_attributes*:

- `Date`: The only GUI element for *DateValue*. A date picker GUI.
    - *gui_attributes*: No attributes

Example:

```json
{
  "name": "hasDate",
  "super": [
    "hasValue"
  ],
  "object": "DateValue",
  "labels": {
    "en": "Date"
  },
  "gui_element": "Date"
}
```


#### `DecimalValue`

`"object": "DecimalValue"`

A number with decimal point. 
See the [xmlupload documentation](../xml-data-file.md#decimal-prop) for more information.

*gui_elements / gui_attributes*:

- `Spinbox`: Provides a Spinbox to select a decimal value.
    - *gui_attributes*:
        - `max: decimal` (mandatory): maximal value
        - `min: decimal` (mandatory): minimal value
- `SimpleText`: A simple text entry box (one line only).
    - *gui_attributes*:
        - `maxlength: integer` (optional): maximum number of characters accepted
        - `size: integer` (optional): size of the input field

Example:

```json
{
  "name": "hasDecimal",
  "super": [
    "hasValue"
  ],
  "object": "DecimalValue",
  "labels": {
    "en": "Decimal number"
  },
  "gui_element": "SimpleText",
  "gui_attributes": {
    "maxlength": 255,
    "size": 80
  }
}
```


#### `GeonameValue`

`"object": "GeonameValue"`

Represents a location ID of [geonames.org](https://www.geonames.org). 
See the [xmlupload documentation](../xml-data-file.md#geoname-prop) for more information.

*gui_elements / gui_attributes*:

- `Geonames`: The only GUI element for *GeonameValue*. A dropdown to select a geonames.org location, either by ID if 
  digits are typed in, or by name if letters are typed in.
    - *gui_attributes*: No attributes

Example:

```json
{
  "name": "hasGeoname",
  "super": [
    "hasValue"
  ],
  "object": "GeonameValue",
  "labels": {
    "en": "Geoname"
  },
  "gui_element": "Geonames"
}
```


#### `IntValue`

`"object": "IntValue"`

Represents an integer value. 
See the [xmlupload documentation](../xml-data-file.md#integer-prop) for more information.

*gui_elements / gui_attributes*:

- `Spinbox`: A GUI element for *IntValue*. 
  A text field with and an "up" and a "down" button for increment/decrement.
    - *gui_attributes*:
        - `max: decimal` (mandatory): Maximal value
        - `min: decimal` (mandatory): Minimal value
- `SimpleText`: A simple text entry box (one line only). 
    - *gui_attributes*:
        - `maxlength: integer` (optional): The maximum number of characters accepted
        - `size: integer` (optional): The size of the input field

Example:

```json
{
  "name": "hasInteger",
  "super": [
    "hasValue"
  ],
  "object": "IntValue",
  "labels": {
    "en": "Integer"
  },
  "gui_element": "Spinbox",
  "gui_attributes": {
    "max": 10.0,
    "min": 0.0
  }
}
```


#### `ListValue`

`"object": "ListValue"`

Represents a node of a (possibly hierarchical) list. 
See the [xmlupload documentation](../xml-data-file.md#list-prop) for more information.

*gui_elements / gui_attributes*:

- `List`: A GUI element for *ListValue*. A dropdown to select a list node.
    - *gui_attributes*:
        - `hlist: list-name` (required): 
          The name of a list defined in the [`lists` section](./overview.md#lists).
- `Radio` and `Pulldown` are allowed, too, 
  but they don't have a different behavior than `List`. 
  It is recommended to use `List`.


Example:

```json
{
  "name": "hasListItem",
  "super": [
    "hasValue"
  ],
  "object": "ListValue",
  "labels": {
    "en": "List element"
  },
  "gui_element": "List",
  "gui_attributes": {
    "hlist": "treelistroot"
  }
}
```


<<<<<<< HEAD
#### UnformattedTextValue and FormattedTextValue
=======
#### `TextValue`
>>>>>>> 09c39402

`"object": "UnformattedTextValue" / "FormattedTextValue"`

<<<<<<< HEAD
`"UnformattedTextValue"` is a simple, plain text that does not contain markup.
=======
Represents a text that may contain standoff markup. 
See the [xmlupload documentation](../xml-data-file.md#text-prop) for more information.
>>>>>>> 09c39402

`"FormattedTextValue"` is a text that contains markup, i.e. HTML tags like `<b>`, etc. 
These tags must follow the XML to Standoff/RDF Standard Mapping documented
[here](https://docs.dasch.swiss/latest/DSP-API/03-endpoints/api-v1/xml-to-standoff-mapping/#the-knora-standard-mapping).

<<<<<<< HEAD
See the [xmlupload documentation](../xml-data-file.md#unformatted-text-prop-and-formatted-text-prop) for more information.

There are no *gui_elements / gui_attributes* for this property.
=======
- `SimpleText`: one-line text entry box (for text **without** markup)
    - *gui_attributes*:
        - `maxlength: integer` (optional): maximal length (number of characters accepted)
        - `size: integer` (optional): size (width) of widget
- `Textarea`: multiline text entry box (for text **without** markup)
    - *gui_attributes*:
        - `cols: integer` (optional): number of columns of the textarea
        - `rows: integer` (optional): number of rows of the textarea
        - `width: percent` (optional): width of the textarea on the screen
        - `wrap: soft|hard` (optional): wrapping of text
- `Richtext`: multiline rich-text editor (for text **with** markup)
    - *gui_attributes*: No attributes
>>>>>>> 09c39402

Example:

```json
{
  "name": "hasPictureTitle",
  "super": [
    "hasValue"
  ],
  "object": "UnformattedTextValue",
  "labels": {
    "en": "Title"
  }
}
```


#### `hasComment` Property

`"object": "FormattedTextValue"`

This property is actually very similar to a simple text field. 

Example:

```json
{
    "name": "hasComment",
    "super": [
      "hasComment"
    ],
    "object": "FormattedTextValue",
    "labels": {
      "de": "Kommentar",
      "en": "Comment",
      "fr": "Commentaire"
    }
}
```


#### `TimeValue`

`"object": "TimeValue"`

A time value represents a precise moment in time in the Gregorian calendar. See the 
[xmlupload documentation](../xml-data-file.md#time-prop) for more information.

*gui_elements / gui_attributes*:

- `TimeStamp`: A GUI element for *TimeValue* which contains a date picker and a time picker.
    - *gui_attributes*: No attributes

Example:

```json
{
  "name": "hasTime",
  "super": [
    "hasValue"
  ],
  "object": "TimeValue",
  "labels": {
    "en": "Time"
  },
  "gui_element": "TimeStamp"
}
```


#### `UriValue`

`"object": "UriValue"`

Represents an URI. See the [xmlupload documentation](../xml-data-file.md#uri-prop) for more information.

*gui_elements / gui_attributes*:

- `SimpleText`: A simple text entry box (one line only).
    - *gui_attributes*:
        - `maxlength: integer` (optional): The maximum number of characters accepted
        - `size: integer` (optional): The size of the input field

Example:

```json
{
  "name": "hasUri",
  "super": [
    "hasValue"
  ],
  "object": "UriValue",
  "labels": {
    "en": "URI"
  },
  "gui_element": "SimpleText",
  "gui_attributes": {
    "maxlength": 255,
    "size": 80
  }
}
```


### Link-Properties

Link-properties do not follow the pattern of the previous data types, because they do not connect to a final value but 
to an existing resource. Thus, the `object` denominates the resource class the link will point to.


#### `hasLinkTo` Property

`"object": "<resourceclass>"`

The most basic kind of link-property is the `hasLinkTo` property. Its "super" element has to be `hasLinkTo` or derived 
from `hasLinkTo`. There are different groups of resource classes that can be the object:

- project resources: a resource class defined in the present ontology itself
- external resources: a resource class defined in another ontology
- DSP base resources:
    - `Resource`: the most generic one, can point to any resource class, be it a DSP base resource, a project resource, 
      or an external resource. `Resource` is at the very top of the inheritance hierarchy.
    - `Region`: a region in an image
    - `StillImageRepresentation`, `MovingImageRepresentation`, `TextRepresentation`, `AudioRepresentation`, 
      `DDDRepresentation`, `DocumentRepresentation`, or `ArchiveRepresentation`

The syntax how to refer to these different groups of resources is described [here](./caveats.md#referencing-ontologies).

*gui_elements / gui_attributes*:

- `Searchbox`: The only GUI element for *hasLinkTo*. Allows searching resources by entering the target resource name.
    - *gui_attributes*:
        - `numprops: integer` (optional): Number of search results to be displayed

Example:

```json
{
  "name": "hasOtherThing",
  "super": [
    "hasLinkTo"
  ],
  "object": ":Thing",
  "labels": "Another thing",
  "gui_element": "Searchbox"
}
```


#### `hasRepresentation` Property

`"object": "Representation"`

A property pointing to the DSP base resource class `Representation`, which is the parent class of the DSP base resource 
classes `StillImageRepresentation`, `AudioRepresentation`, `MovingImageRepresentation`, ... Has to be used in 
combination with `"super": ["hasRepresentation"]`. 
This generic property can point to any type of the aforementioned representations, or to a subclass of them. See the 
[xmlupload documentation](../xml-data-file.md#resptr-prop) for more information.

*gui_elements / gui_attributes*:

- `Searchbox`: Allows searching resources that have super class `Representation` 
  by entering at least 3 characters into a searchbox.
    - *gui_attributes*:
        - `numprops: integer` (optional): While dynamically displaying the search result,
          the number of properties that should be displayed.

Example:

```json
{
    "name": "hasRep",
    "super": [
        "hasRepresentation"
    ],
    "object": "Representation",
    "labels": {
        "en": "Represented by"
    },
        "gui_element": "Searchbox"
    }
```


#### `isPartOf` Property

`"object": "<resourceclass>"`

A special case of linked resources are resources in a part-whole relation, 
i.e. resources that are composed of other resources. 
A `isPartOf` property has to be added to the resource that is part of another resource. 
In case of resources that are of type `StillImageRepresentation`, 
an additional property derived from `seqnum` with object `IntValue` is required. 
When defined, the user is able to leaf through the parts of a compound object, 
e.g. to leaf through pages of a book.

The DSP base properties `isPartOf` and `seqnum` 
can be used to derive a custom property from them, 
or they can be used directly as cardinalities in a resource. 
The example below shows both possibilities.

*gui_elements / gui_attributes*:

- `Searchbox`: The only GUI element for *isPartOf*. Allows searching resources by entering the target resource name.
    - *gui_attributes*:
        - `numprops: integer` (optional): Number of search results to be displayed

Example:

```json
"properties": [
    {
        "name": "partOfBook",
        "super": ["isPartOf"],
        "object": ":Book",
        "labels": {"en": "is part of"},
        "gui_element": "Searchbox"
    },
    {
        "name": "hasPageNumber",
        "super": ["seqnum"],
        "object": "IntValue",
        "labels": {"en": "has page number"},
        "gui_element": "Spinbox"
    }
],
"resources": [
    {
        "name": "Page",
        "labels": {"en": "Page using properties derived from 'isPartOf' and 'seqnum'"},
        "super": "StillImageRepresentation",
        "cardinalities": [
            {
                "propname": ":partOfBook",
                "cardinality": "1"
            },
            {
                "propname": ":hasPageNumber",
                "cardinality": "1"
            }
        ]
    },
    {
        "name": "MinimalisticPage",
        "labels": {"en": "Page using 'isPartOf' and 'seqnum' directly"},
        "super": "StillImageRepresentation",
        "cardinalities": [
            {
                "propname": "isPartOf",
                "cardinality": "1"
            },
            {
                "propname": "seqnum",
                "cardinality": "1"
            }
        ]
    }
]
```


#### `seqnum` Property

`"object": "IntValue"`

This property can be attached to a `StillImageRepresentation`, together with `isPartOf`. The `seqnum` is then the page
number of the image inside the compound object. Apart from this, `seqnum` is like an integer property. See the 
[xmlupload documentation](../xml-data-file.md#integer-prop) for more information.

*gui_elements / gui_attributes*:

- `Spinbox`: A GUI element for *IntValue*. 
  A text field with and an "up" and a "down" button for increment/decrement.
    - *gui_attributes*:
        - `max: decimal` (mandatory): Maximal value
        - `min: decimal` (mandatory): Minimal value
- `SimpleText`: A simple text entry box (one line only). 
    - *gui_attributes*:
        - `maxlength: integer` (optional): The maximum number of characters accepted
        - `size: integer` (optional): The size of the input field

Example: See the [`isPartOf` Property](#ispartof-property) above.


#### `isSequenceOf` Property

`"object": <AudioRepresentation/MovingImageRepresentation or a subclass of one of them>`

This property can be used, together with a `hasSequenceBounds` property, on a resource representing a sequence of an
audio/video resource. The `isSequenceOf` would then point to the audio/video resource, and the `hasSequenceBounds` 
would be the time interval of the sequence.

The DSP base properties `isSequenceOf` and `hasSequenceBounds` can be used to derive a custom property from them, or 
they can be used directly as cardinalities in a resource. The example below shows both possibilities.

*gui_elements / gui_attributes*:

- `Searchbox`: The only GUI element for *isSequenceOf*. Allows searching resources by entering the target resource name.
    - *gui_attributes*:
        - `numprops: integer` (optional): Number of search results to be displayed

Example:

```json
"properties": [
    {
        "name": "sequenceOfAudio",
        "super": ["isSequenceOf"],
        "subject": ":AudioSequence",
        "object": ":Audio",
        "labels": {"en": "is sequence of"},
        "gui_element": "Searchbox"
    },
    {
        "name": "hasBounds",
        "super": ["hasSequenceBounds"],
        "subject": ":AudioSequence",
        "object": "IntervalValue",
        "labels": {"en": "Start and end point of a sequence of an audio/video"},
        "gui_element": "Interval"
    }
],
"resources": [
    {
        "name": "AudioSequence",
        "labels": {"en": "Sequence of audio using properties derived from 'isSequenceOf' and 'hasSequenceBounds'"},
        "super": "Resource",
        "cardinalities": [
            {
                "propname": ":sequenceOfAudio",
                "cardinality": "1"
            },
            {
                "propname": ":hasBounds",
                "cardinality": "1"
            }
        ]
    },
    {
        "name": "MinimalisticAudioSequence",
        "labels": {"en": "Sequence of audio using 'isSequenceOf' and 'hasSequenceBounds' directly"},
        "super": "Resource",
        "cardinalities": [
            {
                "propname": "isSequenceOf",
                "cardinality": "1"
            },
            {
                "propname": "hasSequenceBounds",
                "cardinality": "1"
            }
        ]
    }
]
```


#### `hasSequenceBounds` Property

`"object": "IntervalValue"`

This property represents a time interval of an audio or video. It can be used together with an `isSequenceOf` property 
on a resource that represents the sequence. The `isSequenceOf` would then point to the audio/video resource, and the 
`hasSequenceBounds` would be the time interval of the sequence, represented as two decimal numbers.

See the [`isSequenceOf` property](#issequenceof-property) or the 
[xmlupload documentation](../xml-data-file.md#interval-prop) for more information.

*gui_elements / gui_attributes*:

- `Interval`: Two spinboxes, one for each decimal
    - *gui_attributes*: No attributes

Example:

```json
{
  "name": "hasBounds",
  "super": [
    "hasSequenceBounds"
  ],
  "subject": ":AudioSequence",
  "object": "IntervalValue",
  "labels": {
    "en": "Interval defining the start and end point of a sequence of an audio or video file"
  },
  "gui_element": "Interval"
}
```




## The `resource` Object

```json
{
  "name": "school",
  "labels": {
    "de": "Schule",
    "en": "School",
    "fr": "Ecole",
    "it": "Scuola"
  },
  "super": "Resource",
  "comments": {
    "de": "Eine Bildungsinstitution für Grundbildung",
    "en": "An education institution for basic education",
    "fr": "Une institution de formation de base",
    "it": "Un'istituzione educativa per l'istruzione di base"
  },
  "cardinalities": [
    {
      "propname": ":schulcode",
      "gui_order": 1,
      "cardinality": "1"
    },
    {
      "propname": ":schulname",
      "gui_order": 2,
      "cardinality": "1"
    },
    {
      "propname": ":bildungsgang",
      "gui_order": 3,
      "cardinality": "0-n"
    }
  ]
}
```



### Resource: `name`

(required)

`"name": "<string>"`

A name for the resource, e.g. "Book", "Manuscript", "Person". It should be in the form of
a [xsd:NCNAME](https://www.w3.org/TR/xmlschema11-2/#NCName). This means a string without blanks or special characters
but `-` and `_` are allowed (although not as first character).

By convention, resource names start with an upper case letter.



### Resource: `labels`

(required)

`"labels": {"<language>": "<string>", ...}`

Collection of `labels` for the resource as strings with language tag (currently "en", "de", "fr", "it", 
and "rm" are supported).



### Resource: `super`

(required)

`"super": ["<super-resource>", "<super-resource>", ...]`

A resource is always derived from at least one other resource. There are three groups of resources that can serve 
as super-resource:

- DSP base resources
- resources defined in external ontologies
- resources defined in the project ontology itself

The syntax how to refer to these different groups of resources is described [here](caveats.md#referencing-ontologies).

The following base resources can be used as super-resource:

- `Resource`: A generic resource representing an item from the real world. 
  This is the most general case, 
  to be used in all cases when your resource is none of the special cases below.
- `ArchiveRepresentation`: A resource representing an archive file (e.g. ZIP)
- `AudioRepresentation`: A resource representing an audio file
- `DDDRepresentation`: A resource representing a 3-D representation (not yet implemented)
- `DocumentRepresentation`: A resource representing an opaque document (e.g. a PDF)
- `MovingImageRepresentation`: A resource representing a video
- `StillImageRepresentation`: A resource representing an image
- `TextRepresentation`: A resource representing a text

**File Extensions**: An overview of the supported file types per representation can be found in the 
[xmlupload documentation](../xml-data-file.md#bitstream).



### Resource: `cardinalities`

(required*)

```json
"cardinalities": [
  {
    "propname": "hasText",
    "gui_order": 1,
    "cardinality": "1-n"
  },
  {
    ...
  }
]
```

An array that contains information about the relation between resources and properties. 
It tells what properties a resource can have 
as well as how many values a property can have.
A cardinality is defined as follows:

- `propname` (mandatory): The name of the property. 
  If it's used in the form `:my_property`, the current ontology is referenced.
  If the property was defined in another ontology, the prefix of that ontology must be provided.
- `gui_order` (optional): By default, DSP-APP displays the properties in the order 
  how they are defined in the `cardinalities` array.
  If you prefer another order, you can provide a positive integer here.
  Example: You order the propnames alphabetically in the JSON file, 
  but they should be displayed in another order in DSP-APP.
- `cardinality` (mandatory): Indicates how often a given property may occur. The possible values are:
    - `"1"`: exactly once (mandatory one value and only one)
    - `"0-1"`: The value may be omitted, but can occur only once.
    - `"1-n"`: At least one value must be present, but multiple values may be present.
    - `"0-n"`: The value may be omitted, but may also occur multiple times.

(*It is technically possible to have a resource without cardinalities,
but in most cases it doesn't make sense to omit them.)



### Resource: `comments`

(optional)

`"comments": { "<lang>": "<comment>", "<lang>": "<comment>", ... }`

Comments with language tags. Currently, "de", "en", "fr", "it", and "rm" are supported. 
The `comments` element is optional.<|MERGE_RESOLUTION|>--- conflicted
+++ resolved
@@ -246,30 +246,6 @@
 
 #### Overview
 
-<<<<<<< HEAD
-| DSP base property (`super`) | `object`                                                            | `gui_element`           |
-| --------------------------- | ------------------------------------------------------------------- | ----------------------- |
-| hasValue                    | BooleanValue                                                        | Checkbox                |
-| hasColor                    | ColorValue                                                          | Colorpicker             |
-| hasValue                    | DateValue                                                           | Date                    |
-| hasValue                    | DecimalValue                                                        | Spinbox, <br>SimpleText  |
-| hasValue                    | GeonameValue                                                        | Geonames                |
-| hasValue                    | IntValue                                                            | Spinbox, <br>SimpleText |
-| hasValue                    | ListValue                                                           | List                    |
-| hasValue                    | FormattedTextValue, UnformattedTextValue                            | -                       |
-| hasComment                  | FormattedTextValue                                                  | -                       |
-| hasValue                    | TimeValue                                                           | TimeStamp               |
-| hasValue                    | UriValue                                                            | SimpleText              |
-| hasLinkTo                   | (resourceclass)                                                     | Searchbox               |
-| hasRepresentation           | Representation                                                      | Searchbox               |
-| isPartOf                    | (resourceclass)                                                     | Searchbox               |
-| seqnum                      | IntValue                                                            | Spinbox, <br>SimpleText |
-| isSequenceOf                | (AudioRepresentation,<br>MovingImageRepresentation,<br>or subclass) | Searchbox               |
-| hasSequenceBounds           | IntervalValue                                                       | Interval                |
-
-
-#### BooleanValue
-=======
 | DSP base property (`super`) | `object`                                                           | `gui_element`                          |
 | --------------------------- | ------------------------------------------------------------------ | -------------------------------------- |
 | hasValue                    | BooleanValue                                                       | Checkbox                               |
@@ -279,8 +255,8 @@
 | hasValue                    | GeonameValue                                                       | Geonames                               |
 | hasValue                    | IntValue                                                           | Spinbox, <br>SimpleText                |
 | hasValue                    | ListValue                                                          | List                                   |
-| hasValue                    | TextValue                                                          | SimpleText, <br>Textarea, <br>Richtext |
-| hasComment                  | TextValue                                                          | SimpleText                             |
+| hasValue                    | FormattedTextValue, UnformattedTextValue                           | -                                      |
+| hasComment                  | FormattedTextValue                                                 | -                                      |
 | hasValue                    | TimeValue                                                          | TimeStamp                              |
 | hasValue                    | UriValue                                                           | SimpleText                             |
 | hasLinkTo                   | (resourceclass)                                                    | Searchbox                              |
@@ -292,7 +268,6 @@
 
 
 #### `BooleanValue`
->>>>>>> 09c39402
 
 `"object": "BooleanValue"`
 
@@ -527,43 +502,19 @@
 ```
 
 
-<<<<<<< HEAD
-#### UnformattedTextValue and FormattedTextValue
-=======
-#### `TextValue`
->>>>>>> 09c39402
+#### `UnformattedTextValue` and `FormattedTextValue`
 
 `"object": "UnformattedTextValue" / "FormattedTextValue"`
 
-<<<<<<< HEAD
-`"UnformattedTextValue"` is a simple, plain text that does not contain markup.
-=======
-Represents a text that may contain standoff markup. 
-See the [xmlupload documentation](../xml-data-file.md#text-prop) for more information.
->>>>>>> 09c39402
-
-`"FormattedTextValue"` is a text that contains markup, i.e. HTML tags like `<b>`, etc. 
+`UnformattedTextValue` is a simple, plain text that does not contain markup.
+
+`FormattedTextValue` is a text that contains markup, i.e. HTML tags like `<b>`, etc. 
 These tags must follow the XML to Standoff/RDF Standard Mapping documented
 [here](https://docs.dasch.swiss/latest/DSP-API/03-endpoints/api-v1/xml-to-standoff-mapping/#the-knora-standard-mapping).
 
-<<<<<<< HEAD
 See the [xmlupload documentation](../xml-data-file.md#unformatted-text-prop-and-formatted-text-prop) for more information.
 
 There are no *gui_elements / gui_attributes* for this property.
-=======
-- `SimpleText`: one-line text entry box (for text **without** markup)
-    - *gui_attributes*:
-        - `maxlength: integer` (optional): maximal length (number of characters accepted)
-        - `size: integer` (optional): size (width) of widget
-- `Textarea`: multiline text entry box (for text **without** markup)
-    - *gui_attributes*:
-        - `cols: integer` (optional): number of columns of the textarea
-        - `rows: integer` (optional): number of rows of the textarea
-        - `width: percent` (optional): width of the textarea on the screen
-        - `wrap: soft|hard` (optional): wrapping of text
-- `Richtext`: multiline rich-text editor (for text **with** markup)
-    - *gui_attributes*: No attributes
->>>>>>> 09c39402
 
 Example:
 
