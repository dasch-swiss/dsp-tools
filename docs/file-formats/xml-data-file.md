--- conflicted
+++ resolved
@@ -703,33 +703,19 @@
 
 #### Whitespaces and newlines
 
-<<<<<<< HEAD
-`<unformatted-text-prop>`:
-Pretty-print whitespaces and newlines from the XML file 
-are taken into the text field as they are.
-=======
-| `gui_element`<br/>(JSON ontology) | `encoding`<br/>(XML data) | 
-| --------------------------------- | ------------------------- |
-| `SimpleText`                      | `utf8`                    | 
-| `Textarea`                        | `utf8`                    | 
-| `Richtext`                        | `xml`                     |
-
-Handling of pretty-print whitespaces and newlines:
-
-- encoding `utf8`: 
-    - leading and trailing whitespaces are removed
-    - multiple spaces are replaced by a single space
-    - (multiple) tabstops are replaced by a single space
-- encoding `xml`:
-    - leading and trailing whitespaces are removed
-    - whitespaces and newlines don't have a meaning in XML, so they are removed. 
-    - Newlines can be created with `<br/>`.
-    - Whitespaces are kept only inside `<code>` and `<pre>` tags.
->>>>>>> d6c81106
-
-`<formatted-text-prop>`: 
-Pretty-print whitespaces and newlines from the XML file are removed.
-If you want a newline in the text field, use `<br />` instead.
+`<unformatted-text-prop>`: 
+
+- leading and trailing whitespaces are removed
+- multiple spaces are replaced by a single space
+- (multiple) tabstops are replaced by a single space
+
+`<formatted-text-prop>`:
+
+- leading and trailing whitespaces are removed
+- whitespaces and newlines don't have a meaning in XML, so they are removed. 
+- Newlines can be created with `<br/>`.
+- Whitespaces are kept only inside `<code>` and `<pre>` tags.
+
 
 #### Special characters: Overview
 
@@ -1148,21 +1134,12 @@
         <list-prop list="treelistroot" name=":hasOtherListItem">
             <list permissions="prop-default">Tree list node 02</list>
         </list-prop>
-<<<<<<< HEAD
         <formatted-text-prop name=":hasFormattedText">
             <text permissions="prop-default">This is <em>italicized and <strong>bold</strong></em> text!</text>
         </formatted-text-prop>
         <unformatted-text-prop name=":hasUnformattedText">
             <text permissions="prop-default">aa bbb cccc ddddd</text>
         </unformatted-text-prop>
-=======
-        <text-prop name=":hasRichtext">
-            <text permissions="prop-default" encoding="xml">This is <em>italicized and <strong>bold</strong></em> text!</text>
-        </text-prop>
-        <text-prop name=":hasText">
-            <text permissions="prop-default" encoding="utf8">aa bbb cccc ddddd</text>
-        </text-prop>
->>>>>>> d6c81106
         <date-prop name=":hasDate">
             <date permissions="prop-default">1888</date>
         </date-prop>
