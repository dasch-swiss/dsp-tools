--- conflicted
+++ resolved
@@ -74,16 +74,8 @@
 As second step, the newly generated XML file can be uploaded to DSP:
 
 ```bash
-<<<<<<< HEAD
 dsp-tools xmlupload additional_data_replaced_[timestamp].xml
 ```
-=======
-dsp-tools xmlupload --incremental additional_data_replaced_[timestamp].xml
-```
-
-| <center>Important</center>                                                                                                                      |
-|-------------------------------------------------------------------------------------------------------------------------------------------------|
-| Internal IDs and IRIs cannot be mixed within the same file. An XML file uploaded with the incremental option must not contain any internal IDs. |
 
 
 
@@ -104,5 +96,4 @@
 3. Fix the reason for the crash
 4. Replace the IDs and remove the created resources with: 
    `dsp-tools id2iri data.xml --remove-resources id2iri_mapping_[timestamp].json``
-5. Upload the outputted XML file with `dsp-tools xmlupload data_replaced_[timestamp].xml`
->>>>>>> 2c4e2f8d
+5. Upload the outputted XML file with `dsp-tools xmlupload data_replaced_[timestamp].xml`