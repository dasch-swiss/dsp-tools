[![PyPI version](https://badge.fury.io/py/dsp-tools.svg)](https://badge.fury.io/py/dsp-tools)

# DSP-TOOLS documentation

dsp-tools is a command line tool that helps you interact with the DaSCH Service Platform server (DSP server).

In order to archive your data on the DaSCH Service Platform, you need a data model (ontology) that describes your data. The data
model is defined in a JSON file which has to be transmitted to the DSP server. If the DSP server is aware of the data model for
your project, conforming data can be uploaded into the DSP repository.

Often, data is initially added in large quantities. Therefore, dsp-tools allows you to perform bulk imports of your data. In order
to do so, the data has to be described in an XML file. dsp-tools is able to read the XML file and upload all data to the DSP
server.

dsp-tools helps you with the following tasks:

- [`dsp-tools create`](./dsp-tools-usage.md#create-a-data-model-on-a-dsp-server) creates the data model (ontology) on a DSP server
  from a provided JSON file containing the data model.
- [`dsp-tools get`](./dsp-tools-usage.md#get-a-data-model-from-a-dsp-server) reads a data model from a DSP server and writes it
  into a JSON file.
- [`dsp-tools xmlupload`](./dsp-tools-usage.md#upload-data-to-a-dsp-server) uploads data from a provided XML file (bulk data
  import).
- [`dsp-tools excel`](./dsp-tools-usage.md#create-a-json-list-file-from-one-or-several-excel-files)
  creates a JSON or XML file from one or several Excel files. The created data can either be integrated into an ontology or be
  uploaded directly to a DSP server with `dsp-tools create`.
- [`dsp-tools excel2resources`](./dsp-tools-usage.md#create-resources-from-an-excel-file)
<<<<<<< HEAD
  creates the ontology's resource section from an Excel file. The resulting section can be integrated into an ontology and then be
  uploaded to a DSP server with `dsp-tools create`.
- [`dsp-tools excel2properties`](./dsp-tools-usage.md#create-properties-from-an-excel-file)
  creates the ontology's properties section from an Excel file. The resulting section can be integrated into an ontology and then
  be uploaded to a DSP server with `dsp-tools create`.
=======
  creates the ontology's resource section from an Excel file. The resources can be integrated into an ontology and then be
  uploaded to a DSP server with `dsp-tools create`.
>>>>>>> 7b0302f2
<|MERGE_RESOLUTION|>--- conflicted
+++ resolved
@@ -24,13 +24,8 @@
   creates a JSON or XML file from one or several Excel files. The created data can either be integrated into an ontology or be
   uploaded directly to a DSP server with `dsp-tools create`.
 - [`dsp-tools excel2resources`](./dsp-tools-usage.md#create-resources-from-an-excel-file)
-<<<<<<< HEAD
   creates the ontology's resource section from an Excel file. The resulting section can be integrated into an ontology and then be
   uploaded to a DSP server with `dsp-tools create`.
 - [`dsp-tools excel2properties`](./dsp-tools-usage.md#create-properties-from-an-excel-file)
   creates the ontology's properties section from an Excel file. The resulting section can be integrated into an ontology and then
   be uploaded to a DSP server with `dsp-tools create`.
-=======
-  creates the ontology's resource section from an Excel file. The resources can be integrated into an ontology and then be
-  uploaded to a DSP server with `dsp-tools create`.
->>>>>>> 7b0302f2
