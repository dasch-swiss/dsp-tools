# List all recipes
default:
    @just --list


<<<<<<< HEAD
# Run all autoformattings
[no-exit-message]
format:
    ruff format .
    yamlfmt .


# Run all linters in parallel (see https://just.systems/man/en/running-tasks-in-parallel.html)
[no-exit-message]
lint: 
    #!/usr/bin/env -S parallel --shebang --ungroup --jobs {{ num_cpus() }}
    just ruff-check
    just ruff-format-check
    just yamlfmt-check
    just yamllint
    just markdownlint
    just darglint
    just mypy
    uv run scripts/markdown_link_validator.py


# Detect anti-patterns in YAML files
[no-exit-message]
yamllint:
    uv run yamllint .
=======
# Detect anti-patterns in YAML files
[no-exit-message]
yamllint:
    uv run yamllint .

>>>>>>> 3385226a

# Check the formatting of YAML files
yamlfmt-check:
    yamlfmt -lint .

<<<<<<< HEAD
# Check the formatting of YAML files
[no-exit-message]
yamlfmt-check:
    yamlfmt -lint .


# Run the ruff linter to detect bad Python coding habits
[no-exit-message]
=======

# Run the ruff linter to detect bad Python coding habits
[no-exit-message]
>>>>>>> 3385226a
ruff-check *FLAGS:
    uv run ruff check . --ignore=A002,D101,D102,PLR0913,PLR2004 {{FLAGS}}


# Check the formatting of the Python files
[no-exit-message]
ruff-format-check:
    uv run ruff format --check .


# Check the type annotations in Python files for correctness
[no-exit-message]
mypy:
    uv run mypy .


# Check completeness and correctness of python docstrings
[no-exit-message]
darglint:
    uv run darglint -v 2 ./src/dsp_tools/xmllib/**/*.py


# Check that there are no dead links in the docs
[no-exit-message]
check-links:
    markdown-link-validator ./docs -i ./assets/.+


# Check the docs for ambiguous Markdown syntax that could be wrongly rendered
[no-exit-message]
markdownlint:
    docker run \
    -v $PWD:/workdir \
    ghcr.io/igorshubovych/markdownlint-cli:v0.42.0 \
    --config .markdownlint.yml \
    --ignore CHANGELOG.md \
    "**/*.md"


# Run the unit tests
[no-exit-message]
unittests *FLAGS:
    uv run pytest test/unittests/ {{FLAGS}}


# Run the integration tests
[no-exit-message]
integration-tests *FLAGS:
    uv run pytest test/integration/ {{FLAGS}}


# Run the end-to-end tests (with testcontainers)
[no-exit-message]
e2e-tests *FLAGS:
    uv run pytest test/e2e/ {{FLAGS}}


# Run the legacy end-to-end tests (needs a running stack)
[no-exit-message]
legacy-e2e-tests *FLAGS:
    uv run pytest test/legacy_e2e/ {{FLAGS}}


# Remove artifact files
[no-exit-message]
clean:
    -find . -name "*.pyc" -exec rm -rf {} \;
    -find . -name .__pycache__ -exec rm -rf {} \;
    -find . -name .ruff_cache -exec rm -rf {} \;
    -find . -name .pytest_cache -exec rm -rf {} \;
    -find . -name .mypy_cache -exec rm -rf {} \;
    -rm -rf ./*id2iri_mapping*.json
    -rm -rf ./*id2iri_[0-9a-fA-F][0-9a-fA-F][0-9a-fA-F][0-9a-fA-F]*.json
    -rm -f ./warnings.log
    -rm -rf ./testdata/e2e/tmp-dsp-ingest/
    -rm -rf ./testdata/e2e/tmp-dsp-sipi/
    -rm -rf ./testdata/e2e/ingest-db/
    -rm -rf ./testdata/e2e/images/
    -rm -rf ./site
    -rm -f ./mapping-????.csv<|MERGE_RESOLUTION|>--- conflicted
+++ resolved
@@ -3,7 +3,6 @@
     @just --list
 
 
-<<<<<<< HEAD
 # Run all autoformattings
 [no-exit-message]
 format:
@@ -29,19 +28,8 @@
 [no-exit-message]
 yamllint:
     uv run yamllint .
-=======
-# Detect anti-patterns in YAML files
-[no-exit-message]
-yamllint:
-    uv run yamllint .
 
->>>>>>> 3385226a
 
-# Check the formatting of YAML files
-yamlfmt-check:
-    yamlfmt -lint .
-
-<<<<<<< HEAD
 # Check the formatting of YAML files
 [no-exit-message]
 yamlfmt-check:
@@ -50,11 +38,6 @@
 
 # Run the ruff linter to detect bad Python coding habits
 [no-exit-message]
-=======
-
-# Run the ruff linter to detect bad Python coding habits
-[no-exit-message]
->>>>>>> 3385226a
 ruff-check *FLAGS:
     uv run ruff check . --ignore=A002,D101,D102,PLR0913,PLR2004 {{FLAGS}}
 
