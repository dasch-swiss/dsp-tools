--- conflicted
+++ resolved
@@ -173,19 +173,6 @@
                      password=args.password,
                      verbose=args.verbose)
     elif args.action == 'xmlupload':
-<<<<<<< HEAD
-        xml_upload(input_file=args.xmlfile,
-                   server=args.server,
-                   user=args.user,
-                   password=args.password,
-                   imgdir=args.imgdir,
-                   sipi=args.sipi,
-                   verbose=args.verbose,
-                   validate_only=args.validate,
-                   incremental=args.incremental)
-    elif args.action == 'excel2lists':
-        list_excel2json(excelfolder=args.excelfolder,
-=======
         if args.validate:
             validate_xml_against_schema(input_file=args.xmlfile,
                                         schema_file="knora/dsplib/schemas/data.xsd")
@@ -198,10 +185,8 @@
                        sipi=args.sipi,
                        verbose=args.verbose,
                        incremental=args.incremental)
-    elif args.action == 'excel':
-        list_excel2json(listname=args.listname,
-                        excelfolder=args.excelfolder,
->>>>>>> a0722d8d
+    elif args.action == 'excel2lists':
+        list_excel2json(excelfolder=args.excelfolder,
                         outfile=args.outfile)
     elif args.action == 'excel2resources':
         resources_excel2json(excelfile=args.excelfile,
