{
    "$schema": "http://json-schema.org/draft-07/schema#",
    "$id": "https://dasch.swiss/schema/ontology.json",
    "title": "JSON schema for DSP ontologies",
    "description": "JSON schema for DSP ontologies",
    "definitions": {
        "langstring": {
            "type": "object",
            "patternProperties": {
                "^(en|de|fr|it|rm)$": {
                    "type": "string"
                }
            },
            "additionalProperties": false
        },
        "ncname": {
            "type": "string",
            "pattern": "^[a-zA-Z_][\\w.-]*$",
            "additionalProperties": false
        },
        "prefixedname": {
            "type": "string",
            "pattern": "^([a-zA-Z_][\\w.-]*)?:([-\\w]+)$",
            "additionalProperties": false
        },
        "baseresource": {
            "type": "string",
            "enum": [
                "Resource",
                "Region",
                "Representation",
                "StillImageRepresentation",
                "TextRepresentation",
                "AudioRepresentation",
                "DDDRepresentation",
                "DocumentRepresentation",
                "MovingImageRepresentation",
                "ArchiveRepresentation"
            ]
        },
        "label": {
            "$ref": "#/definitions/langstring"
        },
        "description": {
            "$ref": "#/definitions/langstring"
        },
        "comment": {
            "$ref": "#/definitions/langstring"
        },
        "groupdef": {
            "type": "string",
            "pattern": "^(([a-zA-Z_][\\w.-]*)?:([-\\w .]+))|(SystemAdmin)$",
            "additionalProperties": false
        },
        "projectdef": {
            "type": "string",
            "pattern": "^([a-zA-Z_][\\w.-]*)?:(member|admin)$"
        },
        "resourcedef": {
            "type": [
                "string",
                "array"
            ],
            "oneOf": [
                {
                    "$ref": "#/definitions/baseresource"
                },
                {
                    "$ref": "#/definitions/prefixedname"
                },
                {
                    "pattern": "^(http)(s)?://.*"
                }
            ],
            "items": {
                "$ref": "#/definitions/resourcedef"
            }
        },
        "excelfileref": {
            "type": "object",
            "properties": {
                "file": {
                    "type": "string"
                },
                "worksheet": {
                    "type": "string"
                },
                "startrow": {
                    "type": "integer"
                },
                "startcol": {
                    "type": "integer"
                }
            },
            "required": [
                "file",
                "worksheet"
            ]
        },
        "excelfolderref": {
            "type": "object",
            "properties": {
                "folder": {
                    "type": "string"
                }
            },
            "required": [
                "folder"
            ]
        },
        "user": {
            "type": "object",
            "properties": {
                "username": {
                    "type": "string"
                },
                "email": {
                    "type": "string",
                    "pattern": "^[a-zA-Z0-9.!#$%&'*+/=?^_`{|}~-]+@[a-zA-Z0-9](?:[a-zA-Z0-9-]{0,61}[a-zA-Z0-9])?(?:\\.[a-zA-Z0-9](?:[a-zA-Z0-9-]{0,61}[a-zA-Z0-9])?)*$"
                },
                "givenName": {
                    "type": "string"
                },
                "familyName": {
                    "type": "string"
                },
                "password": {
                    "type": "string"
                },
                "lang": {
                    "type": "string",
                    "pattern": "^(en|de|fr|it|rm)$"
                },
                "groups": {
                    "type": "array",
                    "items": {
                        "$ref": "#/definitions/groupdef"
                    }
                },
                "projects": {
                    "type": "array",
                    "items": {
                        "$ref": "#/definitions/projectdef"
                    }
                }
            },
            "required": [
                "username",
                "email",
                "givenName",
                "familyName",
                "password"
            ]
        },
        "group": {
            "type": "object",
            "properties": {
                "name": {
                    "type": "string"
                },
                "descriptions": {
                    "$ref": "#/definitions/description"
                },
                "status": {
                    "type": "boolean"
                },
                "selfjoin": {
                    "type": "boolean"
                }
            },
            "required": [
                "name",
                "descriptions"
            ]
        },
        "node": {
            "type": "object",
            "properties": {
                "name": {
                    "type": "string"
                },
                "labels": {
                    "$ref": "#/definitions/label"
                },
                "comments": {
                    "$ref": "#/definitions/comment"
                },
                "nodes": {
                    "minItems": 1,
                    "oneOf": [
                        {
                            "type": "array",
                            "items": {
                                "$ref": "#/definitions/node"
                            }
                        },
                        {
                            "type": "object",
                            "$ref": "#/definitions/excelfileref"
                        },
                        {
                            "type": "object",
                            "$ref": "#/definitions/excelfolderref"
                        }
                    ]
                }
            },
            "required": [
                "name",
                "labels"
            ],
            "additionalProperties": false
        },
        "ontology": {
            "type": "object",
            "properties": {
                "name": {
                    "$ref": "#/definitions/ncname"
                },
                "label": {
                    "type": "string"
                },
                "comments": {
                    "$ref": "#/definitions/comment"
                },
                "properties": {
                    "type": "array",
                    "minItems": 1,
                    "items": {
                        "$ref": "#/definitions/property"
                    }
                },
                "resources": {
                    "type": "array",
                    "minItems": 1,
                    "items": {
                        "$ref": "#/definitions/resource"
                    }
                }
            },
            "required": [
                "name",
                "label",
                "properties",
                "resources"
            ],
            "additionalProperties": false
        },
        "property": {
            "type": "object",
            "properties": {
                "name": {
                    "$ref": "#/definitions/ncname"
                },
                "super": {
                    "type": "array",
                    "items": {
                        "type": "string",
                        "oneOf": [
                            {
                                "enum": [
                                    "hasValue",
                                    "hasLinkTo",
                                    "hasColor",
                                    "hasComment",
                                    "isPartOf",
<<<<<<< HEAD
                                    "isSequenceOf",
                                    "hasSequenceBounds",
                                    "isRegionOf",
                                    "isAnnotationOf",
=======
>>>>>>> 75c6ae59
                                    "hasRepresentation",
                                    "seqnum"
                                ]
                            },
                            {
                                "$ref": "#/definitions/prefixedname"
                            },
                            {
                                "pattern": "^(http)(s)?://.*"
                            }
                        ]
                    }
                },
                "object": {
                    "type": "string",
                    "oneOf": [
                        {
                            "enum": [
                                "TextValue",
                                "ColorValue",
                                "DateValue",
                                "DecimalValue",
                                "GeonameValue",
                                "IntValue",
                                "BooleanValue",
                                "TimeValue",
                                "UriValue",
                                "IntervalValue",
                                "ListValue"
                            ]
                        },
                        {
                            "$ref": "#/definitions/baseresource"
                        },
                        {
                            "$ref": "#/definitions/prefixedname"
                        }
                    ]
                },
                "subject": {
                    "$ref": "#/definitions/prefixedname"
                },
                "labels": {
                    "$ref": "#/definitions/label"
                },
                "gui_element": {
                    "type": "string",
                    "enum": [
                        "Colorpicker",
                        "Date",
                        "Geonames",
                        "Interval",
                        "TimeStamp",
                        "List",
                        "Radio",
                        "Richtext",
                        "Searchbox",
                        "SimpleText",
                        "Slider",
                        "Spinbox",
                        "Textarea",
                        "Checkbox"
                    ]
                },
                "gui_attributes": {
                    "type": "object",
                    "properties": {
                        "size": {
                            "type": "integer"
                        },
                        "maxlength": {
                            "type": "integer"
                        },
                        "hlist": {
                            "type": "string"
                        },
                        "numprops": {
                            "type": "integer"
                        },
                        "ncolors": {
                            "type": "integer"
                        },
                        "cols": {
                            "type": "integer"
                        },
                        "rows": {
                            "type": "integer"
                        },
                        "width": {
                            "type": "string",
                            "pattern": "^[0-9]*%?$"
                        },
                        "wrap": {
                            "type": "string",
                            "enum": [
                                "soft",
                                "hard"
                            ]
                        },
                        "max": {
                            "type": "number"
                        },
                        "min": {
                            "type": "number"
                        }
                    }
                },
                "comments": {
                    "$ref": "#/definitions/comment"
                }
            },
            "required": [
                "name",
                "super",
                "object",
                "labels",
                "gui_element"
            ],
            "additionalProperties": false,
            "allOf": [
                {
                    "if": {
                        "properties": {
                            "super": {
                                "const": "hasLinkTo"
                            }
                        }
                    },
                    "then": {
                        "properties": {
                            "gui_element": {
                                "const": "Searchbox"
                            }
                        }
                    }
                },
                {
                    "if": {
                        "properties": {
                            "super": {
                                "const": "isPartOf"
                            }
                        }
                    },
                    "then": {
                        "properties": {
                            "gui_element": {
                                "const": "Searchbox"
                            }
                        }
                    }
                },
                {
                    "if": {
                        "properties": {
                            "object": {
                                "const": "Representation"
                            }
                        }
                    },
                    "then": {
                        "properties": {
                            "super": {
                                "type": "array",
                                "items": {
                                    "type": "string",
                                    "oneOf": [
                                        {
                                            "enum": [
                                                "hasRepresentation",
                                                "hasLinkTo"
                                            ]
                                        },
                                        {
                                            "$ref": "#/definitions/prefixedname"
                                        }
                                    ]
                                }
                            },
                            "gui_element": {
                                "const": "Searchbox"
                            }
                        }
                    }
                },
                {
                    "if": {
                        "properties": {
                            "object": {
                                "const": "TextValue"
                            }
                        }
                    },
                    "then": {
                        "properties": {
                            "super": {
                                "type": "array",
                                "items": {
                                    "type": "string",
                                    "oneOf": [
                                        {
                                            "enum": [
                                                "hasComment",
                                                "hasValue"
                                            ]
                                        },
                                        {
                                            "$ref": "#/definitions/prefixedname"
                                        }
                                    ]
                                }
                            },
                            "gui_element": {
                                "enum": [
                                    "SimpleText",
                                    "Textarea",
                                    "Richtext"
                                ]
                            }
                        }
                    }
                },
                {
                    "if": {
                        "properties": {
                            "object": {
                                "const": "ColorValue"
                            }
                        }
                    },
                    "then": {
                        "properties": {
                            "super": {
                                "type": "array",
                                "items": {
                                    "type": "string",
                                    "oneOf": [
                                        {
                                            "enum": [
                                                "hasColor"
                                            ]
                                        },
                                        {
                                            "$ref": "#/definitions/prefixedname"
                                        }
                                    ]
                                }
                            },
                            "gui_element": {
                                "const": "Colorpicker"
                            }
                        }
                    }
                },
                {
                    "if": {
                        "properties": {
                            "object": {
                                "const": "DateValue"
                            }
                        }
                    },
                    "then": {
                        "properties": {
                            "super": {
                                "type": "array",
                                "items": {
                                    "type": "string",
                                    "oneOf": [
                                        {
                                            "enum": [
                                                "hasValue"
                                            ]
                                        },
                                        {
                                            "$ref": "#/definitions/prefixedname"
                                        }
                                    ]
                                }
                            },
                            "gui_element": {
                                "const": "Date"
                            }
                        }
                    }
                },
                {
                    "if": {
                        "properties": {
                            "object": {
                                "const": "TimeValue"
                            }
                        }
                    },
                    "then": {
                        "properties": {
                            "super": {
                                "type": "array",
                                "items": {
                                    "type": "string",
                                    "oneOf": [
                                        {
                                            "enum": [
                                                "hasValue"
                                            ]
                                        },
                                        {
                                            "$ref": "#/definitions/prefixedname"
                                        }
                                    ]
                                }
                            },
                            "gui_element": {
                                "const": "TimeStamp"
                            }
                        }
                    }
                },
                {
                    "if": {
                        "properties": {
                            "object": {
                                "const": "DecimalValue"
                            }
                        }
                    },
                    "then": {
                        "properties": {
                            "super": {
                                "type": "array",
                                "items": {
                                    "type": "string",
                                    "oneOf": [
                                        {
                                            "enum": [
                                                "hasValue"
                                            ]
                                        },
                                        {
                                            "$ref": "#/definitions/prefixedname"
                                        }
                                    ]
                                }
                            },
                            "gui_element": {
                                "enum": [
                                    "Slider",
                                    "SimpleText"
                                ]
                            }
                        }
                    }
                },
                {
                    "if": {
                        "properties": {
                            "object": {
                                "const": "GeonameValue"
                            }
                        }
                    },
                    "then": {
                        "properties": {
                            "super": {
                                "type": "array",
                                "items": {
                                    "type": "string",
                                    "oneOf": [
                                        {
                                            "enum": [
                                                "hasValue"
                                            ]
                                        },
                                        {
                                            "$ref": "#/definitions/prefixedname"
                                        }
                                    ]
                                }
                            },
                            "gui_element": {
                                "const": "Geonames"
                            }
                        }
                    }
                },
                {
                    "if": {
                        "properties": {
                            "object": {
                                "const": "IntValue"
                            }
                        }
                    },
                    "then": {
                        "properties": {
                            "super": {
                                "type": "array",
                                "items": {
                                    "type": "string",
                                    "oneOf": [
                                        {
                                            "enum": [
                                                "hasValue",
                                                "seqnum"
                                            ]
                                        },
                                        {
                                            "$ref": "#/definitions/prefixedname"
                                        }
                                    ]
                                }
                            },
                            "gui_element": {
                                "enum": [
                                    "Spinbox",
                                    "SimpleText"
                                ]
                            }
                        }
                    }
                },
                {
                    "if": {
                        "properties": {
                            "object": {
                                "const": "BooleanValue"
                            }
                        }
                    },
                    "then": {
                        "properties": {
                            "super": {
                                "type": "array",
                                "items": {
                                    "type": "string",
                                    "oneOf": [
                                        {
                                            "enum": [
                                                "hasValue"
                                            ]
                                        },
                                        {
                                            "$ref": "#/definitions/prefixedname"
                                        }
                                    ]
                                }
                            },
                            "gui_element": {
                                "const": "Checkbox"
                            }
                        }
                    }
                },
                {
                    "if": {
                        "properties": {
                            "object": {
                                "const": "UriValue"
                            }
                        }
                    },
                    "then": {
                        "properties": {
                            "super": {
                                "type": "array",
                                "items": {
                                    "type": "string",
                                    "oneOf": [
                                        {
                                            "enum": [
                                                "hasValue"
                                            ]
                                        },
                                        {
                                            "$ref": "#/definitions/prefixedname"
                                        }
                                    ]
                                }
                            },
                            "gui_element": {
                                "const": "SimpleText"
                            }
                        }
                    }
                },
                {
                    "if": {
                        "properties": {
                            "object": {
                                "const": "IntervalValue"
                            }
                        }
                    },
                    "then": {
                        "properties": {
                            "super": {
                                "type": "array",
                                "items": {
                                    "type": "string",
                                    "oneOf": [
                                        {
                                            "enum": [
                                                "hasValue",
                                                "hasSequenceBounds"
                                            ]
                                        },
                                        {
                                            "$ref": "#/definitions/prefixedname"
                                        }
                                    ]
                                }
                            },
                            "gui_element": {
                                "enum": [
                                    "Interval",
                                    "SimpleText"
                                ]
                            }
                        }
                    }
                },
                {
                    "if": {
                        "properties": {
                            "object": {
                                "const": "ListValue"
                            }
                        }
                    },
                    "then": {
                        "properties": {
                            "gui_element": {
                                "super": {
                                    "type": "array",
                                    "items": {
                                        "type": "string",
                                        "oneOf": [
                                            {
                                                "enum": [
                                                    "hasValue"
                                                ]
                                            },
                                            {
                                                "$ref": "#/definitions/prefixedname"
                                            }
                                        ]
                                    }
                                },
                                "enum": [
                                    "Radio",
                                    "List"
                                ]
                            }
                        }
                    }
                },
                {
                    "if": {
                        "properties": {
                            "object": {
                                "$ref": "#/definitions/prefixedname"
                            }
                        }
                    },
                    "then": {
                        "properties": {
                            "gui_element": {
                                "const": "Searchbox"
                            }
                        }
                    }
                },
                {
                    "if": {
                        "properties": {
                            "gui_element": {
                                "const": "SimpleText"
                            }
                        }
                    },
                    "then": {
                        "properties": {
                            "gui_attributes": {
                                "type": "object",
                                "properties": {
                                    "maxlength": {
                                        "type": "integer"
                                    },
                                    "size": {
                                        "type": "integer"
                                    }
                                },
                                "additionalProperties": false
                            }
                        }
                    }
                },
                {
                    "if": {
                        "properties": {
                            "gui_element": {
                                "const": "Textarea"
                            }
                        }
                    },
                    "then": {
                        "properties": {
                            "gui_attributes": {
                                "type": "object",
                                "properties": {
                                    "cols": {
                                        "type": "integer"
                                    },
                                    "rows": {
                                        "type": "integer"
                                    },
                                    "width": {
                                        "type": "string",
                                        "pattern": "^[0-9]*%?$"
                                    },
                                    "wrap": {
                                        "enum": [
                                            "soft",
                                            "hard"
                                        ]
                                    }
                                },
                                "additionalProperties": false
                            }
                        }
                    }
                },
                {
                    "if": {
                        "properties": {
                            "gui_element": {
                                "const": "Colorpicker"
                            }
                        }
                    },
                    "then": {
                        "properties": {
                            "gui_attributes": {
                                "type": "object",
                                "properties": {
                                    "ncolors": {
                                        "type": "integer"
                                    }
                                },
                                "additionalProperties": false
                            }
                        }
                    }
                },
                {
                    "if": {
                        "properties": {
                            "gui_element": {
                                "const": "Slider"
                            }
                        }
                    },
                    "then": {
                        "properties": {
                            "gui_attributes": {
                                "type": "object",
                                "properties": {
                                    "max": {
                                        "type": "number"
                                    },
                                    "min": {
                                        "type": "number"
                                    }
                                },
                                "additionalProperties": false
                            }
                        },
                        "required": [
                            "gui_attributes"
                        ]
                    }
                },
                {
                    "if": {
                        "properties": {
                            "gui_element": {
                                "const": "Spinbox"
                            }
                        }
                    },
                    "then": {
                        "properties": {
                            "gui_attributes": {
                                "type": "object",
                                "properties": {
                                    "max": {
                                        "type": "number"
                                    },
                                    "min": {
                                        "type": "number"
                                    }
                                },
                                "additionalProperties": false
                            }
                        }
                    }
                },
                {
                    "if": {
                        "properties": {
                            "gui_element": {
                                "enum": [
                                    "Radio",
                                    "List"
                                ]
                            }
                        }
                    },
                    "then": {
                        "properties": {
                            "gui_attributes": {
                                "type": "object",
                                "properties": {
                                    "hlist": {
                                        "type": "string"
                                    }
                                },
                                "additionalProperties": false
                            }
                        },
                        "required": [
                            "gui_attributes"
                        ]
                    }
                },
                {
                    "if": {
                        "properties": {
                            "gui_element": {
                                "const": "Searchbox"
                            }
                        }
                    },
                    "then": {
                        "properties": {
                            "gui_attributes": {
                                "type": "object",
                                "properties": {
                                    "numprops": {
                                        "type": "integer"
                                    }
                                },
                                "additionalProperties": false
                            }
                        }
                    }
                },
                {
                    "if": {
                        "properties": {
                            "gui_element": {
                                "enum": [
                                    "Richtext",
                                    "Date",
                                    "TimeStamp",
                                    "Geonames",
                                    "Checkbox",
                                    "Interval"
                                ]
                            }
                        }
                    },
                    "then": {
                        "not": {
                            "required": [
                                "gui_attributes"
                            ]
                        }
                    }
                }
            ]
        },
        "cardinality": {
            "type": "object",
            "properties": {
                "propname": {
                    "type": "string",
                    "oneOf": [
                        {
                            "enum": [
                                "isPartOf",
                                "seqnum",
                                "isSequenceOf",
                                "hasSequenceBounds"
                            ]
                        },
                        {
                            "$ref": "#/definitions/prefixedname"
                        }
                    ]
                },
                "cardinality": {
                    "type": "string",
                    "enum": [
                        "1",
                        "0-1",
                        "1-n",
                        "0-n"
                    ]
                },
                "gui_order": {
                    "type": "integer"
                }
            },
            "required": [
                "propname",
                "cardinality"
            ],
            "additionalProperties": false
        },
        "resource": {
            "type": "object",
            "properties": {
                "name": {
                    "$ref": "#/definitions/ncname"
                },
                "super": {
                    "$ref": "#/definitions/resourcedef"
                },
                "labels": {
                    "$ref": "#/definitions/label"
                },
                "comments": {
                    "$ref": "#/definitions/comment"
                },
                "cardinalities": {
                    "type": "array",
                    "items": {
                        "$ref": "#/definitions/cardinality"
                    },
                    "minItems": 1
                }
            },
            "required": [
                "name",
                "super",
                "labels",
                "cardinalities"
            ],
            "additionalProperties": false
        }
    },
    "type": "object",
    "properties": {
        "prefixes": {
            "type": "object",
            "patternProperties": {
                "^[-\\w]+$": {
                    "format": "uri"
                }
            },
            "additionalProperties": false
        },
        "$schema": {
            "type": "string"
        },
        "project": {
            "type": "object",
            "properties": {
                "shortcode": {
                    "type": "string",
                    "pattern": "^[0-9A-F]{4}$"
                },
                "shortname": {
                    "$ref": "#/definitions/ncname"
                },
                "longname": {
                    "type": "string"
                },
                "descriptions": {
                    "$ref": "#/definitions/description"
                },
                "keywords": {
                    "type": "array",
                    "minItems": 1,
                    "items": {
                        "type": "string"
                    }
                },
                "groups": {
                    "type": "array",
                    "items": {
                        "$ref": "#/definitions/group"
                    }
                },
                "users": {
                    "type": "array",
                    "items": {
                        "$ref": "#/definitions/user"
                    }
                },
                "lists": {
                    "type": "array",
                    "items": {
                        "$ref": "#/definitions/node",
                        "comments": {
                            "$ref": "#/definitions/comment"
                        },
                        "required": [
                            "comments",
                            "nodes"
                        ]
                    }
                },
                "ontologies": {
                    "type": "array",
                    "minItems": 1,
                    "items": {
                        "$ref": "#/definitions/ontology"
                    }
                }
            },
            "required": [
                "shortcode",
                "shortname",
                "descriptions",
                "ontologies",
                "keywords"
            ],
            "additionalProperties": false
        }
    },
    "required": [
        "$schema",
        "project"
    ],
    "additionalProperties": false
}<|MERGE_RESOLUTION|>--- conflicted
+++ resolved
@@ -264,13 +264,6 @@
                                     "hasColor",
                                     "hasComment",
                                     "isPartOf",
-<<<<<<< HEAD
-                                    "isSequenceOf",
-                                    "hasSequenceBounds",
-                                    "isRegionOf",
-                                    "isAnnotationOf",
-=======
->>>>>>> 75c6ae59
                                     "hasRepresentation",
                                     "seqnum"
                                 ]
@@ -773,8 +766,7 @@
                                     "oneOf": [
                                         {
                                             "enum": [
-                                                "hasValue",
-                                                "hasSequenceBounds"
+                                                "hasValue"
                                             ]
                                         },
                                         {
@@ -1062,9 +1054,7 @@
                         {
                             "enum": [
                                 "isPartOf",
-                                "seqnum",
-                                "isSequenceOf",
-                                "hasSequenceBounds"
+                                "seqnum"
                             ]
                         },
                         {
