---

site_name: DSP-TOOLS
site_url: https://docs.dasch.swiss/latest/DSP-TOOLS
repo_url: https://github.com/dasch-swiss/dsp-tools
repo_name: dasch-swiss/dsp-tools
edit_uri: blob/main/docs/

nav:
  - Overview: index.md
  - Running a Local Stack: local-stack.md
  - Data Modelling:
      - JSON project file:
<<<<<<< HEAD
          - Overview: file-formats/json-project/overview.md
          - Ontologies: file-formats/json-project/ontologies.md
          - Caveats: file-formats/json-project/caveats.md
      - XML data file: file-formats/xml-data-file.md
      - excel2json: file-formats/excel2json.md
      - excel2xml: file-formats/excel2xml.md
  - excel2xml module: excel2xml-module.md
  - Running DSP locally: start-stack.md
  - Special workflows:
      - Incremental xmlupload: special-workflows/incremental-xmlupload.md
      - Update legal info in XML: special-workflows/update-legal.md
=======
          - Overview: data-model/json-project/overview.md
          - Ontologies: data-model/json-project/ontologies.md
          - Caveats: data-model/json-project/caveats.md
      - Command excel2json: data-model/excel2json.md
      - Commands to Interact With a Server: data-model/data-model-cli.md
  - Data for Mass-Upload:
      - xmllib documentation:
          - Overview: xmllib-docs/overview.md
          - XMLRoot: xmllib-docs/xmlroot.md
          - Resource: xmllib-docs/resource.md
          - DSP base resources:
              - RegionResource: xmllib-docs/dsp-base-resources/region-resource.md
              - LinkResource: xmllib-docs/dsp-base-resources/link-resource.md
              - VideoSegmentResource: xmllib-docs/dsp-base-resources/video-segment-resource.md
              - AudioSegmentResource: xmllib-docs/dsp-base-resources/audio-segment-resource.md
          - Permissions: xmllib-docs/permissions.md
          - Licenses:
              - Recommended: xmllib-docs/licenses/recommended.md
              - Other: xmllib-docs/licenses/other.md
          - Data Processing Functions:
              - General Functions: xmllib-docs/general-functions.md
              - Value Checkers: xmllib-docs/value-checkers.md
              - Value Converters: xmllib-docs/value-converters.md
              - Configuration Options: xmllib-docs/config-options.md
              - Date Formats: xmllib-docs/date_formats.md
          - Advanced Set-Up Options: xmllib-docs/advanced-set-up.md
      - XML data file: data-file/xml-data-file.md
      - CLI-Commands: data-file/data-file-commands.md
      - Deprecated excel2xml: data-file/excel2xml-module.md
  - Advanced Workflows:
      - Special Workflows xmlupload: special-workflows/workflow-xmlupload.md
      - .env Options: special-workflows/env-set-up.md
>>>>>>> 383aa2ed
  - Information for developers:
      - Developers documentation: developers/index.md
      - Running DSP locally: developers/start-stack.md
      - Architectural Decision Records: developers/decision-log.md
      - Architectural Design:
          - XML Parsing and Processing: developers/architecture/xml-parsing-processing.md
          - Create Command: developers/architecture/create-command.md
      - Dependencies, packaging & distribution: developers/packaging.md
      - User data: developers/user-data.md
      - MkDocs and markdown-link-validator: developers/mkdocs.md
      - Code quality tools:
          - Overview: developers/code-quality-tools/code-quality-tools.md
          - General formatting: developers/code-quality-tools/general-formatting.md
          - Python formatting: developers/code-quality-tools/python-formatting.md
          - Python docstring formatting: developers/code-quality-tools/python-docstring-formatting.md
          - Python type checking: developers/code-quality-tools/python-type-checking.md
          - Python linting: developers/code-quality-tools/python-linting.md
          - Security checks: developers/code-quality-tools/security.md
          - See also: developers/code-quality-tools/python-see-also.md
  - Changelog: changelog.md

theme:
  name: material
  logo: "https://raw.githubusercontent.com/dasch-swiss/dsp-docs/main/docs/assets/images/logo_bw.svg"
  favicon: "https://raw.githubusercontent.com/dasch-swiss/dsp-docs/main/docs/assets/images/logo_bw.svg"
  palette:
    - scheme: default
      toggle:
        icon: material/brightness-7
        name: Switch to dark mode
    - scheme: slate
      toggle:
        icon: material/brightness-4
        name: Switch to light mode
  features:
    - search.suggest
    - search.highlight

extra_css:
  # Using the one from https://github.com/dasch-swiss/dsp-docs/blob/main/docs/assets/style/theme.css directly
  # is not possible. Use a local copy instead
  - "assets/style/theme.css"

plugins:
  - search
  - include-markdown
  - mkdocstrings:
      handlers:
        python:
          # configuration options are documented at https://mkdocstrings.github.io/python/usage/#configuration
          # IF YOU CHANGE THIS CONFIG, DON'T FORGET TO CHANGE IT ALSO IN THE DSP-DOCS REPO!
          paths: [src/dsp_tools/]
          options:
            show_labels: false
            show_signature: false
            show_docstring_raises: false
            show_root_toc_entry: false
            filters:
              - "!create_list_from_string"


markdown_extensions:
  - admonition
  - pymdownx.details
  - pymdownx.superfences:
      custom_fences:
        # By default, superfences will highlight the mermaid code instead of rendering it.
        # To prevent this, make a reference to the Python funcion that renders the mermaid code.
        - name: mermaid
          class: mermaid
          format: !!python/name:pymdownx.superfences.fence_code_format<|MERGE_RESOLUTION|>--- conflicted
+++ resolved
@@ -11,19 +11,6 @@
   - Running a Local Stack: local-stack.md
   - Data Modelling:
       - JSON project file:
-<<<<<<< HEAD
-          - Overview: file-formats/json-project/overview.md
-          - Ontologies: file-formats/json-project/ontologies.md
-          - Caveats: file-formats/json-project/caveats.md
-      - XML data file: file-formats/xml-data-file.md
-      - excel2json: file-formats/excel2json.md
-      - excel2xml: file-formats/excel2xml.md
-  - excel2xml module: excel2xml-module.md
-  - Running DSP locally: start-stack.md
-  - Special workflows:
-      - Incremental xmlupload: special-workflows/incremental-xmlupload.md
-      - Update legal info in XML: special-workflows/update-legal.md
-=======
           - Overview: data-model/json-project/overview.md
           - Ontologies: data-model/json-project/ontologies.md
           - Caveats: data-model/json-project/caveats.md
@@ -55,8 +42,8 @@
       - Deprecated excel2xml: data-file/excel2xml-module.md
   - Advanced Workflows:
       - Special Workflows xmlupload: special-workflows/workflow-xmlupload.md
+      - Update legal info in XML: special-workflows/update-legal.md
       - .env Options: special-workflows/env-set-up.md
->>>>>>> 383aa2ed
   - Information for developers:
       - Developers documentation: developers/index.md
       - Running DSP locally: developers/start-stack.md
