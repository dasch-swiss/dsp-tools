--- conflicted
+++ resolved
@@ -38,17 +38,9 @@
           - Security checks: developers/code-quality-tools/security.md
           - See also: developers/code-quality-tools/python-see-also.md
   - Changelog: changelog.md
-<<<<<<< HEAD
-  - xmllib API documentation:
-      - Overview-V1: xmllib-api-reference/overview-v1.md
-      - Overview-V2: xmllib-api-reference/overview-v2.md
-      - XMLRoot: xmllib-api-reference/xmlroot.md
-      - Resource: xmllib-api-reference/resource.md
-=======
   - xmllib documentation:
       - XMLRoot: xmllib-docs/xmlroot.md
       - Resource: xmllib-docs/resource.md
->>>>>>> 5d3f916b
       - DSP base resources:
           - RegionResource: xmllib-docs/dsp-base-resources/region-resource.md
           - LinkResource: xmllib-docs/dsp-base-resources/link-resource.md
