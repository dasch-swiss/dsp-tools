--- conflicted
+++ resolved
@@ -17,15 +17,11 @@
       - XML data file: file-formats/xml-data-file.md
       - excel2json: file-formats/excel2json.md
       - excel2xml: file-formats/excel2xml.md
-<<<<<<< HEAD
-  - Incremental xmlupload: incremental-xmlupload.md
-  - Update legal info in XML: update-legal.md
-=======
->>>>>>> 4359bea3
   - excel2xml module: excel2xml-module.md
   - Running DSP locally: start-stack.md
   - Special workflows:
       - Incremental xmlupload: special-workflows/incremental-xmlupload.md
+      - Update legal info in XML: special-workflows/update-legal.md
   - Information for developers:
       - Developers documentation: developers/index.md
       - Architectural Decision Records: developers/decision-log.md
