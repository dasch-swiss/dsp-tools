# See https://packaging.python.org/en/latest/guides/writing-pyproject-toml/#writing-pyproject-toml

[project]
name = "dsp-tools"
version = "14.0.0"
description = "DSP-TOOLS is a Python package with a command line interface that helps you interact with a DaSCH service platform (DSP) server."
authors = [
    { name = "DaSCH - Swiss National Data and Service Center for the Humanities", email = "info@dasch.swiss" },
]
readme = "docs/index.md"
classifiers = [
    "Programming Language :: Python :: 3.12",
    "Programming Language :: Python :: 3.13",
    "License :: OSI Approved :: GNU General Public License v3 (GPLv3)",
    "Operating System :: OS Independent",
]
requires-python = ">=3.12"
dependencies = [
    "argparse",
<<<<<<< HEAD
    "jinja2>=3.1.6",
=======
    "dotenv",
>>>>>>> 93c2345d
    "jsonpath-ng",
    "jsonschema",
    "loguru",
    "lxml",
    "networkx",
    "openpyxl",
    "packaging",
    "pandas[excel]",
    # pandas: "excel" is an extra that contains xlrd that is necessary for reading old .xls Excel files
    "polars",
    "pyld",
    "pyyaml",
    "rdflib",
    "regex",
    "requests",
    "rustworkx",
    "tqdm",
    "typing-extensions",
]


[project.urls]
Homepage = "https://www.dasch.swiss/"
Documentation = "https://docs.dasch.swiss/latest/DSP-TOOLS/"
Repository = "https://github.com/dasch-swiss/dsp-tools.git"


[project.scripts]
dsp-tools = "dsp_tools.cli.entry_point:main" # definition of the CLI entry point


[build-system]
# Tells “frontend” build tools (like pip, build, or uv) what “backend” build tool to use (e.g. setuptools, hatchling).
# The "backend" doesn't need to be installed. It will be installed by the "frontend" in a temporary, isolated
# environment for use during the build process.
requires = ["hatchling"]
build-backend = "hatchling.build"


[tool.uv]
dev-dependencies = [
    "darglint",
    "docker",
    "mkdocs-include-markdown-plugin",
    "mkdocs-material",
    "mkdocs",
    "mkdocstrings[python]",
    "mypy",
    "pandas-stubs",
    "pre-commit",
    "pytest-cov",
    "pytest-unordered",
    "pytest-xdist>=3.6.1",
    "pytest",
    "requests-mock",
    "ruff",
    "testcontainers",
    "tomlkit",
    "types-docker",
    "types-jsonschema",
    "types-lxml",
    "types-networkx",
    "types-openpyxl",
    "types-pyyaml",
    "types-regex",
    "types-requests",
    "types-tqdm",
    "viztracer",
    "vulture",
    "yamllint",
]


[tool.pytest.ini_options]
addopts = ["--import-mode=importlib"]
# see https://docs.pytest.org/en/latest/explanation/goodpractices.html#tests-outside-application-code
pythonpath = [".", "src", "test"]


[tool.mypy]
show_column_numbers = true
strict = true
enable_error_code = ["possibly-undefined"]
exclude = [
    "src/dsp_tools/legacy_models/datetimestamp.py",
    "src/dsp_tools/legacy_models/langstring.py",
    "src/dsp_tools/legacy_models/projectContext.py",
    "src/dsp_tools/commands/project/legacy_models/context.py",
    "src/dsp_tools/commands/project/legacy_models/group.py",
    "src/dsp_tools/commands/project/legacy_models/helpers.py",
    "src/dsp_tools/commands/project/legacy_models/listnode.py",
    "src/dsp_tools/commands/project/legacy_models/ontology.py",
    "src/dsp_tools/commands/project/legacy_models/project.py",
    "src/dsp_tools/commands/project/legacy_models/propertyclass.py",
    "src/dsp_tools/commands/project/legacy_models/resourceclass.py",
    "src/dsp_tools/commands/project/legacy_models/user.py",
]


[[tool.mypy.overrides]]
# For these packages, no type stubs are available yet:
module = ["jsonpath_ng.*", "viztracer.*", "pyld.*", "testcontainers.*"]
ignore_missing_imports = true


[tool.ruff]
line-length = 120


[tool.ruff.lint]
select = [
    "RUF",   # ruff-specific rules
    "PL",    # pylint
    "I",     # isort
    "E",     # pycodestyle errors
    "F",     # pyflakes
    "A",     # flake8-builtins
    "BLE",   # flake8-blind-except
    "ARG",   # flake8-unused-arguments
    "S",     # flake8-bandit plugin which checks for security issues
    "YTT",   # flake8-2020 plugin, which checks for misuse of `sys.version` or `sys.version_info`
    "ASYNC", # flake8-async plugin, which checks for bad async / asyncio practices
    "ISC",   # flake8-implicit-str-concat plugin, which checks for problematic string concatenation
    "INP",   # flake8-no-pep420 plugin, which checks for missing __init__.py files
    "PIE",   # flake8-pie plugin, which does miscellaneous checks
    "PT",    # flake8-pytest-style plugin
    "TID",   # flake8-tidy-imports plugin
    "ICN",   # flake8-import-conventions plugin, which checks for import conventions
    "PGH",   # pygrep-hooks: A collection of fast, cheap, regex based pre-commit hooks
    "UP",    # pyupgrade
    "D101",  # pydocstyle: undocumented-public-class
    "D102",  # pydocstyle: undocumented-public-method
    "D103",  # pydocstyle: undocumented-public-function
    "D417",  # pydocstyle: undocumented-param
    "B023",  # flake8-bugbear: function-uses-loop-variable
    "FIX",   # flake8-fixme: checks for FIXME, TODO, XXX, etc.
]
ignore = [
    "ISC001", # flake8-implicit-str-concat: single-line-implicit-string-concatenation  # incompatible with the formatter
    "S105",   # flake8-bandit: hardcoded password
    "S106",   # flake8-bandit: hardcoded password
    "S603",   # flake8-bandit: subprocess-without-shell-equals-true
    "S320",   # flake8-bandit: xml parsing vulnerable to XML attacks
    "UP007",  # forbid use of typing.Union and typing.Optional
    "UP015",  # Unnecessary mode="r" argument in open()
]


[tool.ruff.lint.per-file-ignores]
"__init__.py" = [
    "F401",    # unused-import
    "F403",    # undefined-local-with-import-star
    "PLC0414", # useless-import-alias
]
"testdata/**" = [
    "INP001", # implicit-namespace-package    # there are some python files, but no __init__.py
]
"test/*" = [
    "D103", # pydocstyle: undocumented-public-function
    "D102", # pydocstyle: undocumented-public-method
    "D101", # pydocstyle: undocumented-public-class
    "S101", # flake8-bandit: use of assert
]
"!src/dsp_tools/xmllib/**.py" = ["D103"]  # Ignore everywhere except for the `src/dsp_tools/xmllib/` directory.

[tool.ruff.lint.pydocstyle]
convention = "google"


[tool.ruff.lint.isort]
force-single-line = true


[tool.vulture]
paths = ["src/dsp_tools", ".vulture_whitelist.py"]
exclude = [
    "src/dsp_tools/xmllib/",
    "src/dsp_tools/error/xmllib_warnings.py",
    "src/dsp_tools/error/xmllib_warnings_util.py",
    "src/dsp_tools/commands/excel2xml/",
    "test/",
]
sort_by_size = true  # sort unused classes and functions by size <|MERGE_RESOLUTION|>--- conflicted
+++ resolved
@@ -17,11 +17,8 @@
 requires-python = ">=3.12"
 dependencies = [
     "argparse",
-<<<<<<< HEAD
+    "dotenv",
     "jinja2>=3.1.6",
-=======
-    "dotenv",
->>>>>>> 93c2345d
     "jsonpath-ng",
     "jsonschema",
     "loguru",
