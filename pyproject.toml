--- conflicted
+++ resolved
@@ -98,14 +98,10 @@
 
 
 [tool.pylint.MASTER]
-<<<<<<< HEAD
 ignore-paths = [
-    "src/dsp_tools/models/.*$",           # TODO: activate this
-    "src/dsp_tools/import_scripts/.*"     # TODO: THIS IS JUST TEMPORARY, REMOVE THIS BEFORE MERGING TO MAIN
+    "src/dsp_tools/models/resource.py",    # TODO: activate this
+    "src/dsp_tools/import_scripts/.*"      # TODO: THIS IS JUST TEMPORARY, REMOVE THIS BEFORE MERGING TO MAIN !!!
 ]
-=======
-ignore-paths = ["src/dsp_tools/models/resource.py"] # TODO: activate this
->>>>>>> 906c8a34
 suggestion-mode = true
 
 
