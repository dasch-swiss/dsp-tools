# See https://packaging.python.org/en/latest/specifications/declaring-project-metadata

[tool.poetry]
name = "dsp-tools"
version = "2.2.0"
description = "DSP-TOOLS is a Python package with a command line interface that helps you interact with a DaSCH service platform (DSP) server."
authors = ["DaSCH - Swiss National Data and Service Center for the Humanities <info@dasch.swiss>"]
readme = "docs/index.md"
license = "GPL-3.0-only"
classifiers = [
    "Programming Language :: Python :: 3",
    "License :: OSI Approved :: GNU General Public License v3 (GPLv3)",
    "Operating System :: OS Independent",
]
documentation = "https://docs.dasch.swiss/latest/DSP-TOOLS/"
homepage = "https://www.dasch.swiss/"
repository = "https://github.com/dasch-swiss/dsp-tools"
include = [
    "src/dsp_tools/resources/*"
]
exclude = [
    "src/dsp_tools/import_scripts/*"
]


[tool.poetry.dependencies]
python = ">=3.9,<3.12"
jsonpath-ng = "^1.5.3"
argparse = "^1.4.0"
lxml = "^4.9.2"
requests = "^2.28.1"
jsonschema = "^4.17.3"
openpyxl = "^3.0.10"
networkx = "^2.8.8"
pandas = "^1.5.2"
xlrd = ">=1.0.0"            # without this, pandas raises an ImportError: Missing optional dependency 'xlrd'
regex = "^2022.10.31"
docker = "^6.0.1"


[tool.poetry.group.dev.dependencies]
mkdocs = "^1.4.2"
mkdocs-material = "^8.5.11"
mkdocs-include-markdown-plugin = "^4.0.3"
mypy = "^0.991"
autopep8 = "^2.0.1"
pytest = "^7.2.0"
types-requests = "^2.28.11.7"
<<<<<<< HEAD
types-lxml = "^2022.11.8"
=======
types-lxml = "^2023.3.28"
>>>>>>> 5b999f5f


[tool.poetry.scripts]
# definition of the entry point
dsp-tools = "dsp_tools.dsp_tools:main"


[tool.poetry-exec-plugin.commands]
# plugin (https://github.com/keattang/poetry-exec-plugin) to define commands available for the developers
# e.g. `poetry exec docs-serve`
check-links = "markdown-link-validator ./docs -i \\.\\/assets\\/.+ -i .+github\\.com\\/dasch\\-swiss\\/dsp-tools\\/settings"
# `mkdocs serve` can normally be executed without custom port. This is only necessary on machines where the standard
# port is taken already
docs-serve = "mkdocs serve --dev-addr=localhost:7979"


[build-system]
# Tells “frontend” build tools (like pip, build, or poetry) what “backend” build tool to use (e.g. setuptools, poetry).
# The "backend" doesn't need to be installed. It will be installed by the "frontend" in a temporary, isolated
# environment for use during the build process.
requires = ["poetry-core"]
build-backend = "poetry.core.masonry.api"


[tool.pytest.ini_options]
addopts = [
    "--import-mode=importlib",
]
# see https://docs.pytest.org/en/latest/explanation/goodpractices.html#tests-outside-application-code


[tool.autopep8]
max_line_length = 180
experimental = true


[tool.mypy]
ignore_missing_imports = true
follow_imports = "silent"
show_column_numbers = true
strict = true

[tool.isort]
multi_line_output = 3
known_first_party = ["dsp_tools"]<|MERGE_RESOLUTION|>--- conflicted
+++ resolved
@@ -46,11 +46,7 @@
 autopep8 = "^2.0.1"
 pytest = "^7.2.0"
 types-requests = "^2.28.11.7"
-<<<<<<< HEAD
-types-lxml = "^2022.11.8"
-=======
 types-lxml = "^2023.3.28"
->>>>>>> 5b999f5f
 
 
 [tool.poetry.scripts]
