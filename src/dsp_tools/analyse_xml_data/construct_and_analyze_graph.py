from __future__ import annotations

from typing import Any, cast

import regex
import rustworkx as rx
from lxml import etree

from dsp_tools.analyse_xml_data.models import Cost, Edge, ResptrLink, XMLLink


def create_info_from_xml_for_graph(
    root: etree._Element,
) -> tuple[list[ResptrLink], list[XMLLink], list[str]]:
    """
    Create link objects (ResptrLink/XMLLink) from the XML file,
    and add a reference UUID to each XML element that contains a link (<resptr> or <text>).
    With this UUID, the link objects can be identified in the XML data file.

    Args:
        root: root of the parsed XML file

    Returns:
        - All resptr links contained in the XML file, represented as ResptrLink objects.
        - All XML links contained in the XML file, represented as XMLLink objects.
        - A list with all resource IDs used in the XML file.
    """
    resptr_links = []
    xml_links = []
    all_resource_ids = []
    for resource in root.iter(tag="resource"):
        resptr, xml = _create_info_from_xml_for_graph_from_one_resource(resource)
        all_resource_ids.append(resource.attrib["id"])
        resptr_links.extend(resptr)
        xml_links.extend(xml)
    return resptr_links, xml_links, all_resource_ids


def _create_info_from_xml_for_graph_from_one_resource(
    resource: etree._Element,
) -> tuple[list[ResptrLink], list[XMLLink]]:
    resptr_links: list[ResptrLink] = []
    xml_links: list[XMLLink] = []
    for prop in resource.getchildren():
        match prop.tag:
            case "resptr-prop":
                resptr_links.extend(_create_resptr_link_objects(resource.attrib["id"], prop))
            case "text-prop":
                xml_links.extend(_create_text_link_objects(resource.attrib["id"], prop))
    return resptr_links, xml_links


def _create_resptr_link_objects(subject_id: str, resptr_prop: etree._Element) -> list[ResptrLink]:
    resptr_links = []
    for resptr in resptr_prop.getchildren():
        resptr.text = cast(str, resptr.text)
        if not regex.search(r"https?://rdfh.ch/[a-fA-F0-9]{4}/\w{22}", resptr.text):
            link_object = ResptrLink(subject_id, resptr.text)
            # this UUID is so that the links that were stashed can be identified in the XML data file
<<<<<<< HEAD
            resptr.attrib["linkUUID"] = instance.link_uuid
            resptr_links.append(instance)
=======
            resptr.attrib["stashUUID"] = link_object.link_uuid
            resptr_links.append(link_object)
>>>>>>> 635bc5cf
    return resptr_links


def _create_text_link_objects(subject_id: str, text_prop: etree._Element) -> list[XMLLink]:
    # if the same ID is in several separate <text> values of one <text-prop>, they are considered separate links
    xml_props = []
    for text in text_prop.getchildren():
        links = _extract_ids_from_one_text_value(text)
        if links:
            xml_link = XMLLink(subject_id, links)
            xml_props.append(xml_link)
            # this UUID is so that the links that were stashed can be identified in the XML data file
            text.attrib["linkUUID"] = xml_link.link_uuid
    return xml_props


def _extract_ids_from_one_text_value(text: etree._Element) -> set[str]:
    # the same id in one <text> only means one link to the resource
    all_links = set()
    for ele in text.iterdescendants():
        if href := ele.attrib.get("href"):
            if internal_id := regex.search(r"IRI:(.*):IRI", href):
                all_links.add(internal_id.group(1))
    return all_links


def make_graph(
    resptr_links: list[ResptrLink],
    xml_links: list[XMLLink],
    all_resource_ids: list[str],
) -> tuple[rx.PyDiGraph[Any, Any], dict[int, str], list[Edge]]:
    """
    This function takes information about the resources of an XML file and links between them.
    From that it constructs a rustworkx directed graph.
    Resources are represented as nodes and links as edges.

    Args:
        resptr_links: objects representing a direct link between a starting resource and a target resource
        xml_links: objects representing one or more links from a single text value of a single starting resource
                   to a set of target resources
        all_resource_ids: IDs of all resources in the graph

    Returns:
        - The rustworkx graph.
        - A dictionary that maps the rustworkx index number of the nodes to the original resource ID from the XML file.
        - A list with all the edges in the graph.
    """
    graph: rx.PyDiGraph[Any, Any] = rx.PyDiGraph()  # pylint: disable=no-member
    nodes = [(id_, None, None) for id_ in all_resource_ids]
    node_indices = list(graph.add_nodes_from(nodes))
    id_to_node = dict(zip(all_resource_ids, node_indices))
    node_to_id = dict(zip(node_indices, all_resource_ids))
    edges = [Edge(id_to_node[x.source_id], id_to_node[x.target_id], x) for x in resptr_links]
    for xml in xml_links:
        edges.extend([Edge(id_to_node[xml.source_id], id_to_node[x], xml) for x in xml.target_ids])
    graph.add_edges_from([e.as_tuple() for e in edges])
    return graph, node_to_id, edges


def _remove_leaf_nodes(
    graph: rx.PyDiGraph[Any, Any],
    node_to_id: dict[int, str],
    node_indices: set[int],
) -> tuple[list[str], set[int]]:
    """
    Leaf nodes are nodes that do not have any outgoing links.
    This means that they have no dependencies and are ok to upload.
    This function removes them from the graph.

    Args:
        graph: graph
        node_to_id: mapping of the rustworkx index number of the nodes to the original resource ID from the XML file
        node_indices: node indices that are in the graph

    Returns:
        - A list with the IDs of the removed leaf nodes.
        - A set with the indices of the nodes that remain in the graph.
    """
    removed_leaf_nodes: list[str] = []
    remaining_node_indices = set(node_indices)
    while leaf_nodes := [x for x in remaining_node_indices if graph.out_degree(x) == 0]:
        removed_leaf_nodes.extend(node_to_id[n] for n in leaf_nodes)
        graph.remove_nodes_from(leaf_nodes)
        remaining_node_indices = remaining_node_indices - set(leaf_nodes)
    return removed_leaf_nodes, remaining_node_indices


def _find_cheapest_outgoing_links(
    graph: rx.PyDiGraph[Any, Any],
    cycle: list[tuple[int, int]],
    edges: list[Edge],
) -> list[Edge]:
    """
    This function searches for the nodes whose outgoing links should be removed in order to break the cycle.
    It calculates which links between the resources create the smallest stash.

    Args:
        graph: graph
        cycle: the list with (source, target) for each edge in the cycle
        edges: edges in the graph (contains info about source node, target node, and link info)

    Returns:
        The edges (i.e. links) that should be stashed (containing all the edges connecting the two nodes)
    """
    costs: list[Cost] = []
    for source, target in cycle:
        edges_in = graph.in_edges(source)
        node_gain = len(edges_in)
        edges_out = graph.out_edges(source)
        node_cost = sum(x[2].cost_links for x in edges_out)
        node_value = node_cost / node_gain
        costs.append(Cost(source, target, node_value))
    cheapest_cost = sorted(costs, key=lambda x: x.node_value)[0]
    cheapest_links = [x for x in edges if x.source == cheapest_cost.source and x.target == cheapest_cost.target]
    return cheapest_links


def _remove_edges_to_stash(
    graph: rx.PyDiGraph[Any, Any],
    edges_to_remove: list[Edge],
    all_edges: list[Edge],
    remaining_nodes: set[int],
) -> None:
    """
    This function removes the edges from the graph in order to break a cycle.

    Args:
        graph: graph
        edges_to_remove: edges that should be removed
        all_edges: all edges in the original graph
        remaining_nodes: indices of the nodes in the graph
    """
    normal_edges_to_remove = [(x.source, x.target) for x in edges_to_remove]
    # if only one (source, target) is removed, it removes only one edge, not all
    # therefore we need as many entries in the list as there are edges between the source and the target

    phantom_edges_to_remove = []
    source, target = edges_to_remove[0].source, edges_to_remove[0].target
    for link_to_stash in [x.link_object for x in edges_to_remove]:
        if isinstance(link_to_stash, XMLLink):
            phantom_edges_to_remove.extend(
                _find_phantom_xml_edges(source, target, all_edges, link_to_stash, remaining_nodes)
            )

    all_edges_to_remove = normal_edges_to_remove + phantom_edges_to_remove
    graph.remove_edges_from(all_edges_to_remove)


def _find_phantom_xml_edges(
    source_node_index: int,
    target_node_index: int,
    all_edges: list[Edge],
    xml_link_to_stash: XMLLink,
    remaining_nodes: set[int],
) -> list[tuple[int, int]]:
    """
    If an edge that will be removed represents an XML link,
    the text value may contain further links to other resources.
    If we stash the XMLLink, then in the real data all links of that text value are stashed.
    So, these "phantom" links must be removed from the graph.
    This function identifies the edges that must be removed from the rx graph.

    Args:
        source_node_index: rustworkx index of source node
        target_node_index: rustworkx index of target node
        all_edges: all edges in the original graph
        xml_link_to_stash: XML link that will be stashed
        remaining_nodes: indices of all nodes in the graph

    Returns:
        edges (rustworkx indices of nodes) that represent the links in the original XML text
    """

    def check(x: Edge) -> bool:
        return all(
            (
                x.source == source_node_index,
                x.target != target_node_index,
                x.link_object == xml_link_to_stash,
                x.target in remaining_nodes,
                # the target could have been removed because it was a leaf node, so we must check if it is still there
            )
        )

    return [(x.source, x.target) for x in all_edges if check(x)]


def _add_stash_to_lookup_dict(
    stash_dict: dict[str, list[str]],
    links_to_stash: list[XMLLink | ResptrLink],
) -> dict[str, list[str]]:
    stash_list = [stash_link.link_uuid for stash_link in links_to_stash]
    # all stashed links have the same subject id, so we can just take the first one
    subj_id = links_to_stash[0].source_id
    if subj_id in stash_dict:
        stash_dict[subj_id].extend(stash_list)
    else:
        stash_dict[subj_id] = stash_list
    return stash_dict


def generate_upload_order(
    graph: rx.PyDiGraph[Any, Any],
    node_to_id: dict[int, str],
    edges: list[Edge],
) -> tuple[dict[str, list[str]], list[str], int]:
    """
    Generate the order in which the resources should be uploaded to the DSP-API based on the dependencies.

    Args:
        graph: graph
        node_to_id: mapping between indices of the graph nodes and original resource IDs from the XML file
        edges: edges in the graph (contains info about source node, target node, and link info)

    Returns:
        - A dictionary which maps the resources that have stashes to the UUIDs of the stashed links.
        - A list of resource IDs which gives the order in which the resources should be uploaded to DSP-API.
        - The number of links in the stash.
    """
    upload_order: list[str] = []
    stash_lookup: dict[str, list[str]] = {}
    node_indices = set(node_to_id.keys())
    leaf_nodes, remaining_node_indices = _remove_leaf_nodes(graph, node_to_id, node_indices)
    upload_order.extend(leaf_nodes)
    stash_counter = 0
    while remaining_node_indices:
        cycle = list(rx.digraph_find_cycle(graph))  # type: ignore[attr-defined]  # pylint: disable=no-member
        links_to_remove = _find_cheapest_outgoing_links(graph, cycle, edges)
        stash_counter += len(links_to_remove)
        _remove_edges_to_stash(
            graph=graph,
            edges_to_remove=links_to_remove,
            all_edges=edges,
            remaining_nodes=remaining_node_indices,
        )
        stash_lookup = _add_stash_to_lookup_dict(stash_lookup, [x.link_object for x in links_to_remove])
        leaf_nodes, remaining_node_indices = _remove_leaf_nodes(graph, node_to_id, remaining_node_indices)
        upload_order.extend(leaf_nodes)
    return stash_lookup, upload_order, stash_counter<|MERGE_RESOLUTION|>--- conflicted
+++ resolved
@@ -57,13 +57,8 @@
         if not regex.search(r"https?://rdfh.ch/[a-fA-F0-9]{4}/\w{22}", resptr.text):
             link_object = ResptrLink(subject_id, resptr.text)
             # this UUID is so that the links that were stashed can be identified in the XML data file
-<<<<<<< HEAD
-            resptr.attrib["linkUUID"] = instance.link_uuid
-            resptr_links.append(instance)
-=======
-            resptr.attrib["stashUUID"] = link_object.link_uuid
+            resptr.attrib["linkUUID"] = link_object.link_uuid
             resptr_links.append(link_object)
->>>>>>> 635bc5cf
     return resptr_links
 
 
