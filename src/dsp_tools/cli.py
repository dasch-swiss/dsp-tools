"""
The code in this file handles the arguments passed by the user from the command line and calls the requested actions.
"""
import argparse
import subprocess
import sys
from importlib.metadata import version

import regex

<<<<<<< HEAD
from dsp_tools.models.exceptions import UserError
from dsp_tools.utils.cli_call_action import call_requested_action
=======
from dsp_tools.commands.excel2json.lists import excel2lists, validate_lists_section_with_schema
from dsp_tools.commands.excel2json.project import excel2json
from dsp_tools.commands.excel2json.properties import excel2properties
from dsp_tools.commands.excel2json.resources import excel2resources
from dsp_tools.commands.excel2xml.excel2xml_cli import excel2xml
from dsp_tools.commands.fast_xmlupload.process_files import process_files
from dsp_tools.commands.fast_xmlupload.upload_files import upload_files
from dsp_tools.commands.fast_xmlupload.upload_xml import fast_xmlupload
from dsp_tools.commands.id2iri import id2iri
from dsp_tools.commands.project.create.project_create import create_project
from dsp_tools.commands.project.create.project_create_lists import create_lists
from dsp_tools.commands.project.create.project_validate import validate_project
from dsp_tools.commands.project.get import get_project
from dsp_tools.commands.rosetta import upload_rosetta
from dsp_tools.commands.start_stack import StackConfiguration, StackHandler
from dsp_tools.commands.template import generate_template_repo
from dsp_tools.commands.xmlupload.upload_config import DiagnosticsConfig, UploadConfig
from dsp_tools.commands.xmlupload.xmlupload import xmlupload
from dsp_tools.models.exceptions import BaseError, InternalError, UserError
>>>>>>> 199486c7
from dsp_tools.utils.cli_create_parsers import make_parser
from dsp_tools.utils.create_logger import get_logger

logger = get_logger(__name__)


def _parse_arguments(
    user_args: list[str],
    parser: argparse.ArgumentParser,
) -> argparse.Namespace:
    """
    Parse the user-provided CLI arguments.
    If no action is provided,
    print the help text and exit with error code 1.

    Args:
        user_args: user-provided CLI arguments
        parser: parser used to parse the arguments

    Returns:
        parsed arguments
    """
    args = parser.parse_args(user_args)
    if not hasattr(args, "action"):
        parser.print_help(sys.stderr)
        sys.exit(1)
    return args


def _get_version() -> str:
    result = subprocess.run("pip freeze | grep dsp-tools", check=False, shell=True, capture_output=True)
    _detail_version = result.stdout.decode("utf-8")
    # _detail_version has one of the following formats:
    # - 'dsp-tools==5.0.3\n'
    # - 'dsp-tools @ git+https://github.com/dasch-swiss/dsp-tools.git@1f95f8d1b79bd5170a652c0d04e7ada417d76734\n'
    # - '-e git+ssh://git@github.com/dasch-swiss/dsp-tools.git@af9a35692b542676f2aa0a802ca7fc3b35f5713d#egg=dsp_tools\n'
    # - ''
    if version_number := regex.search(r"\d+\.\d+\.\d+", _detail_version):
        return version_number.group(0)
    if regex.search(r"github.com", _detail_version):
        return _detail_version.replace("\n", "")
    return version("dsp-tools")


def _log_cli_arguments(parsed_args: argparse.Namespace) -> None:
    """
    Log the CLI arguments passed by the user from the command line.

    Args:
        parsed_args: parsed arguments
    """
    metadata_lines = [
        f"DSP-TOOLS: Called the action '{parsed_args.action}' from the command line",
        f"DSP-TOOLS version: {_get_version()}",
        f"Location of this installation: {__file__}",
        "CLI arguments:",
    ]
    metadata_lines = [f"*** {line}" for line in metadata_lines]

    parameter_lines = []
    parameters_to_log = {key: value for key, value in vars(parsed_args).items() if key != "action"}
    longest_key_length = max((len(key) for key in parameters_to_log), default=0)
    for key, value in parameters_to_log.items():
        if key == "password":
            parameter_lines.append(f"{key:<{longest_key_length}} = {'*' * len(value)}")
        else:
            parameter_lines.append(f"{key:<{longest_key_length}} = {value}")
    parameter_lines = parameter_lines or ["(no parameters)"]
    parameter_lines = [f"***   {line}" for line in parameter_lines]

    asterisk_count = max(len(line) for line in metadata_lines + parameter_lines)
    logger.info("*" * asterisk_count)
    for line in metadata_lines:
        logger.info(line)
    for line in parameter_lines:
        logger.info(line)
    logger.info("*" * asterisk_count)


def _get_canonical_server_and_sipi_url(
    server: str,
    default_dsp_api_url: str,
    default_sipi_url: str,
) -> tuple[str, str]:
    """
    Based on the DSP server URL passed by the user,
    transform it to its canonical form,
    and derive the SIPI URL from it.

    If the DSP server URL points to port 3333 on localhost,
    the SIPI URL will point to port 1024 on localhost.

    If the DSP server URL points to a remote server ending in "dasch.swiss",
    modify it (if necessary) to point to the "api" subdomain of that server,
    and add a new "sipi_url" argument pointing to the "iiif" subdomain of that server.

    Args:
        server: DSP server URL passed by the user
        default_dsp_api_url: default DSP server on localhost
        default_sipi_url: default SIPI server on localhost

    Raises:
        UserError: if the DSP server URL passed by the user is invalid

    Returns:
        canonical DSP URL and SIPI URL
    """
    localhost_match = regex.search(r"(0\.0\.0\.0|localhost):3333", server)
    remote_url_match = regex.search(r"^(?:https?:\/\/)?(?:admin\.|api\.|iiif\.|app\.)?((?:.+\.)?dasch)\.swiss", server)

    if localhost_match:
        server = default_dsp_api_url
        sipi_url = default_sipi_url
    elif remote_url_match:
        server = f"https://api.{remote_url_match.group(1)}.swiss"
        sipi_url = f"https://iiif.{remote_url_match.group(1)}.swiss"
    else:
        logger.error(f"Invalid DSP server URL '{server}'")
        raise UserError(f"ERROR: Invalid DSP server URL '{server}'")

    logger.info(f"Using DSP server '{server}' and SIPI server '{sipi_url}'")
    print(f"Using DSP server '{server}' and SIPI server '{sipi_url}'")

    return server, sipi_url


def _derive_sipi_url(
    parsed_arguments: argparse.Namespace,
    default_dsp_api_url: str,
    default_sipi_url: str,
) -> argparse.Namespace:
    """
    Modify the parsed arguments so that the DSP and SIPI URLs are correct.
    Based on the DSP server URL passed by the user,
    transform it to its canonical form,
    and derive the SIPI URL from it.

    Args:
        parsed_arguments: CLI arguments passed by the user, parsed by argparse
        default_dsp_api_url: default DSP server on localhost
        default_sipi_url: default SIPI server on localhost

    Raises:
        UserError: if the DSP server URL passed by the user is invalid

    Returns:
        the modified arguments
    """
    if not hasattr(parsed_arguments, "server"):
        # some CLI actions (like excel2json, excel2xml, start-stack, ...) don't have a server at all
        return parsed_arguments

    server, sipi_url = _get_canonical_server_and_sipi_url(
        server=parsed_arguments.server,
        default_dsp_api_url=default_dsp_api_url,
        default_sipi_url=default_sipi_url,
    )
    parsed_arguments.server = server
    parsed_arguments.sipi_url = sipi_url

    return parsed_arguments


def main() -> None:
    """
    Main entry point of the program as referenced in pyproject.toml
    """
    run(sys.argv[1:])


def run(args: list[str]) -> None:
    """
    Main function of the CLI.

    Args:
        args: a list of arguments passed by the user from the command line,
            excluding the leading "dsp-tools" command.

    Raises:
        UserError: if user input was wrong
        InputError: if user input was wrong
        InternalError: if the user cannot fix it
        RetryError: if the problem may disappear when trying again later
    """
    default_dsp_api_url = "http://0.0.0.0:3333"
    default_sipi_url = "http://0.0.0.0:1024"
    root_user_email = "root@example.com"
    root_user_pw = "test"

    parser = make_parser(
        default_dsp_api_url=default_dsp_api_url,
        root_user_email=root_user_email,
        root_user_pw=root_user_pw,
    )
    parsed_arguments = _parse_arguments(
        user_args=args,
        parser=parser,
    )
    _log_cli_arguments(parsed_arguments)

    try:
        parsed_arguments = _derive_sipi_url(
            parsed_arguments=parsed_arguments,
            default_dsp_api_url=default_dsp_api_url,
            default_sipi_url=default_sipi_url,
        )
<<<<<<< HEAD
        success = call_requested_action(parsed_arguments)
    except UserError as err:
        logger.error(f"Terminate because of this UserError: {err.message}")
=======
        success = _call_requested_action(parsed_arguments)
    except BaseError as err:
        logger.error(err)
        print("\nThe process was terminated because of an Error:")
>>>>>>> 199486c7
        print(err.message)
        sys.exit(1)
    except Exception as err:
        logger.error(err)
        raise InternalError from None

    if not success:
        logger.error("Terminate without success")
        sys.exit(1)


if __name__ == "__main__":
    main()<|MERGE_RESOLUTION|>--- conflicted
+++ resolved
@@ -8,30 +8,8 @@
 
 import regex
 
-<<<<<<< HEAD
-from dsp_tools.models.exceptions import UserError
+from dsp_tools.models.exceptions import BaseError, InternalError, UserError
 from dsp_tools.utils.cli_call_action import call_requested_action
-=======
-from dsp_tools.commands.excel2json.lists import excel2lists, validate_lists_section_with_schema
-from dsp_tools.commands.excel2json.project import excel2json
-from dsp_tools.commands.excel2json.properties import excel2properties
-from dsp_tools.commands.excel2json.resources import excel2resources
-from dsp_tools.commands.excel2xml.excel2xml_cli import excel2xml
-from dsp_tools.commands.fast_xmlupload.process_files import process_files
-from dsp_tools.commands.fast_xmlupload.upload_files import upload_files
-from dsp_tools.commands.fast_xmlupload.upload_xml import fast_xmlupload
-from dsp_tools.commands.id2iri import id2iri
-from dsp_tools.commands.project.create.project_create import create_project
-from dsp_tools.commands.project.create.project_create_lists import create_lists
-from dsp_tools.commands.project.create.project_validate import validate_project
-from dsp_tools.commands.project.get import get_project
-from dsp_tools.commands.rosetta import upload_rosetta
-from dsp_tools.commands.start_stack import StackConfiguration, StackHandler
-from dsp_tools.commands.template import generate_template_repo
-from dsp_tools.commands.xmlupload.upload_config import DiagnosticsConfig, UploadConfig
-from dsp_tools.commands.xmlupload.xmlupload import xmlupload
-from dsp_tools.models.exceptions import BaseError, InternalError, UserError
->>>>>>> 199486c7
 from dsp_tools.utils.cli_create_parsers import make_parser
 from dsp_tools.utils.create_logger import get_logger
 
@@ -238,16 +216,10 @@
             default_dsp_api_url=default_dsp_api_url,
             default_sipi_url=default_sipi_url,
         )
-<<<<<<< HEAD
         success = call_requested_action(parsed_arguments)
-    except UserError as err:
-        logger.error(f"Terminate because of this UserError: {err.message}")
-=======
-        success = _call_requested_action(parsed_arguments)
     except BaseError as err:
         logger.error(err)
         print("\nThe process was terminated because of an Error:")
->>>>>>> 199486c7
         print(err.message)
         sys.exit(1)
     except Exception as err:
