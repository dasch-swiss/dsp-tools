--- conflicted
+++ resolved
@@ -16,10 +16,5 @@
 class ValidateDataConfig:
     """Contains the configuration for validate data."""
 
-<<<<<<< HEAD
-    shortcode: str
-    input_filepath: Path
-=======
     xml_filepath: Path
->>>>>>> 2092ac48
     save_graphs: bool