import argparse
from pathlib import Path

from dsp_tools.commands.excel2json.lists import excel2lists
from dsp_tools.commands.excel2json.lists import validate_lists_section_with_schema
from dsp_tools.commands.excel2json.project import excel2json
from dsp_tools.commands.excel2json.properties import excel2properties
from dsp_tools.commands.excel2json.resources import excel2resources
from dsp_tools.commands.excel2xml.excel2xml_cli import excel2xml
from dsp_tools.commands.id2iri import id2iri
from dsp_tools.commands.ingest_xmlupload.upload_xml import ingest_xmlupload
from dsp_tools.commands.project.create.project_create import create_project
from dsp_tools.commands.project.create.project_create_lists import create_lists
from dsp_tools.commands.project.create.project_validate import validate_project
from dsp_tools.commands.project.get import get_project
from dsp_tools.commands.resume_xmlupload.resume_xmlupload import resume_xmlupload
from dsp_tools.commands.rosetta import upload_rosetta
from dsp_tools.commands.start_stack import StackConfiguration
from dsp_tools.commands.start_stack import StackHandler
from dsp_tools.commands.template import generate_template_repo
from dsp_tools.commands.xmlupload.upload_config import DiagnosticsConfig
from dsp_tools.commands.xmlupload.upload_config import UploadConfig
from dsp_tools.commands.xmlupload.xmlupload import xmlupload
from dsp_tools.utils.create_logger import get_logger
from dsp_tools.utils.xml_validation import validate_xml

logger = get_logger(__name__)


def call_requested_action(args: argparse.Namespace) -> bool:
    """
    Call the appropriate method of DSP-TOOLS.

    Args:
        args: parsed CLI arguments

    Raises:
        BaseError from the called methods
        UserError from the called methods
        unexpected errors from the called methods and underlying libraries

    Returns:
        success status
    """
    match args.action:
        case "create":
            result = _call_create(args)
        case "xmlupload":
            result = _call_xmlupload(args)
        case "resume-xmlupload":
            result = _call_resume_xmlupload(args)
        case "excel2json":
            result = _call_excel2json(args)
        case "excel2lists":
            result = _call_excel2lists(args)
        case "excel2resources":
            result = _call_excel2resources(args)
        case "excel2properties":
            result = _call_excel2properties(args)
        case "id2iri":
            result = _call_id2iri(args)
        case "excel2xml":
            result = _call_excel2xml(args)
        case "start-stack":
            result = _call_start_stack(args)
        case "stop-stack":
            result = _call_stop_stack()
        case "get":
            result = _call_get(args)
        case "ingest-xmlupload":
            result = _call_ingest_xmlupload(args)
        case "template":
            result = generate_template_repo()
        case "rosetta":
            result = upload_rosetta()
        case _:
            print(f"ERROR: Unknown action '{args.action}'")
            logger.error(f"Unknown action '{args.action}'")
            result = False
    return result


def _call_stop_stack() -> bool:
    stack_handler = StackHandler(StackConfiguration())
    return stack_handler.stop_stack()


def _call_start_stack(args: argparse.Namespace) -> bool:
    stack_handler = StackHandler(
        StackConfiguration(
            max_file_size=args.max_file_size,
            enforce_docker_system_prune=args.prune,
            suppress_docker_system_prune=args.no_prune,
            latest_dev_version=args.latest,
        )
    )
    return stack_handler.start_stack()


def _call_excel2xml(args: argparse.Namespace) -> bool:
    success, _ = excel2xml(
        datafile=args.data_source,
        shortcode=args.project_shortcode,
        default_ontology=args.ontology_name,
    )
    return success


def _call_id2iri(args: argparse.Namespace) -> bool:
    return id2iri(
        xml_file=args.xmlfile,
        json_file=args.mapping,
        remove_resource_if_id_in_mapping=args.remove_resources,
    )


def _call_excel2properties(args: argparse.Namespace) -> bool:
    _, success = excel2properties(
        excelfile=args.excelfile,
        path_to_output_file=args.properties_section,
    )
    return success


def _call_excel2resources(args: argparse.Namespace) -> bool:
    _, success = excel2resources(
        excelfile=args.excelfile,
        path_to_output_file=args.resources_section,
    )
    return success


def _call_excel2lists(args: argparse.Namespace) -> bool:
    _, success = excel2lists(
        excelfolder=args.excelfolder,
        path_to_output_file=args.lists_section,
        verbose=args.verbose,
    )
    return success


def _call_excel2json(args: argparse.Namespace) -> bool:
    return excel2json(
        data_model_files=args.excelfolder,
        path_to_output_file=args.project_definition,
    )


def _call_ingest_xmlupload(args: argparse.Namespace) -> bool:
    ingest_xmlupload(
        xml_file=Path(args.xml_file),
        user=args.user,
        password=args.password,
        dsp_url=args.server,
        sipi_url=args.sipi_url,
    )
    return True


def _call_xmlupload(args: argparse.Namespace) -> bool:
    if args.validate_only:
        return validate_xml(args.xmlfile)
    else:
        interrupt_after = args.interrupt_after if args.interrupt_after > 0 else None
        return xmlupload(
            input_file=args.xmlfile,
            server=args.server,
            user=args.user,
            password=args.password,
            imgdir=args.imgdir,
            sipi=args.sipi_url,
<<<<<<< HEAD
            config=UploadConfig(
                input_file=args.xmlfile,
                diagnostics=DiagnosticsConfig(verbose=args.verbose),
                interrupt_after=interrupt_after,
            ),
=======
            config=UploadConfig(diagnostics=DiagnosticsConfig(verbose=args.verbose)),
>>>>>>> 63297f2d
        )


def _call_resume_xmlupload(args: argparse.Namespace) -> bool:
    return resume_xmlupload(
        server=args.server,
        user=args.user,
        password=args.password,
        sipi=args.sipi_url,
    )


def _call_get(args: argparse.Namespace) -> bool:
    return get_project(
        project_identifier=args.project,
        outfile_path=args.project_definition,
        server=args.server,
        user=args.user,
        password=args.password,
        verbose=args.verbose,
    )


def _call_create(args: argparse.Namespace) -> bool:
    success = False
    match args.lists_only, args.validate_only:
        case True, True:
            success = validate_lists_section_with_schema(args.project_definition)
            print("'Lists' section of the JSON project file is syntactically correct and passed validation.")
        case True, False:
            _, success = create_lists(
                project_file_as_path_or_parsed=args.project_definition,
                server=args.server,
                user=args.user,
                password=args.password,
            )
        case False, True:
            success = validate_project(args.project_definition)
            print("JSON project file is syntactically correct and passed validation.")
        case False, False:
            success = create_project(
                project_file_as_path_or_parsed=args.project_definition,
                server=args.server,
                user_mail=args.user,
                password=args.password,
                verbose=args.verbose,
            )
    return success<|MERGE_RESOLUTION|>--- conflicted
+++ resolved
@@ -169,15 +169,10 @@
             password=args.password,
             imgdir=args.imgdir,
             sipi=args.sipi_url,
-<<<<<<< HEAD
             config=UploadConfig(
-                input_file=args.xmlfile,
                 diagnostics=DiagnosticsConfig(verbose=args.verbose),
                 interrupt_after=interrupt_after,
             ),
-=======
-            config=UploadConfig(diagnostics=DiagnosticsConfig(verbose=args.verbose)),
->>>>>>> 63297f2d
         )
 
 
