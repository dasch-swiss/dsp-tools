import argparse

from loguru import logger

<<<<<<< HEAD
from dsp_tools.cli.args import ServerCredentials
from dsp_tools.commands.excel2json.lists.make_lists import excel2lists
from dsp_tools.commands.excel2json.old_lists import old_excel2lists
from dsp_tools.commands.excel2json.old_lists import validate_lists_section_with_schema
from dsp_tools.commands.excel2json.project import excel2json
from dsp_tools.commands.excel2json.project import old_excel2json
from dsp_tools.commands.excel2json.properties import excel2properties
from dsp_tools.commands.excel2json.resources import excel2resources
from dsp_tools.commands.excel2xml.excel2xml_cli import excel2xml
from dsp_tools.commands.id2iri import id2iri
from dsp_tools.commands.ingest_xmlupload.create_resources.upload_xml import ingest_xmlupload
from dsp_tools.commands.ingest_xmlupload.ingest_files.ingest_files import ingest_files
from dsp_tools.commands.ingest_xmlupload.upload_files.upload_files import upload_files
from dsp_tools.commands.project.create.project_create_all import create_project
from dsp_tools.commands.project.create.project_create_lists import create_only_lists
from dsp_tools.commands.project.create.project_validate import validate_project
from dsp_tools.commands.project.get import get_project
from dsp_tools.commands.resume_xmlupload.resume_xmlupload import resume_xmlupload
from dsp_tools.commands.rosetta import upload_rosetta
from dsp_tools.commands.start_stack import StackConfiguration
from dsp_tools.commands.start_stack import StackHandler
from dsp_tools.commands.template import generate_template_repo
from dsp_tools.commands.update_legal import update_legal_metadata
from dsp_tools.commands.validate_data.validate_data import validate_data
from dsp_tools.commands.xmlupload.upload_config import UploadConfig
from dsp_tools.commands.xmlupload.xmlupload import xmlupload
from dsp_tools.utils.xml_parsing.parse_clean_validate_xml import parse_and_validate_xml_file
=======
from dsp_tools.cli.call_action_files_only import call_excel2json
from dsp_tools.cli.call_action_files_only import call_excel2lists
from dsp_tools.cli.call_action_files_only import call_excel2properties
from dsp_tools.cli.call_action_files_only import call_excel2resources
from dsp_tools.cli.call_action_files_only import call_id2iri
from dsp_tools.cli.call_action_files_only import call_old_excel2json
from dsp_tools.cli.call_action_files_only import call_old_excel2lists
from dsp_tools.cli.call_action_with_network import call_create
from dsp_tools.cli.call_action_with_network import call_get
from dsp_tools.cli.call_action_with_network import call_ingest_files
from dsp_tools.cli.call_action_with_network import call_ingest_xmlupload
from dsp_tools.cli.call_action_with_network import call_resume_xmlupload
from dsp_tools.cli.call_action_with_network import call_start_stack
from dsp_tools.cli.call_action_with_network import call_stop_stack
from dsp_tools.cli.call_action_with_network import call_upload_files
from dsp_tools.cli.call_action_with_network import call_validate_data
from dsp_tools.cli.call_action_with_network import call_xmlupload
>>>>>>> 383aa2ed


def call_requested_action(args: argparse.Namespace) -> bool:  # noqa: PLR0912 (too many branches)
    """
    Call the appropriate function of DSP-TOOLS.

    Args:
        args: parsed CLI arguments

    Raises:
        BaseError: from the called function
        InputError: from the called function
        DockerNotReachableError: from the called function
        LocalDspApiNotReachableError: from the called function
        unexpected errors from the called methods and underlying libraries

    Returns:
        success status
    """
    match args.action:
        # commands with Docker / API interactions
        case "start-stack":
            result = call_start_stack(args)
        case "stop-stack":
            result = call_stop_stack()
        case "create":
            result = call_create(args)
        case "get":
            result = call_get(args)
        case "validate-data":
            result = call_validate_data(args)
        case "xmlupload":
            result = call_xmlupload(args)
        case "resume-xmlupload":
            result = call_resume_xmlupload(args)
        case "upload-files":
            result = call_upload_files(args)
        case "ingest-files":
            result = call_ingest_files(args)
        case "ingest-xmlupload":
            result = call_ingest_xmlupload(args)
        # commands that do not require docker
        case "excel2json":
            result = call_excel2json(args)
        case "old-excel2json":
            result = call_old_excel2json(args)
        case "excel2lists":
            result = call_excel2lists(args)
        case "old-excel2lists":
            result = call_old_excel2lists(args)
        case "excel2resources":
            result = call_excel2resources(args)
        case "excel2properties":
            result = call_excel2properties(args)
        case "id2iri":
<<<<<<< HEAD
            result = _call_id2iri(args)
        case "excel2xml":
            result = _call_excel2xml(args)
        case "start-stack":
            result = _call_start_stack(args)
        case "stop-stack":
            result = _call_stop_stack()
        case "get":
            result = _call_get(args)
        case "upload-files":
            result = _call_upload_files(args)
        case "ingest-files":
            result = _call_ingest_files(args)
        case "ingest-xmlupload":
            result = _call_ingest_xmlupload(args)
        case "template":
            result = generate_template_repo()
        case "rosetta":
            result = upload_rosetta()
        case "update-legal":
            result = _call_update_legal(args)
=======
            result = call_id2iri(args)
>>>>>>> 383aa2ed
        case _:
            print(f"ERROR: Unknown action '{args.action}'")
            logger.error(f"Unknown action '{args.action}'")
            result = False
<<<<<<< HEAD
    return result


def _call_stop_stack() -> bool:
    stack_handler = StackHandler(StackConfiguration())
    return stack_handler.stop_stack()


def _call_start_stack(args: argparse.Namespace) -> bool:
    stack_handler = StackHandler(
        StackConfiguration(
            max_file_size=args.max_file_size,
            enforce_docker_system_prune=args.prune,
            suppress_docker_system_prune=args.no_prune,
            latest_dev_version=args.latest,
            upload_test_data=args.with_test_data,
        )
    )
    return stack_handler.start_stack()


def _call_excel2xml(args: argparse.Namespace) -> bool:
    success, _ = excel2xml(
        datafile=args.data_source,
        shortcode=args.project_shortcode,
        default_ontology=args.ontology_name,
    )
    return success


def _call_id2iri(args: argparse.Namespace) -> bool:
    return id2iri(
        xml_file=args.xmlfile,
        json_file=args.mapping,
        remove_resource_if_id_in_mapping=args.remove_resources,
    )


def _call_excel2properties(args: argparse.Namespace) -> bool:
    _, success = excel2properties(
        excelfile=args.excelfile,
        path_to_output_file=args.properties_section,
    )
    return success


def _call_excel2resources(args: argparse.Namespace) -> bool:
    _, success = excel2resources(
        excelfile=args.excelfile,
        path_to_output_file=args.resources_section,
    )
    return success


def _call_old_excel2lists(args: argparse.Namespace) -> bool:
    _, success = old_excel2lists(
        excelfolder=args.excelfolder,
        path_to_output_file=args.lists_section,
        verbose=args.verbose,
    )
    return success


def _call_excel2lists(args: argparse.Namespace) -> bool:
    _, success = excel2lists(
        excelfolder=args.excelfolder,
        path_to_output_file=args.lists_section,
    )
    return success


def _call_excel2json(args: argparse.Namespace) -> bool:
    return excel2json(
        data_model_files=args.excelfolder,
        path_to_output_file=args.project_definition,
    )


def _call_old_excel2json(args: argparse.Namespace) -> bool:
    return old_excel2json(
        data_model_files=args.excelfolder,
        path_to_output_file=args.project_definition,
    )


def _call_upload_files(args: argparse.Namespace) -> bool:
    return upload_files(
        xml_file=Path(args.xml_file),
        creds=_get_creds(args),
        imgdir=Path(args.imgdir),
    )


def _call_ingest_files(args: argparse.Namespace) -> bool:
    return ingest_files(creds=_get_creds(args), shortcode=args.shortcode)


def _call_ingest_xmlupload(args: argparse.Namespace) -> bool:
    interrupt_after = args.interrupt_after if args.interrupt_after > 0 else None
    return ingest_xmlupload(
        xml_file=Path(args.xml_file),
        creds=_get_creds(args),
        interrupt_after=interrupt_after,
    )


def _call_xmlupload(args: argparse.Namespace) -> bool:
    if args.validate_only:
        success = parse_and_validate_xml_file(Path(args.xmlfile))
        print("The XML file is syntactically correct.")
        return success
    else:
        interrupt_after = args.interrupt_after if args.interrupt_after > 0 else None
        return xmlupload(
            input_file=Path(args.xmlfile),
            creds=_get_creds(args),
            imgdir=args.imgdir,
            config=UploadConfig(interrupt_after=interrupt_after, skip_iiif_validation=args.no_iiif_uri_validation),
        )


def _call_validate_data(args: argparse.Namespace) -> bool:
    return validate_data(filepath=Path(args.xmlfile), api_url=args.server, save_graphs=args.save_graphs)


def _call_resume_xmlupload(args: argparse.Namespace) -> bool:
    return resume_xmlupload(
        creds=_get_creds(args),
        skip_first_resource=args.skip_first_resource,
    )


def _call_get(args: argparse.Namespace) -> bool:
    return get_project(
        project_identifier=args.project,
        outfile_path=args.project_definition,
        creds=_get_creds(args),
        verbose=args.verbose,
    )


def _call_create(args: argparse.Namespace) -> bool:
    success = False
    match args.lists_only, args.validate_only:
        case True, True:
            success = validate_lists_section_with_schema(args.project_definition)
            print("'Lists' section of the JSON project file is syntactically correct and passed validation.")
        case True, False:
            _, success = create_only_lists(
                project_file_as_path_or_parsed=args.project_definition,
                creds=_get_creds(args),
            )
        case False, True:
            success = validate_project(args.project_definition)
            print("JSON project file is syntactically correct and passed validation.")
        case False, False:
            success = create_project(
                project_file_as_path_or_parsed=args.project_definition,
                creds=_get_creds(args),
                verbose=args.verbose,
            )
    return success


def _call_update_legal(args: argparse.Namespace) -> bool:
    return update_legal_metadata(
        input_file=Path(args.xmlfile),
        auth_prop=args.authorship_prop,
        copy_prop=args.copyright_prop,
        license_prop=args.license_prop,
    )


def _get_creds(args: argparse.Namespace) -> ServerCredentials:
    return ServerCredentials(
        server=args.server,
        user=args.user,
        password=args.password,
        dsp_ingest_url=args.dsp_ingest_url,
    )
=======
    return result
>>>>>>> 383aa2ed
<|MERGE_RESOLUTION|>--- conflicted
+++ resolved
@@ -2,35 +2,7 @@
 
 from loguru import logger
 
-<<<<<<< HEAD
-from dsp_tools.cli.args import ServerCredentials
-from dsp_tools.commands.excel2json.lists.make_lists import excel2lists
-from dsp_tools.commands.excel2json.old_lists import old_excel2lists
-from dsp_tools.commands.excel2json.old_lists import validate_lists_section_with_schema
-from dsp_tools.commands.excel2json.project import excel2json
-from dsp_tools.commands.excel2json.project import old_excel2json
-from dsp_tools.commands.excel2json.properties import excel2properties
-from dsp_tools.commands.excel2json.resources import excel2resources
-from dsp_tools.commands.excel2xml.excel2xml_cli import excel2xml
-from dsp_tools.commands.id2iri import id2iri
-from dsp_tools.commands.ingest_xmlupload.create_resources.upload_xml import ingest_xmlupload
-from dsp_tools.commands.ingest_xmlupload.ingest_files.ingest_files import ingest_files
-from dsp_tools.commands.ingest_xmlupload.upload_files.upload_files import upload_files
-from dsp_tools.commands.project.create.project_create_all import create_project
-from dsp_tools.commands.project.create.project_create_lists import create_only_lists
-from dsp_tools.commands.project.create.project_validate import validate_project
-from dsp_tools.commands.project.get import get_project
-from dsp_tools.commands.resume_xmlupload.resume_xmlupload import resume_xmlupload
-from dsp_tools.commands.rosetta import upload_rosetta
-from dsp_tools.commands.start_stack import StackConfiguration
-from dsp_tools.commands.start_stack import StackHandler
-from dsp_tools.commands.template import generate_template_repo
-from dsp_tools.commands.update_legal import update_legal_metadata
-from dsp_tools.commands.validate_data.validate_data import validate_data
-from dsp_tools.commands.xmlupload.upload_config import UploadConfig
-from dsp_tools.commands.xmlupload.xmlupload import xmlupload
-from dsp_tools.utils.xml_parsing.parse_clean_validate_xml import parse_and_validate_xml_file
-=======
+from dsp_tools.cli.call_action_files_only import _call_update_legal
 from dsp_tools.cli.call_action_files_only import call_excel2json
 from dsp_tools.cli.call_action_files_only import call_excel2lists
 from dsp_tools.cli.call_action_files_only import call_excel2properties
@@ -48,7 +20,6 @@
 from dsp_tools.cli.call_action_with_network import call_upload_files
 from dsp_tools.cli.call_action_with_network import call_validate_data
 from dsp_tools.cli.call_action_with_network import call_xmlupload
->>>>>>> 383aa2ed
 
 
 def call_requested_action(args: argparse.Namespace) -> bool:  # noqa: PLR0912 (too many branches)
@@ -104,216 +75,11 @@
         case "excel2properties":
             result = call_excel2properties(args)
         case "id2iri":
-<<<<<<< HEAD
-            result = _call_id2iri(args)
-        case "excel2xml":
-            result = _call_excel2xml(args)
-        case "start-stack":
-            result = _call_start_stack(args)
-        case "stop-stack":
-            result = _call_stop_stack()
-        case "get":
-            result = _call_get(args)
-        case "upload-files":
-            result = _call_upload_files(args)
-        case "ingest-files":
-            result = _call_ingest_files(args)
-        case "ingest-xmlupload":
-            result = _call_ingest_xmlupload(args)
-        case "template":
-            result = generate_template_repo()
-        case "rosetta":
-            result = upload_rosetta()
+            result = call_id2iri(args)
         case "update-legal":
             result = _call_update_legal(args)
-=======
-            result = call_id2iri(args)
->>>>>>> 383aa2ed
         case _:
             print(f"ERROR: Unknown action '{args.action}'")
             logger.error(f"Unknown action '{args.action}'")
             result = False
-<<<<<<< HEAD
-    return result
-
-
-def _call_stop_stack() -> bool:
-    stack_handler = StackHandler(StackConfiguration())
-    return stack_handler.stop_stack()
-
-
-def _call_start_stack(args: argparse.Namespace) -> bool:
-    stack_handler = StackHandler(
-        StackConfiguration(
-            max_file_size=args.max_file_size,
-            enforce_docker_system_prune=args.prune,
-            suppress_docker_system_prune=args.no_prune,
-            latest_dev_version=args.latest,
-            upload_test_data=args.with_test_data,
-        )
-    )
-    return stack_handler.start_stack()
-
-
-def _call_excel2xml(args: argparse.Namespace) -> bool:
-    success, _ = excel2xml(
-        datafile=args.data_source,
-        shortcode=args.project_shortcode,
-        default_ontology=args.ontology_name,
-    )
-    return success
-
-
-def _call_id2iri(args: argparse.Namespace) -> bool:
-    return id2iri(
-        xml_file=args.xmlfile,
-        json_file=args.mapping,
-        remove_resource_if_id_in_mapping=args.remove_resources,
-    )
-
-
-def _call_excel2properties(args: argparse.Namespace) -> bool:
-    _, success = excel2properties(
-        excelfile=args.excelfile,
-        path_to_output_file=args.properties_section,
-    )
-    return success
-
-
-def _call_excel2resources(args: argparse.Namespace) -> bool:
-    _, success = excel2resources(
-        excelfile=args.excelfile,
-        path_to_output_file=args.resources_section,
-    )
-    return success
-
-
-def _call_old_excel2lists(args: argparse.Namespace) -> bool:
-    _, success = old_excel2lists(
-        excelfolder=args.excelfolder,
-        path_to_output_file=args.lists_section,
-        verbose=args.verbose,
-    )
-    return success
-
-
-def _call_excel2lists(args: argparse.Namespace) -> bool:
-    _, success = excel2lists(
-        excelfolder=args.excelfolder,
-        path_to_output_file=args.lists_section,
-    )
-    return success
-
-
-def _call_excel2json(args: argparse.Namespace) -> bool:
-    return excel2json(
-        data_model_files=args.excelfolder,
-        path_to_output_file=args.project_definition,
-    )
-
-
-def _call_old_excel2json(args: argparse.Namespace) -> bool:
-    return old_excel2json(
-        data_model_files=args.excelfolder,
-        path_to_output_file=args.project_definition,
-    )
-
-
-def _call_upload_files(args: argparse.Namespace) -> bool:
-    return upload_files(
-        xml_file=Path(args.xml_file),
-        creds=_get_creds(args),
-        imgdir=Path(args.imgdir),
-    )
-
-
-def _call_ingest_files(args: argparse.Namespace) -> bool:
-    return ingest_files(creds=_get_creds(args), shortcode=args.shortcode)
-
-
-def _call_ingest_xmlupload(args: argparse.Namespace) -> bool:
-    interrupt_after = args.interrupt_after if args.interrupt_after > 0 else None
-    return ingest_xmlupload(
-        xml_file=Path(args.xml_file),
-        creds=_get_creds(args),
-        interrupt_after=interrupt_after,
-    )
-
-
-def _call_xmlupload(args: argparse.Namespace) -> bool:
-    if args.validate_only:
-        success = parse_and_validate_xml_file(Path(args.xmlfile))
-        print("The XML file is syntactically correct.")
-        return success
-    else:
-        interrupt_after = args.interrupt_after if args.interrupt_after > 0 else None
-        return xmlupload(
-            input_file=Path(args.xmlfile),
-            creds=_get_creds(args),
-            imgdir=args.imgdir,
-            config=UploadConfig(interrupt_after=interrupt_after, skip_iiif_validation=args.no_iiif_uri_validation),
-        )
-
-
-def _call_validate_data(args: argparse.Namespace) -> bool:
-    return validate_data(filepath=Path(args.xmlfile), api_url=args.server, save_graphs=args.save_graphs)
-
-
-def _call_resume_xmlupload(args: argparse.Namespace) -> bool:
-    return resume_xmlupload(
-        creds=_get_creds(args),
-        skip_first_resource=args.skip_first_resource,
-    )
-
-
-def _call_get(args: argparse.Namespace) -> bool:
-    return get_project(
-        project_identifier=args.project,
-        outfile_path=args.project_definition,
-        creds=_get_creds(args),
-        verbose=args.verbose,
-    )
-
-
-def _call_create(args: argparse.Namespace) -> bool:
-    success = False
-    match args.lists_only, args.validate_only:
-        case True, True:
-            success = validate_lists_section_with_schema(args.project_definition)
-            print("'Lists' section of the JSON project file is syntactically correct and passed validation.")
-        case True, False:
-            _, success = create_only_lists(
-                project_file_as_path_or_parsed=args.project_definition,
-                creds=_get_creds(args),
-            )
-        case False, True:
-            success = validate_project(args.project_definition)
-            print("JSON project file is syntactically correct and passed validation.")
-        case False, False:
-            success = create_project(
-                project_file_as_path_or_parsed=args.project_definition,
-                creds=_get_creds(args),
-                verbose=args.verbose,
-            )
-    return success
-
-
-def _call_update_legal(args: argparse.Namespace) -> bool:
-    return update_legal_metadata(
-        input_file=Path(args.xmlfile),
-        auth_prop=args.authorship_prop,
-        copy_prop=args.copyright_prop,
-        license_prop=args.license_prop,
-    )
-
-
-def _get_creds(args: argparse.Namespace) -> ServerCredentials:
-    return ServerCredentials(
-        server=args.server,
-        user=args.user,
-        password=args.password,
-        dsp_ingest_url=args.dsp_ingest_url,
-    )
-=======
-    return result
->>>>>>> 383aa2ed
+    return result