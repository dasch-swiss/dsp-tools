"""
The code in this file handles the arguments passed by the user from the command line and calls the requested actions.
"""
import argparse
import subprocess
import sys
from importlib.metadata import version

import regex
import requests
from packaging.version import parse
from termcolor import colored

from dsp_tools.cli.call_action import call_requested_action
from dsp_tools.cli.create_parsers import make_parser
from dsp_tools.models.exceptions import BaseError, InternalError, UserError
from dsp_tools.utils.create_logger import get_logger

logger = get_logger(__name__)


def main() -> None:
    """
    Main entry point of the program as referenced in pyproject.toml
    """
    run(sys.argv[1:])


def run(args: list[str]) -> None:
    """
    Main function of the CLI.

    Args:
        args: a list of arguments passed by the user from the command line,
            excluding the leading "dsp-tools" command.

    Raises:
        UserError: if user input was wrong
        InputError: if user input was wrong
        InternalError: if the user cannot fix it
        RetryError: if the problem may disappear when trying again later
    """
    _check_version()
    default_dsp_api_url = "http://0.0.0.0:3333"
    default_sipi_url = "http://0.0.0.0:1024"
    root_user_email = "root@example.com"
    root_user_pw = "test"

    parser = make_parser(
        default_dsp_api_url=default_dsp_api_url,
        root_user_email=root_user_email,
        root_user_pw=root_user_pw,
    )
    parsed_arguments = _parse_arguments(
        user_args=args,
        parser=parser,
    )
    _log_cli_arguments(parsed_arguments)

    try:
        parsed_arguments = _derive_sipi_url(
            parsed_arguments=parsed_arguments,
            default_dsp_api_url=default_dsp_api_url,
            default_sipi_url=default_sipi_url,
        )
        success = call_requested_action(parsed_arguments)
    except BaseError as err:
        logger.exception(err)
        print("\nThe process was terminated because of an Error:")
        print(err.message)
        sys.exit(1)
<<<<<<< HEAD
    except Exception as err:  # noqa: BLE001 (blind-except)
        logger.error(err)
        print(InternalError())
        sys.exit(1)
=======
    except Exception as err:
        logger.exception(err)
        raise InternalError from None
>>>>>>> 90467928

    if not success:
        logger.error("Terminate without success")
        sys.exit(1)


def _check_version() -> None:
    """Check if the installed version of dsp-tools is up-to-date. If not, print a warning message."""
    response = requests.get("https://pypi.org/pypi/dsp-tools/json", timeout=15)
    if not response.ok:
        return
    latest = parse(response.json()["info"]["version"])
    installed = parse(version("dsp-tools"))
    if latest > installed:
        msg = colored(
            f"You are using DSP-TOOLS version {installed}, but version {latest} is available. "
            "Consider upgrading via 'pip3 install --upgrade dsp-tools'.",
            color="red",
        )
        print(msg)


def _parse_arguments(
    user_args: list[str],
    parser: argparse.ArgumentParser,
) -> argparse.Namespace:
    """
    Parse the user-provided CLI arguments.
    If no action is provided,
    print the help text and exit with error code 1.

    Args:
        user_args: user-provided CLI arguments
        parser: parser used to parse the arguments

    Returns:
        parsed arguments
    """
    args = parser.parse_args(user_args)
    if not hasattr(args, "action"):
        parser.print_help(sys.stderr)
        sys.exit(1)
    return args


def _get_version() -> str:
    result = subprocess.run("pip freeze | grep dsp-tools", check=False, shell=True, capture_output=True)
    _detail_version = result.stdout.decode("utf-8")
    # _detail_version has one of the following formats:
    # - 'dsp-tools==5.0.3\n'
    # - 'dsp-tools==5.6.0.post9\n'
    # - 'dsp-tools @ git+https://github.com/dasch-swiss/dsp-tools.git@1f95f8d1b79bd5170a652c0d04e7ada417d76734\n'
    # - '-e git+ssh://git@github.com/dasch-swiss/dsp-tools.git@af9a35692b542676f2aa0a802ca7fc3b35f5713d#egg=dsp_tools\n'
    # - ''
    if version_number := regex.search(r"\d+\.\d+\.\d+(\.(post|dev|pre)\d+)?", _detail_version):
        return version_number.group(0)
    if regex.search(r"github.com", _detail_version):
        return _detail_version.replace("\n", "")
    return version("dsp-tools")


def _log_cli_arguments(parsed_args: argparse.Namespace) -> None:
    """
    Log the CLI arguments passed by the user from the command line.

    Args:
        parsed_args: parsed arguments
    """
    metadata_lines = [
        f"DSP-TOOLS: Called the action '{parsed_args.action}' from the command line",
        f"DSP-TOOLS version: {_get_version()}",
        f"Location of this installation: {__file__}",
        "CLI arguments:",
    ]
    metadata_lines = [f"*** {line}" for line in metadata_lines]

    parameter_lines = []
    parameters_to_log = {key: value for key, value in vars(parsed_args).items() if key != "action"}
    longest_key_length = max((len(key) for key in parameters_to_log), default=0)
    for key, value in parameters_to_log.items():
        if key == "password":
            parameter_lines.append(f"{key:<{longest_key_length}} = {'*' * len(value)}")
        else:
            parameter_lines.append(f"{key:<{longest_key_length}} = {value}")
    parameter_lines = parameter_lines or ["(no parameters)"]
    parameter_lines = [f"***   {line}" for line in parameter_lines]

    asterisk_count = max(len(line) for line in metadata_lines + parameter_lines)
    logger.info("*" * asterisk_count)
    for line in metadata_lines:
        logger.info(line)
    for line in parameter_lines:
        logger.info(line)
    logger.info("*" * asterisk_count)


def _get_canonical_server_and_sipi_url(
    server: str,
    default_dsp_api_url: str,
    default_sipi_url: str,
) -> tuple[str, str]:
    """
    Based on the DSP server URL passed by the user,
    transform it to its canonical form,
    and derive the SIPI URL from it.

    If the DSP server URL points to port 3333 on localhost,
    the SIPI URL will point to port 1024 on localhost.

    If the DSP server URL points to a remote server ending in "dasch.swiss",
    modify it (if necessary) to point to the "api" subdomain of that server,
    and add a new "sipi_url" argument pointing to the "iiif" subdomain of that server.

    Args:
        server: DSP server URL passed by the user
        default_dsp_api_url: default DSP server on localhost
        default_sipi_url: default SIPI server on localhost

    Raises:
        UserError: if the DSP server URL passed by the user is invalid

    Returns:
        canonical DSP URL and SIPI URL
    """
    localhost_match = regex.search(r"(0\.0\.0\.0|localhost):3333", server)
    remote_url_match = regex.search(r"^(?:https?:\/\/)?(?:admin\.|api\.|iiif\.|app\.)?((?:.+\.)?dasch)\.swiss", server)

    if localhost_match:
        server = default_dsp_api_url
        sipi_url = default_sipi_url
    elif remote_url_match:
        server = f"https://api.{remote_url_match.group(1)}.swiss"
        sipi_url = f"https://iiif.{remote_url_match.group(1)}.swiss"
    else:
        logger.error(f"Invalid DSP server URL '{server}'")
        raise UserError(f"ERROR: Invalid DSP server URL '{server}'")

    logger.info(f"Using DSP server '{server}' and SIPI server '{sipi_url}'")
    print(f"Using DSP server '{server}' and SIPI server '{sipi_url}'")

    return server, sipi_url


def _derive_sipi_url(
    parsed_arguments: argparse.Namespace,
    default_dsp_api_url: str,
    default_sipi_url: str,
) -> argparse.Namespace:
    """
    Modify the parsed arguments so that the DSP and SIPI URLs are correct.
    Based on the DSP server URL passed by the user,
    transform it to its canonical form,
    and derive the SIPI URL from it.

    Args:
        parsed_arguments: CLI arguments passed by the user, parsed by argparse
        default_dsp_api_url: default DSP server on localhost
        default_sipi_url: default SIPI server on localhost

    Raises:
        UserError: if the DSP server URL passed by the user is invalid

    Returns:
        the modified arguments
    """
    if not hasattr(parsed_arguments, "server"):
        # some CLI actions (like excel2json, excel2xml, start-stack, ...) don't have a server at all
        return parsed_arguments

    server, sipi_url = _get_canonical_server_and_sipi_url(
        server=parsed_arguments.server,
        default_dsp_api_url=default_dsp_api_url,
        default_sipi_url=default_sipi_url,
    )
    parsed_arguments.server = server
    parsed_arguments.sipi_url = sipi_url

    return parsed_arguments


if __name__ == "__main__":
    main()<|MERGE_RESOLUTION|>--- conflicted
+++ resolved
@@ -69,16 +69,10 @@
         print("\nThe process was terminated because of an Error:")
         print(err.message)
         sys.exit(1)
-<<<<<<< HEAD
-    except Exception as err:  # noqa: BLE001 (blind-except)
+    except Exception as err:
         logger.error(err)
         print(InternalError())
         sys.exit(1)
-=======
-    except Exception as err:
-        logger.exception(err)
-        raise InternalError from None
->>>>>>> 90467928
 
     if not success:
         logger.error("Terminate without success")
