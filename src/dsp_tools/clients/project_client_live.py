from dataclasses import dataclass
from http import HTTPStatus
from typing import Any
from typing import cast

import requests
from requests import RequestException

from dsp_tools.clients.authentication_client import AuthenticationClient
from dsp_tools.clients.project_client import ProjectInfoClient
from dsp_tools.error.exceptions import BadCredentialsError
from dsp_tools.error.exceptions import FatalNonOkApiResponseCode
from dsp_tools.error.exceptions import ProjectNotFoundError
from dsp_tools.utils.request_utils import RequestParameters
from dsp_tools.utils.request_utils import ResponseCodeAndText
from dsp_tools.utils.request_utils import log_and_raise_request_exception
from dsp_tools.utils.request_utils import log_request
from dsp_tools.utils.request_utils import log_response


@dataclass
class ProjectClientLive(ProjectInfoClient):
    server: str
    auth: AuthenticationClient

    def get_project_iri(self, shortcode: str) -> str:
        url = f"{self.server}/admin/projects/shortcode/{shortcode}"
        timeout = 30
        params = RequestParameters("GET", url, timeout)
        log_request(params)
        try:
            response = requests.get(url, timeout=timeout)
        except RequestException as err:
            log_and_raise_request_exception(err)

        log_response(response)
        if response.ok:
            result = response.json()
            return cast(str, result["project"]["id"])
        if response.status_code == HTTPStatus.NOT_FOUND:
            raise ProjectNotFoundError(f"The project with the shortcode {shortcode} does not exist on this server. ")
        raise FatalNonOkApiResponseCode(url, response.status_code, response.text)

    def post_new_project(self, project_info: dict[str, Any]) -> str | ResponseCodeAndText:
        url = f"{self.server}/admin/projects"
<<<<<<< HEAD
        timeout = 30
        params = RequestParameters("POST", url, timeout, data=project_info)
        headers = {"Authorization": f"Bearer {self.auth.get_token()}"}
        log_request(params)
        try:
            response = requests.post(params.url, timeout=params.timeout, headers=headers, data=params.data_serialized)
=======
        timeout = 10
        headers = {"Authorization": f"Bearer {self.auth.get_token()}"}
        params = RequestParameters("POST", url, timeout, headers=headers, data=project_info)
        log_request(params)
        try:
            response = requests.post(
                params.url, timeout=params.timeout, headers=params.headers, data=params.data_serialized
            )
>>>>>>> a2f59f98
        except RequestException as err:
            log_and_raise_request_exception(err)

        log_response(response)
        if response.ok:
            result = response.json()
            return cast(str, result["project"]["id"])
        if response.status_code == HTTPStatus.FORBIDDEN:
            raise BadCredentialsError(
                "Only a SystemAdmin can create a project, your permissions are insufficient for this action. "
                "Please contact support@dasch.swiss if you require a new project."
            )
        return ResponseCodeAndText(response.status_code, response.text)<|MERGE_RESOLUTION|>--- conflicted
+++ resolved
@@ -1,6 +1,5 @@
 from dataclasses import dataclass
 from http import HTTPStatus
-from typing import Any
 from typing import cast
 
 import requests
@@ -43,14 +42,6 @@
 
     def post_new_project(self, project_info: dict[str, Any]) -> str | ResponseCodeAndText:
         url = f"{self.server}/admin/projects"
-<<<<<<< HEAD
-        timeout = 30
-        params = RequestParameters("POST", url, timeout, data=project_info)
-        headers = {"Authorization": f"Bearer {self.auth.get_token()}"}
-        log_request(params)
-        try:
-            response = requests.post(params.url, timeout=params.timeout, headers=headers, data=params.data_serialized)
-=======
         timeout = 10
         headers = {"Authorization": f"Bearer {self.auth.get_token()}"}
         params = RequestParameters("POST", url, timeout, headers=headers, data=project_info)
@@ -59,7 +50,6 @@
             response = requests.post(
                 params.url, timeout=params.timeout, headers=params.headers, data=params.data_serialized
             )
->>>>>>> a2f59f98
         except RequestException as err:
             log_and_raise_request_exception(err)
 
