from __future__ import annotations

from dataclasses import dataclass
from enum import StrEnum


@dataclass
class CollectedProblems:
    header: str
    problems: list[CreateProblem]


@dataclass
class UserInformation:
    focus_object: str
    msg: UserInformationMessage


class UserInformationMessage(StrEnum):
    LIST_EXISTS_ON_SERVER = "The list already exists on the server, therefore it is skipped entirely."


@dataclass
class CreateProblem:
    problematic_object: str
    problem: ProblemType | str


@dataclass
class InputProblem(CreateProblem):
    problem: InputProblemType | str


@dataclass
class UploadProblem(CreateProblem):
    problem: UploadProblemType | str


class ProblemType(StrEnum): ...


class InputProblemType(ProblemType):
    USER_PASSWORD_NOT_SET = (
        "This user cannot be created as no password is specified and no default password is saved in a .env file."
    )
<<<<<<< HEAD
    DEFAULT_PERMISSIONS_NOT_CORRECT = (
        "Defining 'default_permissions' is mandatory and must either be 'public' or 'private'."
    )
    LIMITED_VIEW_PERMISSIONS_NOT_CORRECT = "Your input for the 'limited_view' permissions is invalid."
    DUPLICATE_LIST_NAME = "You have lists in your project with the same name, this is not permitted."
=======
    DUPLICATE_LIST_NAME = "You have lists in your project with the same name. List names must be unique."
    DUPLICATE_LIST_NODE_NAME = "You have list nodes in your project with the same name. List node names must be unique."
>>>>>>> a845a482
    PREFIX_COULD_NOT_BE_RESOLVED = (
        "The prefix used is not defined in the 'prefix' section of the file, "
        "nor does it belong to one of the project ontologies."
    )
    INVALID_PERMISSIONS_OVERRULE = (
        "This class cannot be used in limited_view permissions "
        "because it is not a subclass of StillImageRepresentation."
    )
    UNDEFINED_REFERENCE = "Reference not defined in the project."
    UNDEFINED_SUPER_PROPERTY = "This property is derived from an invalid super-property."
    UNDEFINED_SUPER_CLASS = "This resource is derived from an invalid super-class."
    UNDEFINED_PROPERTY_IN_CARDINALITY = "This cardinality references a property that does not exist."
    DUPLICATE_CLASS_NAME = "This class name appears multiple times in the same ontology."
    DUPLICATE_PROPERTY_NAME = "This property name appears multiple times in the same ontology."
    MIN_CARDINALITY_ONE_WITH_CIRCLE = (
        "This property is part of a circular reference and must have cardinality 0-1 or 0-n."
    )


class UploadProblemType(ProblemType):
    # Groups
    GROUP_COULD_NOT_BE_CREATED = "The group could not be created."
    # Users
    USER_COULD_NOT_BE_CREATED = "The user could not be created."
    USER_COULD_NOT_BE_ADDED_TO_GROUP = "The user could not be added to some or all of the custom groups."
    USER_GROUPS_NOT_FOUND = "The user could not be added to the groups because they do not exist on the server."
    PROJECT_MEMBERSHIP_COULD_NOT_BE_ADDED = "The user could not be added as project member."
    PROJECT_ADMIN_COULD_NOT_BE_ADDED = "The user could not be added as project admin."
    # Lists
    LIST_COULD_NOT_BE_CREATED = "The list could not be created on the server."
    LIST_NODE_COULD_NOT_BE_CREATED = "The list node could not be created on the server."
    # Ontology
    CARDINALITY_COULD_NOT_BE_ADDED = "The cardinality could not be added."
    CARDINALITY_PROPERTY_NOT_FOUND = "The referenced property does not exist on the server."
    PROPERTY_COULD_NOT_BE_CREATED = "The property could not be created."
    PROPERTY_LIST_NOT_FOUND = "The property cannot be created, because the list it references does not exist."
    PROPERTY_SUPER_FAILED = "The property cannot be created, because its super-property was not created."
    PROPERTY_REFERENCES_FAILED_CLASS = "The property cannot be created, because a class it references was not created."
    CLASS_COULD_NOT_BE_CREATED = "The class could not be created."
    CLASS_SUPER_FAILED = "The class cannot be created, because its super-class was not created."
    ONTOLOGY_COULD_NOT_BE_CREATED = "The ontology cannot be created."<|MERGE_RESOLUTION|>--- conflicted
+++ resolved
@@ -43,16 +43,12 @@
     USER_PASSWORD_NOT_SET = (
         "This user cannot be created as no password is specified and no default password is saved in a .env file."
     )
-<<<<<<< HEAD
     DEFAULT_PERMISSIONS_NOT_CORRECT = (
         "Defining 'default_permissions' is mandatory and must either be 'public' or 'private'."
     )
     LIMITED_VIEW_PERMISSIONS_NOT_CORRECT = "Your input for the 'limited_view' permissions is invalid."
-    DUPLICATE_LIST_NAME = "You have lists in your project with the same name, this is not permitted."
-=======
     DUPLICATE_LIST_NAME = "You have lists in your project with the same name. List names must be unique."
     DUPLICATE_LIST_NODE_NAME = "You have list nodes in your project with the same name. List node names must be unique."
->>>>>>> a845a482
     PREFIX_COULD_NOT_BE_RESOLVED = (
         "The prefix used is not defined in the 'prefix' section of the file, "
         "nor does it belong to one of the project ontologies."
