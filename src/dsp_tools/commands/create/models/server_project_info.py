--- conflicted
+++ resolved
@@ -23,12 +23,9 @@
     onto_iris: dict[str, URIRef]
     iri_to_last_modification_date: dict[str, Literal] = field(default_factory=dict)
 
-<<<<<<< HEAD
-=======
     def get_onto_iri(self, name: str) -> URIRef:
         return self.onto_iris[name]
 
->>>>>>> 78b4115a
     def get_last_mod_date(self, iri: str) -> Literal:
         return self.iri_to_last_modification_date[iri]
 
