from __future__ import annotations

import importlib.resources
import json
from collections import Counter
from collections import defaultdict
from copy import deepcopy
from pathlib import Path
from typing import Any

import jsonschema
import rustworkx as rx
from loguru import logger

from dsp_tools.commands.create.communicate_problems import print_all_problem_collections
from dsp_tools.commands.create.communicate_problems import print_msg_str_for_potential_problematic_circles
from dsp_tools.commands.create.exceptions import ProjectJsonSchemaValidationError
from dsp_tools.commands.create.models.create_problems import CardinalitiesThatMayCreateAProblematicCircle
from dsp_tools.commands.create.models.create_problems import CollectedProblems
from dsp_tools.commands.create.models.create_problems import CreateProblem
from dsp_tools.commands.create.models.create_problems import InputProblem
from dsp_tools.commands.create.models.create_problems import InputProblemType
from dsp_tools.commands.create.models.parsed_ontology import Cardinality
from dsp_tools.commands.create.models.parsed_ontology import GuiElement
from dsp_tools.commands.create.models.parsed_ontology import ParsedClass
from dsp_tools.commands.create.models.parsed_ontology import ParsedClassCardinalities
from dsp_tools.commands.create.models.parsed_ontology import ParsedOntology
from dsp_tools.commands.create.models.parsed_ontology import ParsedProperty
from dsp_tools.commands.create.models.parsed_ontology import ParsedPropertyCardinality
from dsp_tools.commands.create.models.parsed_project import DefaultPermissions
from dsp_tools.commands.create.models.parsed_project import GlobalLimitedViewPermission
from dsp_tools.commands.create.models.parsed_project import LimitedViewPermissionsSelection
from dsp_tools.commands.create.models.parsed_project import ParsedList
from dsp_tools.commands.create.models.parsed_project import ParsedListNode
from dsp_tools.commands.create.models.parsed_project import ParsedPermissions
from dsp_tools.commands.create.models.parsed_project import ParsedProject
from dsp_tools.commands.create.models.parsed_project import ParsedProjectMetadata
from dsp_tools.commands.create.parsing.parse_project import parse_lists
from dsp_tools.commands.create.parsing.parse_project import parse_metadata
from dsp_tools.commands.create.parsing.parse_project import parse_project
from dsp_tools.error.exceptions import UnreachableCodeError
from dsp_tools.setup.ansi_colors import BACKGROUND_BOLD_GREEN
from dsp_tools.setup.ansi_colors import RESET_TO_DEFAULT
from dsp_tools.utils.data_formats.iri_util import from_dsp_iri_to_prefixed_iri
from dsp_tools.utils.data_formats.iri_util import is_dsp_project_iri
from dsp_tools.utils.json_parsing import parse_json_file
from dsp_tools.utils.rdf_constants import KNORA_API_PREFIX
from dsp_tools.utils.rdf_constants import KNORA_PROPERTIES_FOR_DIRECT_USE


def validate_project_only(project_file: Path, server: str) -> bool:
    result, potential_circles = parse_and_validate_project(project_file, server)
    if potential_circles:
        print_msg_str_for_potential_problematic_circles(potential_circles)
    if not isinstance(result, ParsedProject):
        print_all_problem_collections(result)
        return False
    print(
        BACKGROUND_BOLD_GREEN + "JSON project file is syntactically correct and passed validation." + RESET_TO_DEFAULT
    )
    return True


def parse_and_validate_project(
    project_file: Path, server: str
) -> tuple[list[CollectedProblems] | ParsedProject, list[CardinalitiesThatMayCreateAProblematicCircle]]:
    json_project = parse_json_file(project_file)
    return _validate_parsed_json_project(json_project, server)


def parse_and_validate_lists(
    project_file: Path,
) -> tuple[CollectedProblems | None, ParsedProjectMetadata, list[ParsedList]]:
    json_project = parse_json_file(project_file)
    _validate_with_json_schema(json_project)
    parsed_metadata = parse_metadata(json_project["project"])
    parsed_lists = parse_lists(json_project["project"])
    duplicates = _check_for_duplicates_in_list_section(parsed_lists)
    return duplicates, parsed_metadata, parsed_lists


def _validate_parsed_json_project(
    json_project: dict[str, Any], server: str
) -> tuple[list[CollectedProblems] | ParsedProject, list[CardinalitiesThatMayCreateAProblematicCircle]]:
    _validate_with_json_schema(json_project)
    parsing_result = parse_project(json_project, server)

    match parsing_result:
        case ParsedProject():
            validation_problems, potential_circles = _complex_parsed_project_validation(
                parsing_result.ontologies,
                parsing_result.lists,
                parsing_result.permissions,
            )
            if validation_problems:
                return validation_problems, potential_circles
            return parsing_result, potential_circles
        case list():
            return parsing_result, []
        case _:
            raise UnreachableCodeError()


def _validate_with_json_schema(project_definition: dict[str, Any]) -> None:
    with (
        importlib.resources.files("dsp_tools")
        .joinpath("resources/schema/project.json")
        .open(encoding="utf-8") as schema_file
    ):
        project_schema = json.load(schema_file)
    try:
        jsonschema.validate(instance=project_definition, schema=project_schema)
    except jsonschema.ValidationError as err:
        logger.error(err)
        # Check for the specific case of missing 'default_permissions'
        if "'default_permissions' is a required property" in err.message:
            raise ProjectJsonSchemaValidationError("You forgot to specify the 'default_permissions'") from None
        # Check for the specific case of private permissions with overrule
        if (
            "should not be valid under {'required': ['default_permissions_overrule']}" in err.message
            and project_definition.get("project", {}).get("default_permissions") == "private"
        ):
            raise ProjectJsonSchemaValidationError(
                "When default_permissions is 'private', default_permissions_overrule cannot be specified. "
                "Private permissions cannot be overruled."
            ) from None

        raise ProjectJsonSchemaValidationError(
            f"The JSON project file cannot be created due to the following validation error: {err.message}.\n"
            f"The error occurred at {err.json_path}:\n{err.instance}"
        ) from None


def _complex_parsed_project_validation(
    ontologies: list[ParsedOntology], parsed_lists: list[ParsedList], parsed_permissions: ParsedPermissions
) -> tuple[list[CollectedProblems], list[CardinalitiesThatMayCreateAProblematicCircle]]:
    cls_iris = []
    prop_iris = []
    cls_flattened = []
    props_flattened = []
    cardinalities_flattened = []
    for o in ontologies:
        cls_iris.extend([x.name for x in o.classes])
        cls_flattened.extend(o.classes)
        prop_iris.extend([x.name for x in o.properties])
        props_flattened.extend(o.properties)
        cardinalities_flattened.extend(o.cardinalities)

    problems = []
    # DUPLICATES
    if dup_cls := _check_for_duplicate_iris(cls_iris, InputProblemType.DUPLICATE_CLASS_NAME, "classes"):
        problems.append(dup_cls)
    if dup_props := _check_for_duplicate_iris(prop_iris, InputProblemType.DUPLICATE_PROPERTY_NAME, "properties"):
        problems.append(dup_props)
    if duplicates_in_lists := _check_for_duplicates_in_list_section(parsed_lists):
        problems.append(duplicates_in_lists)
    # UNDEFINED REFERENCES
    if undefined_super_prop := _check_for_undefined_supers(
        props_flattened, set(prop_iris), InputProblemType.UNDEFINED_SUPER_PROPERTY, "Property"
    ):
        problems.append(undefined_super_prop)
    if undefined_super_cls := _check_for_undefined_supers(
        cls_flattened, set(cls_iris), InputProblemType.UNDEFINED_SUPER_CLASS, "Class"
    ):
        problems.append(undefined_super_cls)
    if undefined_cards := _check_for_undefined_properties_in_cardinalities(cardinalities_flattened, prop_iris):
        problems.append(undefined_cards)
    # CIRCULAR INHERITANCE
    if circular_cls := _check_circular_inheritance_in_classes(cls_flattened):
        problems.append(circular_cls)
    if circular_prop := _check_circular_inheritance_in_properties(props_flattened):
        problems.append(circular_prop)
    # CARDINALITY PROBLEMS
    if card_probs := _check_circular_references_in_mandatory_property_cardinalities(
        cardinalities_flattened, props_flattened
    ):
        problems.append(card_probs)
    # PERMISSIONS
    still_image_classes = _get_still_image_classes(cls_flattened)
    if perm_problem := _check_for_invalid_default_permissions_overrule(
        parsed_permissions, prop_iris, cls_iris, still_image_classes
    ):
        problems.append(perm_problem)
    potential_circles = _check_for_mandatory_cardinalities_with_knora_resources(
        props_flattened, cardinalities_flattened
    )
    return problems, potential_circles


def _check_for_duplicate_iris(
    input_list: list[str], input_problem_type: InputProblemType, location: str
) -> CollectedProblems | None:
    if duplicates := _get_duplicates_in_list(input_list):
        cleaned_iris = sorted(from_dsp_iri_to_prefixed_iri(x) for x in duplicates)
        return CollectedProblems(
            f"It is not permissible to have multiple {location} with the same name in one ontology. "
            "The following names were used more than once:",
            [InputProblem(x, input_problem_type) for x in cleaned_iris],
        )
    return None


def _check_for_undefined_supers(
    parsed_info: list[ParsedProperty] | list[ParsedClass],
    all_iris: set[str],
    input_problem: InputProblemType,
    location: str,
) -> CollectedProblems | None:
    problems: list[CreateProblem] = []
    for ele in parsed_info:
        if undefined_supers := _check_has_undefined_references(ele.supers, all_iris):
            supers = sorted(from_dsp_iri_to_prefixed_iri(x) for x in undefined_supers)
            problems.append(
                InputProblem(
                    f"{location}: {from_dsp_iri_to_prefixed_iri(ele.name)} / Undefined-Super: {', '.join(supers)}",
                    input_problem,
                )
            )
    if problems:
        return CollectedProblems(
            f"The following {location} have undefined supers:", sorted(problems, key=lambda x: x.problematic_object)
        )
    return None


def _check_has_undefined_references(references: list[str], existing_iris: set[str]) -> set[str]:
    proj_iris = {x for x in references if is_dsp_project_iri(x)}
    return proj_iris - existing_iris


def _check_for_undefined_properties_in_cardinalities(
    cardinalities: list[ParsedClassCardinalities], property_iris: list[str]
) -> CollectedProblems | None:
    allowed_props = deepcopy(property_iris) + deepcopy(KNORA_PROPERTIES_FOR_DIRECT_USE)
    problems: list[CreateProblem] = []
    for cls_card in cardinalities:
        prefixed_cls = from_dsp_iri_to_prefixed_iri(cls_card.class_iri)
        for card in cls_card.cards:
            if card.propname not in allowed_props:
                problems.append(
                    InputProblem(
                        f"Class '{prefixed_cls}' / Property '{from_dsp_iri_to_prefixed_iri(card.propname)}'",
                        InputProblemType.UNDEFINED_PROPERTY_IN_CARDINALITY,
                    )
                )
    if problems:
        return CollectedProblems("The following classes have cardinalities for properties that do not exist:", problems)
    return None


def _check_for_duplicates_in_list_section(parsed_lists: list[ParsedList]) -> None | CollectedProblems:
    problems: list[CreateProblem] = []
    list_names = [x.list_info.name for x in parsed_lists]
    if duplicate_list_names := _get_duplicates_in_list(list_names):
        problems.extend(
            [InputProblem(f"List name '{x}'", InputProblemType.DUPLICATE_LIST_NAME) for x in duplicate_list_names]
        )
    all_nodes = _flatten_all_lists(parsed_lists)
    if duplicate_nodes := _get_duplicates_in_list(all_nodes):
        problems.extend(
            [InputProblem(f"Node name '{x}'", InputProblemType.DUPLICATE_LIST_NODE_NAME) for x in duplicate_nodes]
        )
    if problems:
        return CollectedProblems("The list section has the following problems:", problems)
    return None


def _flatten_all_lists(parsed_lists: list[ParsedList]) -> list[str]:
    all_nodes = []
    for li in parsed_lists:
        all_nodes.extend(_get_all_children(li.children, []))
    return all_nodes


def _get_all_children(children: list[ParsedListNode], existing_nodes: list[str]) -> list[str]:
    for child in children:
        existing_nodes.append(child.node_info.name)
        existing_nodes.extend(_get_all_children(child.children, []))
    return existing_nodes


def _get_duplicates_in_list(input_list: list[str]) -> list[str]:
    return [item for item, count in Counter(input_list).items() if count > 1]


def _check_for_invalid_default_permissions_overrule(
    parsed_permissions: ParsedPermissions, properties: list[str], classes: list[str], still_image_classes: set[str]
) -> CollectedProblems | None:
    if parsed_permissions.default_permissions == DefaultPermissions.PRIVATE:
        return None

    defined_iris_in_ontology = set(properties + classes)
    problems: list[CreateProblem] = []
    if parsed_permissions.overrule_private is not None:
        overrule_private_iris = set(parsed_permissions.overrule_private)
        _, unknown_private_problems = _get_unknown_iris_and_problem(
            overrule_private_iris, defined_iris_in_ontology, InputProblemType.UNKNOWN_IRI_IN_PERMISSIONS_OVERRULE
        )
        problems.extend(unknown_private_problems)

    match parsed_permissions.overrule_limited_view:
        case LimitedViewPermissionsSelection():
            problems.extend(
                _check_limited_view_selection(
                    parsed_permissions.overrule_limited_view, defined_iris_in_ontology, still_image_classes
                )
            )
        case GlobalLimitedViewPermission.ALL | GlobalLimitedViewPermission.NONE:
            # no checks necessary
            pass
        case _:
            raise UnreachableCodeError()

    if problems:
        err_msg = "The 'project.default_permissions_overrule' section of your project has the following problems:"
        return CollectedProblems(err_msg, problems)
    return None


def _check_limited_view_selection(
    limited_view: LimitedViewPermissionsSelection, defined_iris_in_ontology: set[str], still_image_classes: set[str]
) -> list[CreateProblem]:
    problems: list[CreateProblem] = []
    limited_iris = set(limited_view.limited_selection)
    iris_defined_in_the_ontology, undefined_iri_problems = _get_unknown_iris_and_problem(
        limited_iris, defined_iris_in_ontology, InputProblemType.UNKNOWN_IRI_IN_PERMISSIONS_OVERRULE
    )
    problems.extend(undefined_iri_problems)
    # if we do not subtract the unknown iris,
    # they will be duplicated in this check as they are not recognised as still images
    limited_to_check = limited_iris - iris_defined_in_the_ontology
    _, not_still_image_problems = _get_unknown_iris_and_problem(
        limited_to_check, still_image_classes, InputProblemType.INVALID_LIMITED_VIEW_PERMISSIONS_OVERRULE
    )
    problems.extend(not_still_image_problems)
    return problems


def _get_unknown_iris_and_problem(
    used_iris: set[str], defined_iris_in_ontology: set[str], problem_type: InputProblemType
) -> tuple[set[str], list[InputProblem]]:
    if unknown := used_iris - defined_iris_in_ontology:
        return unknown, [InputProblem(from_dsp_iri_to_prefixed_iri(x), problem_type) for x in unknown]
    return set(), []


def _get_still_image_classes(parsed_classes: list[ParsedClass]) -> set[str]:
    knora_still_image = f"{KNORA_API_PREFIX}StillImageRepresentation"

    children_by_parent: dict[str, list[str]] = defaultdict(list)
    for cls in parsed_classes:
        for super_cls in cls.supers:
            children_by_parent[super_cls].append(cls.name)

    def _collect_all_descendants(parent_iri: str, visited: set[str]) -> None:
        for child_iri in children_by_parent.get(parent_iri, []):
            if child_iri not in visited:  # Prevent infinite recursion on cycles
                visited.add(child_iri)
                _collect_all_descendants(child_iri, visited)

    descendants: set[str] = set()
    _collect_all_descendants(knora_still_image, descendants)
    return descendants


def _check_circular_references_in_mandatory_property_cardinalities(
    parsed_cardinalities: list[ParsedClassCardinalities], parsed_properties: list[ParsedProperty]
) -> CollectedProblems | None:
    link_prop_to_object = {x.name: x.object for x in parsed_properties if x.gui_element == GuiElement.SEARCHBOX}
    if not link_prop_to_object:
        return None
    mandatory_links = _extract_mandatory_link_props_per_class(parsed_cardinalities, list(link_prop_to_object.keys()))
    if not mandatory_links:
        return None
    graph = _make_cardinality_dependency_graph(mandatory_links, link_prop_to_object)
    errors = _find_circles_with_mandatory_cardinalities(graph, link_prop_to_object)
    if errors:
        msg = (
            "Your ontology contains properties derived from 'hasLinkTo' that allow circular references "
            "between resources. This is not a problem in itself, but if you try to upload data that actually "
            "contains circular references, these 'hasLinkTo' properties will be temporarily removed from the "
            "affected resources. Therefore, it is necessary that all involved 'hasLinkTo' properties have a "
            "cardinality of 0-1 or 0-n.\n"
            "Please make sure that the following properties have a cardinality of 0-1 or 0-n.\n"
            "Cycles are displayed in: Class -- Property --> Object Class"
        )
        return CollectedProblems(msg, errors)
    return None


def _extract_mandatory_link_props_per_class(
    parsed_cardinalities: list[ParsedClassCardinalities], link_prop_iris: list[str]
) -> dict[str, list[str]]:
    lookup = defaultdict(list)
    for cls_card in parsed_cardinalities:
        for card in cls_card.cards:
            if card.propname in link_prop_iris:
                if card.cardinality in [Cardinality.C_1, Cardinality.C_1_N]:
                    lookup[cls_card.class_iri].append(card.propname)
    return lookup


def _make_cardinality_dependency_graph(
    mandatory_links: dict[str, list[str]],
    link_prop_to_object: dict[str, str],
) -> rx.PyDiGraph[Any, Any]:
    graph: rx.PyDiGraph[Any, Any] = rx.PyDiGraph()
    all_classes = set(mandatory_links.keys())
    all_target_classes = set(link_prop_to_object.values())
    all_classes.update(all_target_classes)

    class_to_node_idx = {}
    for class_iri in all_classes:
        node_idx = graph.add_node(class_iri)
        class_to_node_idx[class_iri] = node_idx

    for source_class, prop_iris in mandatory_links.items():
        source_idx = class_to_node_idx[source_class]
        for prop_iri in prop_iris:
            target_class = link_prop_to_object[prop_iri]
            target_idx = class_to_node_idx[target_class]
            graph.add_edge(source_idx, target_idx, prop_iri)

    return graph


def _find_circles_with_mandatory_cardinalities(
    graph: rx.PyDiGraph[Any, Any], link_prop_to_object: dict[str, str]
) -> list[CreateProblem]:
    error_strings = []
    cycles = list(rx.simple_cycles(graph))

    for cycle in cycles:
        cycle_strings = []
        # Iterate through consecutive pairs of nodes in the cycle
        for i in range(len(cycle)):
            current_node_idx = cycle[i]
            next_node_idx = cycle[(i + 1) % len(cycle)]  # Wrap around to first node
            edge_data_list = graph.get_all_edge_data(current_node_idx, next_node_idx)
            for prop_iri in edge_data_list:
                class_iri = graph[current_node_idx]
                cycle_strings.append(
                    f"{from_dsp_iri_to_prefixed_iri(class_iri)} -- "
                    f"{from_dsp_iri_to_prefixed_iri(prop_iri)} --> "
                    f"{from_dsp_iri_to_prefixed_iri(link_prop_to_object[prop_iri])}"
                )
        error_strings.append("Cycle:\n    " + "\n    ".join(sorted(cycle_strings)))
    problems: list[CreateProblem] = [
        InputProblem(x, InputProblemType.MIN_CARDINALITY_ONE_WITH_CIRCLE) for x in error_strings
    ]
    return problems


<<<<<<< HEAD
def _check_circular_inheritance_in_classes(classes: list[ParsedClass]) -> CollectedProblems | None:
    graph = _make_inheritance_graph_for_classes(classes)
    errors = _find_and_format_inheritance_cycles(graph, InputProblemType.CIRCULAR_CLASS_INHERITANCE)

    if errors:
        msg = (
            "Your ontology contains circular inheritance dependencies in resource classes. "
            "This means that class A is a subclass of class B, and class B is "
            "(directly or indirectly) a subclass of class A. "
            "Circular inheritance is not allowed and will prevent the ontology from being created."
        )
        return CollectedProblems(msg, errors)
    return None


def _make_inheritance_graph_for_classes(classes: list[ParsedClass]) -> rx.PyDiGraph[Any, Any]:
    graph: rx.PyDiGraph[Any, Any] = rx.PyDiGraph()
    cls_iris = [x.name for x in classes]
    node_indices = list(graph.add_nodes_from(cls_iris))
    iri_to_node = dict(zip(cls_iris, node_indices))

    for cls in classes:
        for super_cls in cls.supers:
            if super_cls in cls_iris:
                graph.add_edge(iri_to_node[cls.name], iri_to_node[super_cls], None)
    return graph


def _check_circular_inheritance_in_properties(properties: list[ParsedProperty]) -> CollectedProblems | None:
    graph = _make_inheritance_graph_for_properties(properties)
    errors = _find_and_format_inheritance_cycles(graph, "property")

    if errors:
        msg = (
            "Your ontology contains circular inheritance dependencies in properties. "
            "This means that property A is a subproperty of property B, and property B is "
            "(directly or indirectly) a subproperty of property A. "
            "Circular inheritance is not allowed and will prevent the ontology from being created."
        )
        return CollectedProblems(msg, errors)
    return None


def _make_inheritance_graph_for_properties(properties: list[ParsedProperty]) -> rx.PyDiGraph[Any, Any]:
    graph: rx.PyDiGraph[Any, Any] = rx.PyDiGraph()
    prop_iris = [x.name for x in properties]
    node_indices = list(graph.add_nodes_from(prop_iris))
    iri_to_node = dict(zip(prop_iris, node_indices))

    for prop in properties:
        for super_prop in prop.supers:
            if super_prop in prop_iris:
                graph.add_edge(iri_to_node[prop.name], iri_to_node[super_prop], None)
    return graph


def _find_and_format_inheritance_cycles(
    graph: rx.PyDiGraph[Any, Any],
    input_problem_type: InputProblemType,
) -> list[CreateProblem]:
    cycles = list(rx.simple_cycles(graph))

    if not cycles:
        return []

    error_strings = []
    for cycle in cycles:
        cycle_iris = [graph[node_idx] for node_idx in cycle]
        cycle_chain_parts = [from_dsp_iri_to_prefixed_iri(iri) for iri in cycle_iris]
        cycle_chain_parts.append(from_dsp_iri_to_prefixed_iri(cycle_iris[0]))
        cycle_chain = " -> ".join(cycle_chain_parts)
        error_strings.append(f"Cycle: {cycle_chain}")

    return [InputProblem(x, input_problem_type) for x in sorted(error_strings)]
=======
def _check_for_mandatory_cardinalities_with_knora_resources(
    parsed_properties: list[ParsedProperty], parsed_cardinalities: list[ParsedClassCardinalities]
) -> list[CardinalitiesThatMayCreateAProblematicCircle]:
    def is_link_prop_with_knora_object(prop: ParsedProperty) -> bool:
        if prop.gui_element != GuiElement.SEARCHBOX:
            return False
        return prop.object.startswith(KNORA_API_PREFIX)

    relevant_link_props = {x.name: x.object for x in parsed_properties if is_link_prop_with_knora_object(x)}
    if not relevant_link_props:
        return []

    def is_mandatory_link(prop_card: ParsedPropertyCardinality) -> bool:
        if prop_card.propname not in relevant_link_props.keys():
            return False
        return prop_card.cardinality in [Cardinality.C_1, Cardinality.C_1_N]

    potential_problems = []
    for cls in parsed_cardinalities:
        for card in cls.cards:
            if is_mandatory_link(card):
                potential_problems.append(
                    CardinalitiesThatMayCreateAProblematicCircle(
                        subject=from_dsp_iri_to_prefixed_iri(cls.class_iri),
                        prop=from_dsp_iri_to_prefixed_iri(card.propname),
                        object_cls=from_dsp_iri_to_prefixed_iri(relevant_link_props[card.propname]),
                        card=str(card.cardinality),
                    )
                )
    return potential_problems
>>>>>>> b535e7dd
<|MERGE_RESOLUTION|>--- conflicted
+++ resolved
@@ -451,82 +451,6 @@
     return problems
 
 
-<<<<<<< HEAD
-def _check_circular_inheritance_in_classes(classes: list[ParsedClass]) -> CollectedProblems | None:
-    graph = _make_inheritance_graph_for_classes(classes)
-    errors = _find_and_format_inheritance_cycles(graph, InputProblemType.CIRCULAR_CLASS_INHERITANCE)
-
-    if errors:
-        msg = (
-            "Your ontology contains circular inheritance dependencies in resource classes. "
-            "This means that class A is a subclass of class B, and class B is "
-            "(directly or indirectly) a subclass of class A. "
-            "Circular inheritance is not allowed and will prevent the ontology from being created."
-        )
-        return CollectedProblems(msg, errors)
-    return None
-
-
-def _make_inheritance_graph_for_classes(classes: list[ParsedClass]) -> rx.PyDiGraph[Any, Any]:
-    graph: rx.PyDiGraph[Any, Any] = rx.PyDiGraph()
-    cls_iris = [x.name for x in classes]
-    node_indices = list(graph.add_nodes_from(cls_iris))
-    iri_to_node = dict(zip(cls_iris, node_indices))
-
-    for cls in classes:
-        for super_cls in cls.supers:
-            if super_cls in cls_iris:
-                graph.add_edge(iri_to_node[cls.name], iri_to_node[super_cls], None)
-    return graph
-
-
-def _check_circular_inheritance_in_properties(properties: list[ParsedProperty]) -> CollectedProblems | None:
-    graph = _make_inheritance_graph_for_properties(properties)
-    errors = _find_and_format_inheritance_cycles(graph, "property")
-
-    if errors:
-        msg = (
-            "Your ontology contains circular inheritance dependencies in properties. "
-            "This means that property A is a subproperty of property B, and property B is "
-            "(directly or indirectly) a subproperty of property A. "
-            "Circular inheritance is not allowed and will prevent the ontology from being created."
-        )
-        return CollectedProblems(msg, errors)
-    return None
-
-
-def _make_inheritance_graph_for_properties(properties: list[ParsedProperty]) -> rx.PyDiGraph[Any, Any]:
-    graph: rx.PyDiGraph[Any, Any] = rx.PyDiGraph()
-    prop_iris = [x.name for x in properties]
-    node_indices = list(graph.add_nodes_from(prop_iris))
-    iri_to_node = dict(zip(prop_iris, node_indices))
-
-    for prop in properties:
-        for super_prop in prop.supers:
-            if super_prop in prop_iris:
-                graph.add_edge(iri_to_node[prop.name], iri_to_node[super_prop], None)
-    return graph
-
-
-def _find_and_format_inheritance_cycles(
-    graph: rx.PyDiGraph[Any, Any],
-    input_problem_type: InputProblemType,
-) -> list[CreateProblem]:
-    cycles = list(rx.simple_cycles(graph))
-
-    if not cycles:
-        return []
-
-    error_strings = []
-    for cycle in cycles:
-        cycle_iris = [graph[node_idx] for node_idx in cycle]
-        cycle_chain_parts = [from_dsp_iri_to_prefixed_iri(iri) for iri in cycle_iris]
-        cycle_chain_parts.append(from_dsp_iri_to_prefixed_iri(cycle_iris[0]))
-        cycle_chain = " -> ".join(cycle_chain_parts)
-        error_strings.append(f"Cycle: {cycle_chain}")
-
-    return [InputProblem(x, input_problem_type) for x in sorted(error_strings)]
-=======
 def _check_for_mandatory_cardinalities_with_knora_resources(
     parsed_properties: list[ParsedProperty], parsed_cardinalities: list[ParsedClassCardinalities]
 ) -> list[CardinalitiesThatMayCreateAProblematicCircle]:
@@ -557,4 +481,79 @@
                     )
                 )
     return potential_problems
->>>>>>> b535e7dd
+
+
+def _check_circular_inheritance_in_classes(classes: list[ParsedClass]) -> CollectedProblems | None:
+    graph = _make_inheritance_graph_for_classes(classes)
+    errors = _find_and_format_inheritance_cycles(graph, InputProblemType.CIRCULAR_CLASS_INHERITANCE)
+
+    if errors:
+        msg = (
+            "Your ontology contains circular inheritance dependencies in resource classes. "
+            "This means that class A is a subclass of class B, and class B is "
+            "(directly or indirectly) a subclass of class A. "
+            "Circular inheritance is not allowed and will prevent the ontology from being created."
+        )
+        return CollectedProblems(msg, errors)
+    return None
+
+
+def _make_inheritance_graph_for_classes(classes: list[ParsedClass]) -> rx.PyDiGraph[Any, Any]:
+    graph: rx.PyDiGraph[Any, Any] = rx.PyDiGraph()
+    cls_iris = [x.name for x in classes]
+    node_indices = list(graph.add_nodes_from(cls_iris))
+    iri_to_node = dict(zip(cls_iris, node_indices))
+
+    for cls in classes:
+        for super_cls in cls.supers:
+            if super_cls in cls_iris:
+                graph.add_edge(iri_to_node[cls.name], iri_to_node[super_cls], None)
+    return graph
+
+
+def _check_circular_inheritance_in_properties(properties: list[ParsedProperty]) -> CollectedProblems | None:
+    graph = _make_inheritance_graph_for_properties(properties)
+    errors = _find_and_format_inheritance_cycles(graph, "property")
+
+    if errors:
+        msg = (
+            "Your ontology contains circular inheritance dependencies in properties. "
+            "This means that property A is a subproperty of property B, and property B is "
+            "(directly or indirectly) a subproperty of property A. "
+            "Circular inheritance is not allowed and will prevent the ontology from being created."
+        )
+        return CollectedProblems(msg, errors)
+    return None
+
+
+def _make_inheritance_graph_for_properties(properties: list[ParsedProperty]) -> rx.PyDiGraph[Any, Any]:
+    graph: rx.PyDiGraph[Any, Any] = rx.PyDiGraph()
+    prop_iris = [x.name for x in properties]
+    node_indices = list(graph.add_nodes_from(prop_iris))
+    iri_to_node = dict(zip(prop_iris, node_indices))
+
+    for prop in properties:
+        for super_prop in prop.supers:
+            if super_prop in prop_iris:
+                graph.add_edge(iri_to_node[prop.name], iri_to_node[super_prop], None)
+    return graph
+
+
+def _find_and_format_inheritance_cycles(
+    graph: rx.PyDiGraph[Any, Any],
+    input_problem_type: InputProblemType,
+) -> list[CreateProblem]:
+    cycles = list(rx.simple_cycles(graph))
+
+    if not cycles:
+        return []
+
+    error_strings = []
+    for cycle in cycles:
+        cycle_iris = [graph[node_idx] for node_idx in cycle]
+        cycle_chain_parts = [from_dsp_iri_to_prefixed_iri(iri) for iri in cycle_iris]
+        cycle_chain_parts.append(from_dsp_iri_to_prefixed_iri(cycle_iris[0]))
+        cycle_chain = " -> ".join(cycle_chain_parts)
+        error_strings.append(f"Cycle: {cycle_chain}")
+
+    return [InputProblem(x, input_problem_type) for x in sorted(error_strings)]