from __future__ import annotations

from dataclasses import dataclass
from typing import Any
from typing import Protocol

separator = "\n    "
list_separator = "\n    - "
medium_separator = "\n----------------------------\n"

grand_separator = "\n\n---------------------------------------\n\n"


class Problem(Protocol):
    """Information about input errors."""

    def execute_error_protocol(self) -> str:
        """
        This function initiates all the steps for successful problem communication with the user.
        """


@dataclass(frozen=True)
class PositionInExcel:
    """This class contains the information about the position of a value in the excel."""

    sheet: str | None = None
    column: str | None = None
    row: int | None = None
    excel_filename: str | None = None

    def __str__(self) -> str:
        msg = []
        if self.excel_filename:
            msg.append(f"Excel '{self.excel_filename}'")
        if self.sheet:
            msg.append(f"Sheet '{self.sheet}'")
        if self.column:
            msg.append(f"Column '{self.column}'")
        if self.row:
            msg.append(f"Row {self.row}")
        return " | ".join(msg)

    def execute_error_protocol(self) -> str:
        """
        This function initiates all the steps for successful problem communication with the user.

        Returns:
            message for the error
        """
        return str(self)


@dataclass(frozen=True)
class ExcelFileProblem:
    """This class contains information about problems with an excel file."""

    filename: str
    problems: list[Problem]

    def execute_error_protocol(self) -> str:
        """
        This function initiates all the steps for successful problem communication with the user.

        Returns:
            message for the error
        """
        msg = f"The Excel file '{self.filename}' contains the following problems:\n\n"
        msg += medium_separator.join([x.execute_error_protocol() for x in self.problems])
        return msg


@dataclass(frozen=True)
class ExcelSheetProblem:
    """This class contains information about problems in one excel sheet."""

    sheet_name: str
    problems: list[Problem]

    def execute_error_protocol(self) -> str:
        """
        This function initiates all the steps for successful problem communication with the user.

        Returns:
            message for the error
        """

        problem_strings = [x.execute_error_protocol() for x in self.problems]
        return (
            f"The sheet: '{self.sheet_name}' has the following problems:\n{list_separator}"
            f"{list_separator.join(problem_strings)}"
        )


@dataclass(frozen=True)
class MissingValuesProblem:
    """This class contains information if a value is missing in a location"""

    locations: list[PositionInExcel]

    def execute_error_protocol(self) -> str:
        """
        This function initiates all the steps for successful problem communication with the user.

        Returns:
            message for the error
        """
        locs = [str(x) for x in self.locations]
        return f"At the following locations, mandatory values are missing:{list_separator}{list_separator.join(locs)}"


@dataclass(frozen=True)
class RequiredColumnMissingProblem:
    """This class contains information if a required column is missing."""

    columns: list[str]

    def execute_error_protocol(self) -> str:
        """
        This function initiates all the steps for successful problem communication with the user.

        Returns:
            message for the error
        """
        return f"The following required column(s) are missing:{list_separator}{list_separator.join(self.columns)}"


@dataclass(frozen=True)
class DuplicatesInColumnProblem:
    """This class contains information if a required column is missing."""

    column: str
    duplicate_values: list[str]

    def execute_error_protocol(self) -> str:
        """
        This function initiates all the steps for successful problem communication with the user.

        Returns:
            message for the error
        """
        return (
            f"No duplicates are allowed in the column '{self.column}'\n"
            f"The following values appear several times:{list_separator}"
            f"{list_separator.join(self.duplicate_values)}"
        )


@dataclass(frozen=True)
class InvalidExcelContentProblem:
    """This class contains information if a required column is missing."""

    expected_content: str
    actual_content: str
    excel_position: PositionInExcel

    def execute_error_protocol(self) -> str:
        """
        This function initiates all the steps for successful problem communication with the user.

        Returns:
            message for the error
        """
        return (
            f"There is invalid content in the excel.\n"
            f"Located at: {self.excel_position}\n"
            f"Expected Content: {self.expected_content}\n"
            f"Actual Content: {self.actual_content}"
        )


@dataclass(frozen=True)
class InvalidSheetNameProblem:
    """This class contains information if the excel sheet names are not strings."""

    excelfile: str
    excel_sheet_names: list[Any]

    def execute_error_protocol(self) -> str:
        """
        This function initiates all the steps for successful problem communication with the user.

        Returns:
            message for the error
        """
        sheet_types = [f"Name: {x} | Type {type(x)}" for x in self.excel_sheet_names if not isinstance(x, str)]
        return (
            f"The names sheets in the excel '{self.excelfile}' are not all valid.\n"
            f"They must be of type string. The following names are problematic:\n"
            f"{list_separator}{list_separator.join(sheet_types)}\n"
            f"Please rename them."
        )


@dataclass(frozen=True)
class ResourcesSheetsNotAsExpected:
    """This class contains information if the excel sheet names are not a subset of the expected ones."""

    names_classes: set[str]
    names_sheets: set[str]

    def execute_error_protocol(self) -> str:
        """
        This function initiates all the steps for successful problem communication with the user.

        Returns:
            message for the error
        """
        msg = "The Excel file 'resources.xlsx' has problems.\n"
        missing_names = self.names_sheets - self.names_classes
        if missing_names:
            msg += (
                f"The following sheet(s) do not have an entry in the 'name' column "
                f"of the sheet 'classes':{list_separator}{list_separator.join(missing_names)}"
            )
        return msg


@dataclass(frozen=True)
<<<<<<< HEAD
class MissingSheetProblem:
    """This class contains information if the Excel is missing mandatory sheets."""

    missing_sheets: list[str]
    existing_sheets: list[str]

    def execute_error_protocol(self) -> str:
        """
        This function initiates all the steps for successful problem communication with the user.

        Returns:
            message for the error
        """
        return (
            f"The following sheet(s) are mandatory, but missing in the Excel:"
            f"{list_separator}{list_separator.join(self.missing_sheets)}\n"
            f"These sheets were found in the Excel:{list_separator}{list_separator.join(self.existing_sheets)}"
        )


@dataclass(frozen=True)
=======
>>>>>>> 8cb458b6
class DuplicateSheetProblem:
    duplicate_sheets: list[str]

    def execute_error_protocol(self) -> str:
        """
        This function initiates all the steps for successful problem communication with the user.

        Returns:
            message for the error
        """
        return (
            f"The sheets names in one Excel must be unique. "
            f"Using capitalisation or spaces to differentiate sheets is not valid.\n"
<<<<<<< HEAD
            f"For example 'sheet1' and 'SHEET1  ' are considered identical.\n"
=======
            f"For example 'sheet' and 'SHEET  ' are considered identical.\n"
>>>>>>> 8cb458b6
            f"The following sheets appear several times under this condition:"
            f"{list_separator}{list_separator.join(sorted(self.duplicate_sheets))}"
        )


@dataclass(frozen=True)
class MoreThanOneSheetProblem:
    """This class contains information if the excel containing the property values has more than one sheet."""

    excelname: str
    sheet_names: list[str]

    def execute_error_protocol(self) -> str:
        msg = [
            f"\nIn the '{self.excelname}' file only one sheet is allowed.",
            f"The excel used contains the following sheets:{list_separator}{list_separator.join(self.sheet_names)}",
            "Please delete all but one sheet.",
        ]
        return separator.join(msg)


@dataclass(frozen=True)
class JsonValidationPropertyProblem:
    """This class contains information about a JSON property section that fails its validation against the schema."""

    problematic_property: str | None = None
    original_msg: str | None = None
    message_path: str | None = None
    excel_position: PositionInExcel | None = None

    def execute_error_protocol(self) -> str:
        """
        This function initiates all the steps for successful problem communication with the user.

        Returns:
            message for the error
        """
        msg = [
            f"{separator}Section of the problem: 'Properties'",
        ]
        if self.problematic_property:
            msg.append(f"Problematic property: '{self.problematic_property}'")
        if self.excel_position:
            msg.append(f"Located at: {self.excel_position}")
        if self.original_msg:
            msg.append(f"Original Error Message:\n{self.original_msg}")
        if self.message_path:
            msg.append(f"The error occurred at {self.message_path}")
        return separator.join(msg)


@dataclass(frozen=True)
class JsonValidationResourceProblem:
    """This class contains information about a JSON resource section that fails its validation against the schema."""

    problematic_resource: str | None = None
    excel_position: PositionInExcel | None = None
    original_msg: str | None = None
    message_path: str | None = None

    def execute_error_protocol(self) -> str:
        """
        This function initiates all the steps for successful problem communication with the user.

        Returns:
            message for the error
        """
        msg = [
            f"{separator}Section of the problem: 'Resources'",
        ]
        if self.problematic_resource:
            msg.append(f"Problematic Resource '{self.problematic_resource}'")
        if self.excel_position:
            msg.append(f"Located at: {self.excel_position}")
        if self.original_msg:
            msg.append(f"Original Error Message:{separator}{self.original_msg}")
        if self.message_path:
            msg.append(f"The error occurred at {self.message_path}")
        return separator.join(msg)<|MERGE_RESOLUTION|>--- conflicted
+++ resolved
@@ -217,30 +217,6 @@
 
 
 @dataclass(frozen=True)
-<<<<<<< HEAD
-class MissingSheetProblem:
-    """This class contains information if the Excel is missing mandatory sheets."""
-
-    missing_sheets: list[str]
-    existing_sheets: list[str]
-
-    def execute_error_protocol(self) -> str:
-        """
-        This function initiates all the steps for successful problem communication with the user.
-
-        Returns:
-            message for the error
-        """
-        return (
-            f"The following sheet(s) are mandatory, but missing in the Excel:"
-            f"{list_separator}{list_separator.join(self.missing_sheets)}\n"
-            f"These sheets were found in the Excel:{list_separator}{list_separator.join(self.existing_sheets)}"
-        )
-
-
-@dataclass(frozen=True)
-=======
->>>>>>> 8cb458b6
 class DuplicateSheetProblem:
     duplicate_sheets: list[str]
 
@@ -254,11 +230,7 @@
         return (
             f"The sheets names in one Excel must be unique. "
             f"Using capitalisation or spaces to differentiate sheets is not valid.\n"
-<<<<<<< HEAD
-            f"For example 'sheet1' and 'SHEET1  ' are considered identical.\n"
-=======
             f"For example 'sheet' and 'SHEET  ' are considered identical.\n"
->>>>>>> 8cb458b6
             f"The following sheets appear several times under this condition:"
             f"{list_separator}{list_separator.join(sorted(self.duplicate_sheets))}"
         )
