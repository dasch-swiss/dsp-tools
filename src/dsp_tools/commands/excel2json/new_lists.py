from __future__ import annotations

import json
import warnings
from collections import Counter
from collections import defaultdict
from pathlib import Path
from typing import Any
from typing import Optional
from typing import cast

import pandas as pd
import regex
from loguru import logger

from dsp_tools.commands.excel2json.lists import validate_lists_section_with_schema
from dsp_tools.commands.excel2json.models.input_error import ExcelFileProblem
from dsp_tools.commands.excel2json.models.input_error import PositionInExcel
from dsp_tools.commands.excel2json.models.input_error import Problem
from dsp_tools.commands.excel2json.models.input_error_lists import DuplicateIDProblem
from dsp_tools.commands.excel2json.models.input_error_lists import DuplicatesCustomIDInProblem
from dsp_tools.commands.excel2json.models.input_error_lists import DuplicatesInSheetProblem
from dsp_tools.commands.excel2json.models.input_error_lists import DuplicatesListNameProblem
from dsp_tools.commands.excel2json.models.input_error_lists import ListCreationProblem
from dsp_tools.commands.excel2json.models.input_error_lists import ListInformation
from dsp_tools.commands.excel2json.models.input_error_lists import ListNodeProblem
from dsp_tools.commands.excel2json.models.input_error_lists import ListSheetComplianceProblem
from dsp_tools.commands.excel2json.models.input_error_lists import ListSheetContentProblem
from dsp_tools.commands.excel2json.models.input_error_lists import ListSheetProblem
from dsp_tools.commands.excel2json.models.input_error_lists import MissingNodeTranslationProblem
from dsp_tools.commands.excel2json.models.input_error_lists import MissingTranslationsSheetProblem
from dsp_tools.commands.excel2json.models.input_error_lists import MultipleListPerSheetProblem
from dsp_tools.commands.excel2json.models.input_error_lists import NodesPerRowProblem
from dsp_tools.commands.excel2json.models.new_lists_deserialise import ExcelFile
from dsp_tools.commands.excel2json.models.new_lists_deserialise import ExcelSheet
from dsp_tools.commands.excel2json.models.new_lists_serialise import ListNode
from dsp_tools.commands.excel2json.models.new_lists_serialise import ListRoot
from dsp_tools.commands.excel2json.utils import read_and_clean_all_sheets
from dsp_tools.models.custom_warnings import DspToolsUserWarning
from dsp_tools.models.exceptions import InputError


def new_excel2lists(
    excelfolder: str | Path,
    path_to_output_file: Optional[Path] = None,
) -> tuple[list[dict[str, Any]], bool]:
    """
    Convert lists described in Excel files into a "lists" section that can be inserted into a JSON project file.
    If path_to_output_file is not None, write the result into the output file.

    Args:
        excelfolder: path to the folder containing the Excel file(s)
        path_to_output_file: path to the file where the output JSON file will be saved

    Raises:
        InputError: if there is a problem with the input data

    Returns:
        a tuple consisting of the "lists" section as Python list, and the success status (True if everything went well)
    """
    list_files = _parse_files(excelfolder)

    finished_lists = _make_serialised_lists(list_files)
    validate_lists_section_with_schema(lists_section=finished_lists)

    if path_to_output_file:
        with open(path_to_output_file, "w", encoding="utf-8") as fp:
            json.dump(finished_lists, fp, indent=4, ensure_ascii=False)
            print(f"lists section was created successfully and written to file '{path_to_output_file}'")

    return finished_lists, True


def _parse_files(excelfolder: Path | str) -> list[ExcelFile]:
    file_names = [file for file in Path(excelfolder).glob("*list*.xlsx", case_sensitive=False) if _non_hidden(file)]
    all_files = []
    for file in file_names:
        sheets = [
<<<<<<< HEAD
            ExcelSheet(excel_name=file.stem, sheet_name=name, df=df)
            for name, df in read_and_clean_all_sheets(file).items()
        ]
        all_files.append(ExcelFile(filename=file.stem, sheets=sheets))
=======
            ExcelSheet(excel_name=str(file), sheet_name=name, df=df)
            for name, df in read_and_clean_all_sheets(file).items()
        ]
        all_files.append(ExcelFile(filename=str(file), sheets=sheets))
>>>>>>> a4086c21
    return all_files


def _non_hidden(path: Path) -> bool:
    return not regex.search(r"^(\.|~\$).+", path.name)


def _make_serialised_lists(list_files: list[ExcelFile]) -> list[dict[str, Any]]:
    list_files = _prepare_dfs(list_files)
    all_lists = _make_all_lists(list_files)
    if isinstance(all_lists, ListCreationProblem):
        msg = all_lists.execute_error_protocol()
        logger.error(msg)
        raise InputError(msg)
    return [list_.to_dict() for list_ in all_lists]


def _make_all_lists(list_files: list[ExcelFile]) -> list[ListRoot] | ListCreationProblem:
    good_lists = []
    problem_lists: list[Problem] = []
    for file in list_files:
        file_problems: list[Problem] = []
        for sheet in file.sheets:
            if isinstance(new_list := _make_one_list(sheet), ListRoot):
                good_lists.append(new_list)
            else:
                file_problems.append(new_list)
        if file_problems:
            problem_lists.append(ExcelFileProblem(file.filename, file_problems))
    if problem_lists:
        return ListCreationProblem(problem_lists)
    return good_lists


def _prepare_dfs(list_files: list[ExcelFile]) -> list[ExcelFile]:
    list_files = _add_id_optional_column_if_not_exists(list_files)
    _make_all_formal_excel_compliance_checks(list_files)
    return _construct_ids(list_files)


def _add_id_optional_column_if_not_exists(list_files: list[ExcelFile]) -> list[ExcelFile]:
    all_files = []
    for file in list_files:
        all_sheets = []
        for sheet in file.sheets:
            if "id (optional)" not in sheet.df.columns:
                df = sheet.df
                df["id (optional)"] = pd.NA
                all_sheets.append(ExcelSheet(excel_name=file.filename, sheet_name=sheet.sheet_name, df=df))
            else:
                all_sheets.append(sheet)
        all_files.append(ExcelFile(filename=file.filename, sheets=all_sheets))
    return all_files


def _construct_ids(list_files: list[ExcelFile]) -> list[ExcelFile]:
    all_files = []
    for file in list_files:
        all_sheets = []
        for sheet in file.sheets:
            df = _complete_id_one_df(sheet.df, _get_preferred_language(sheet.df.columns))
            all_sheets.append(ExcelSheet(excel_name=file.filename, sheet_name=sheet.sheet_name, df=df))
        all_files.append(ExcelFile(filename=file.filename, sheets=all_sheets))
    all_files = _resolve_duplicate_ids_all_excels(all_files)
    return _fill_parent_id_col_all_excels(all_files)


def _fill_parent_id_col_all_excels(list_files: list[ExcelFile]) -> list[ExcelFile]:
    all_files = []
    for file in list_files:
        all_sheets = []
        for sheet in file.sheets:
            df = _fill_parent_id_col_one_df(sheet.df, _get_preferred_language(sheet.df.columns))
            all_sheets.append(ExcelSheet(excel_name=file.filename, sheet_name=sheet.sheet_name, df=df))
        all_files.append(ExcelFile(filename=file.filename, sheets=all_sheets))
    return all_files


def _fill_parent_id_col_one_df(df: pd.DataFrame, preferred_language: str) -> pd.DataFrame:
    """Create an extra column with the ID of the parent node."""
    # To start, all rows get the ID of the list. These will be overwritten if the row has another parent.
    df["parent_id"] = df.at[0, "id"]
    columns = _get_columns_of_preferred_lang(df.columns, preferred_language, r"\d+")
    for num in range(len(columns)):
        grouped = df.groupby(columns[: num + 1])
        for name, group in grouped:
            if group.shape[0] > 1:
                # The first row already has the correct ID assigned
                rest_index = list(group.index)[1:]
                df.loc[rest_index, "parent_id"] = group.at[group.index[0], "id"]
    return df


def _resolve_duplicate_ids_all_excels(list_files: list[ExcelFile]) -> list[ExcelFile]:
    ids = []
    for file in list_files:
        for sheet in file.sheets:
            ids.extend(sheet.df["id"].tolist())
    counter = Counter(ids)
    if duplicate_ids := [item for item, count in counter.items() if count > 1]:
        return _remove_duplicate_ids_in_all_excels(duplicate_ids, list_files)
    return list_files


def _remove_duplicate_ids_in_all_excels(duplicate_ids: list[str], list_files: list[ExcelFile]) -> list[ExcelFile]:
    all_files = []
    for file in list_files:
        all_sheets = []
        for sheet in file.sheets:
            preferred_lang = _get_preferred_language(sheet.df.columns)
            df = sheet.df
            for i, row in df.iterrows():
                if row["id"] in duplicate_ids and pd.isna(row["id (optional)"]):
                    df.at[i, "id"] = _construct_non_duplicate_id_string(df.iloc[int(str(i))], preferred_lang)
            all_sheets.append(ExcelSheet(file.filename, sheet.sheet_name, df))
        all_files.append(ExcelFile(file.filename, all_sheets))
    return list_files


def _complete_id_one_df(df: pd.DataFrame, preferred_language: str) -> pd.DataFrame:
    if "id (optional)" not in df.columns:
        df["id (optional)"] = pd.NA
    df = _create_auto_id_one_df(df, preferred_language)
    df["id"] = df["id (optional)"].fillna(df["auto_id"])
    df = _resolve_duplicate_ids_keep_custom_change_auto_id_one_df(df, preferred_language)
    return df


def _resolve_duplicate_ids_keep_custom_change_auto_id_one_df(df: pd.DataFrame, preferred_language: str) -> pd.DataFrame:
    """If there are duplicates in the id column, the auto_id is changed, the custom ID remains the same."""
    if (duplicate_filter := df["id"].duplicated(keep=False)).any():
        for i in duplicate_filter.index[duplicate_filter]:
            if pd.isna(df.at[i, "id (optional)"]):
                df.loc[i, "id"] = _construct_non_duplicate_id_string(df.iloc[i], preferred_language)
    return df


def _create_auto_id_one_df(df: pd.DataFrame, preferred_language: str) -> pd.DataFrame:
    """For every node without manual ID, take the label of the preferred language as ID."""
    df["auto_id"] = pd.NA
    if not df["id (optional)"].isna().any():
        return df
    if pd.isna(df.at[0, "id (optional)"]):
        df.loc[0, "auto_id"] = df.at[0, f"{preferred_language}_list"]
    column_names = sorted(_get_columns_of_preferred_lang(df.columns, preferred_language, r"\d+"), reverse=True)
    for i, row in df.iterrows():
        if pd.isna(row["id (optional)"]):
            for col in column_names:
                if pd.notna(row[col]):
                    df.at[i, "auto_id"] = row[col]
                    break
    df = _resolve_duplicate_ids_for_auto_id_one_df(df, preferred_language)
    return df


def _resolve_duplicate_ids_for_auto_id_one_df(df: pd.DataFrame, preferred_language: str) -> pd.DataFrame:
    """In case the auto_id is not unique; both auto_ids get a new ID by joining the node names of all the ancestors."""
    if (duplicate_filter := df["auto_id"].dropna().duplicated(keep=False)).any():
        for i in duplicate_filter.index[duplicate_filter]:
            df.at[i, "auto_id"] = _construct_non_duplicate_id_string(df.iloc[i], preferred_language)
    return df


def _construct_non_duplicate_id_string(row: pd.Series[Any], preferred_language: str) -> str:
    """In case the node name is not unique; an ID is created by joining the node names of all the ancestors."""
    column_names = _get_columns_of_preferred_lang(row.index, preferred_language, r"\d+")
    column_names.insert(0, f"{preferred_language}_list")
    id_cols = [row[col] for col in column_names if pd.notna(row[col])]
    return ":".join(id_cols)


def _make_one_list(sheet: ExcelSheet) -> ListRoot | ListSheetProblem:
    node_dict, node_problems = _make_list_nodes_from_df(sheet.df)
    nodes_for_root = _add_nodes_to_parent(node_dict, sheet.df.at[0, "id"]) if node_dict else []
    col_titles_of_root_cols = [x for x in sheet.df.columns if regex.search(r"^(en|de|fr|it|rm)_list$", x)]
    root = ListRoot.create(
        id_=sheet.df.at[0, "id"],
        labels=_get_labels(sheet.df.iloc[0], col_titles_of_root_cols),
        sheet_name=sheet.sheet_name,
        nodes=nodes_for_root,
        comments={},
    )
    match (root, node_problems):
        case (ListRoot(), list(ListNodeProblem())):
            return ListSheetProblem(sheet.sheet_name, root_problems={}, node_problems=node_problems)
        case (ListSheetProblem(), _):
            root.node_problems = node_problems
    return root


def _add_nodes_to_parent(node_dict: dict[str, ListNode], list_id: str) -> list[ListNode]:
    root_list = []
    for _, node in node_dict.items():
        if node.parent_id == list_id:
            root_list.append(node)
        else:
            node_dict[node.parent_id].sub_nodes.append(node)
    return root_list


def _make_list_nodes_from_df(df: pd.DataFrame) -> tuple[dict[str, ListNode], list[ListNodeProblem]]:
    columns_for_nodes = _get_reverse_sorted_columns_list(df)
    problems = []
    node_dict = {}
    for i, row in df[1:].iterrows():
        node = _make_one_node(row, columns_for_nodes, str(i))
        match node:
            case ListNode():
                node_dict[node.id_] = node
            case ListNodeProblem():
                problems.append(node)
    return node_dict, problems


def _make_one_node(row: pd.Series[Any], list_of_columns: list[list[str]], index: str) -> ListNode | ListNodeProblem:
    for col_group in list_of_columns:
        if labels := _get_labels(row, col_group):
            return ListNode.create(id_=row["id"], labels=labels, parent_id=row["parent_id"], sub_nodes=[])
    return ListNodeProblem(node_id=row["id"], problems={"Unknown": f"Unknown problem occurred in row number: {index}"})


def _get_reverse_sorted_columns_list(df: pd.DataFrame) -> list[list[str]]:
    numbers = sorted(_get_hierarchy_nums(df.columns), reverse=True)
    languages = _get_all_languages_for_columns(df.columns, r"\d+")
    return [[f"{lang}_{num}" for lang in languages] for num in numbers]


def _get_labels(row: pd.Series[Any], columns: list[str]) -> dict[str, str]:
    """
    Provided a df row and a list of column titles,
    create a mapping from language codes to the label of that language.
    (The label comes from the Excel cell at the intersection of the row with the column.)

    Parameters:
        row: A pandas Series representing a row of a DataFrame.
        columns: A list of column names.

    Returns:
        A dictionary with language codes as keys and the corresponding labels as values.
    """
    return {
        lang: row[col]
        for col in columns
        if not (pd.isna(row[col])) and (lang := _get_lang_string_from_column_name(col))
    }


def _get_lang_string_from_column_name(col_str: str, ending: str = r"(\d+|list)") -> str | None:
    if res := regex.search(rf"^(en|de|fr|it|rm)_{ending}$", col_str):
        return res.group(1)
    return None


def _get_columns_of_preferred_lang(
    columns: pd.Index[str], preferred_language: str, ending: str = r"(\d+|list)"
) -> list[str]:
    return sorted(col for col in columns if regex.search(rf"^{preferred_language}_{ending}$", col))


def _get_hierarchy_nums(columns: pd.Index[str]) -> list[int]:
    return sorted(
        list(set(int(res.group(2)) for x in columns if (res := regex.search(r"^(en|de|fr|it|rm)_(\d+)$", x))))
    )


def _get_all_languages_for_columns(columns: pd.Index[str], ending: str = r"(\d+|list)") -> set[str]:
    return set(res for x in columns if (res := _get_lang_string_from_column_name(x, ending)))


def _get_preferred_language(columns: pd.Index[str], ending: str = r"(\d+|list)") -> str:
    match = [res.group(1) for x in columns if (res := regex.search(rf"^(en|de|fr|it|rm)_{ending}+$", x))]
    if "en" in match:
        return "en"
    elif "de" in match:
        return "de"
    elif "fr" in match:
        return "fr"
    elif "it" in match:
        return "it"
    elif "rm" in match:
        return "rm"
    msg = (
        f"The columns may only contain the languages: 'en', 'de', 'fr', 'it', 'rm'.\n"
        f"The columns are: {" ".join(columns)}"
    )
    raise InputError(msg)


def _make_all_formal_excel_compliance_checks(list_files: list[ExcelFile]) -> None:
    """Check if the excel files are compliant with the expected format."""
    # These functions must be called in this order,
    # as some of the following checks only work if the previous have passed.
    _check_duplicates_all_excels(list_files)
    _check_for_unique_list_names(list_files)
    _make_shape_compliance_all_excels(list_files)
    _make_all_content_compliance_checks_all_excels(list_files)


def _check_duplicates_all_excels(list_files: list[ExcelFile]) -> None:
    """
    Check if the excel files contain duplicates with regard to the node names,
    and if the custom IDs are unique across all excel files.
    A duplicate in the node names is defined as several rows with the same entries in the columns with the node names.

    Args:
        list_files: class instances representing an excel file with sheets

    Raises:
        InputError: If any complete duplicates are found in the excel files.
    """
    problems: list[Problem] = []
    for file in list_files:
        complete_duplicates: list[Problem] = [
            p for sheet in file.sheets if (p := _check_for_duplicate_nodes_one_df(sheet)) is not None
        ]
        if complete_duplicates:
            problems.append(ExcelFileProblem(file.filename, complete_duplicates))
    if id_problem := _check_for_duplicate_custom_id_all_excels(list_files):
        problems.append(id_problem)
    if problems:
        msg = ListCreationProblem(problems).execute_error_protocol()
        logger.error(msg)
        raise InputError(msg)


def _check_for_unique_list_names(list_files: list[ExcelFile]) -> None:
    """This functon checks that one sheet only has one list and that all lists have unique names."""
    list_names: list[ListInformation] = []
    all_problems: list[Problem] = []
    for excel_file in list_files:
        one_excel_problems: list[Problem] = []
        for sheet in excel_file.sheets:
            preferred_language = _get_preferred_language(sheet.df.columns, r"list")
            unique_list_names = list(sheet.df[f"{preferred_language}_list"].unique())
            if len(unique_list_names) != 1:
                one_excel_problems.append(MultipleListPerSheetProblem(sheet.sheet_name, unique_list_names))
            list_names.extend(
                [ListInformation(excel_file.filename, sheet.sheet_name, name) for name in unique_list_names]
            )
        if one_excel_problems:
            all_problems.append(ExcelFileProblem(excel_file.filename, one_excel_problems))
    list_info_dict = defaultdict(list)
    for item in list_names:
        list_info_dict[item.list_name].append(item)
    duplicate_list_names = []
    for info in list_info_dict.values():
        if len(info) > 1:
            duplicate_list_names.extend(info)
    if duplicate_list_names:
        all_problems.append(DuplicatesListNameProblem(duplicate_list_names))
    if all_problems:
        msg = ListCreationProblem(all_problems).execute_error_protocol()
        logger.error(msg)
        raise InputError(msg)


def _check_for_duplicate_nodes_one_df(sheet: ExcelSheet) -> DuplicatesInSheetProblem | None:
    """Check if any rows have duplicates when taking into account the columns with the node names."""
    lang_columns = [col for col in sheet.df.columns if regex.search(r"^(en|de|fr|it|rm)_(\d+|list)$", col)]
    if (duplicate_filter := sheet.df.duplicated(lang_columns, keep=False)).any():
        return DuplicatesInSheetProblem(sheet.sheet_name, duplicate_filter.index[duplicate_filter].tolist())
    return None


def _check_for_duplicate_custom_id_all_excels(list_files: list[ExcelFile]) -> DuplicatesCustomIDInProblem | None:
    id_list = []
    for file in list_files:
        for sheet in file.sheets:
            for i, row in sheet.df.iterrows():
                if not pd.isna(row["id (optional)"]):
                    id_list.append(
                        {
                            "filename": file.filename,
                            "sheet_name": sheet.sheet_name,
                            "id": row["id (optional)"],
                            "row_number": int(str(i)) + 2,
                        }
                    )
    id_df = pd.DataFrame.from_records(id_list)
    if (duplicate_ids := id_df.duplicated("id", keep=False)).any():
        problems: dict[str, DuplicateIDProblem] = defaultdict(lambda: DuplicateIDProblem())
        for i, row in id_df[duplicate_ids].iterrows():
            problems[row["id"]].custom_id = row["id"]
            problems[row["id"]].excel_locations.append(
                PositionInExcel(sheet=row["sheet_name"], excel_filename=row["filename"], row=row["row_number"])
            )
        final_problems = list(problems.values())
        return DuplicatesCustomIDInProblem(final_problems)
    return None


def _make_shape_compliance_all_excels(list_files: list[ExcelFile]) -> None:
    """Check if the excel files are compliant with the expected format."""
    problems: list[Problem] = []
    for file in list_files:
        shape_problems: list[Problem] = [
            p for sheet in file.sheets if (p := _make_shape_compliance_one_sheet(sheet)) is not None
        ]
        if shape_problems:
            problems.append(ExcelFileProblem(file.filename, shape_problems))
    if problems:
        msg = ListCreationProblem(problems).execute_error_protocol()
        logger.error(msg)
        raise InputError(msg)


def _make_shape_compliance_one_sheet(sheet: ExcelSheet) -> ListSheetComplianceProblem | None:
    problems = {}
    problems.update(_check_minimum_rows(sheet.df))
    problems.update(_check_if_minimum_number_of_cols_present_one_sheet(sheet.df.columns))
    problems.update(_check_if_all_translations_in_all_column_levels_present_one_sheet(sheet.df.columns))
    _check_warn_unusual_columns_one_sheet(sheet.df.columns)
    if problems:
        return ListSheetComplianceProblem(sheet.sheet_name, problems)
    return None


def _check_minimum_rows(df: pd.DataFrame) -> dict[str, str]:
    if len(df) < 2:
        return {
            "minimum rows": "The Excel sheet must contain at least two rows, "
            "one for the list name and one row for a minimum of one node."
        }
    return {}


def _check_if_minimum_number_of_cols_present_one_sheet(cols: pd.Index[str]) -> dict[str, str]:
    problem = {}
    node_langs = [_get_lang_string_from_column_name(c, r"\d+") for c in cols]
    if not any(node_langs):
        problem["missing columns for nodes"] = (
            "There is no column with the expected format for the list nodes: '[lang]_[column_number]'"
        )
    list_langs = [_get_lang_string_from_column_name(c, r"list") for c in cols]
    if not any(list_langs):
        problem["missing columns for list name"] = (
            "There is no column with the expected format for the list names: '[lang]_list'"
        )
    return problem


def _check_warn_unusual_columns_one_sheet(cols: pd.Index[str]) -> None:
    not_matched = [x for x in cols if not regex.search(r"^(en|de|fr|it|rm)_(\d+|list)|(id \(optional\))$", x)]
    if not_matched:
        msg = (
            f"The following columns do not conform to the expected format "
            f"and will not be included in the output: {', '.join(not_matched)}"
        )
        warnings.warn(DspToolsUserWarning(msg))


def _check_if_all_translations_in_all_column_levels_present_one_sheet(cols: pd.Index[str]) -> dict[str, str]:
    # All levels, eg. 1, 2, 3 must have the same languages
    languages = {r for c in cols if (r := _get_lang_string_from_column_name(c)) is not None}
    all_nums = [str(n) for n in _get_hierarchy_nums(cols)]
    all_nums.append("list")

    def make_col_names(lang: str) -> set[str]:
        return {f"{lang}_{num}" for num in all_nums}

    expected_cols = set()
    for lang in languages:
        expected_cols.update(make_col_names(lang))
    if missing_cols := expected_cols - set(cols):
        return {
            "missing translations": f"All nodes must be translated into the same languages. "
            f"Based on the languages used, the following column(s) are missing: "
            f"{', '.join(missing_cols)}"
        }
    return {}


def _make_all_content_compliance_checks_all_excels(list_files: list[ExcelFile]) -> None:
    """Check if the content of the excel files is compliant with the expected format."""
    _check_for_missing_translations_all_excels(list_files)
    _check_for_erroneous_entries_all_excels(list_files)


def _check_for_missing_translations_all_excels(list_files: list[ExcelFile]) -> None:
    problems: list[Problem] = []
    for file in list_files:
        missing_translations: list[Problem] = [
            p for sheet in file.sheets if (p := _check_for_missing_translations_one_sheet(sheet)) is not None
        ]
        if missing_translations:
            problems.append(ExcelFileProblem(file.filename, missing_translations))
    if problems:
        msg = ListCreationProblem(problems).execute_error_protocol()
        logger.error(msg)
        raise InputError(msg)


def _check_for_missing_translations_one_sheet(sheet: ExcelSheet) -> MissingTranslationsSheetProblem | None:
    col_endings = [str(num) for num in _get_hierarchy_nums(sheet.df.columns)]
    col_endings.append("list")
    languages = _get_all_languages_for_columns(sheet.df.columns)
    all_cols = _compose_all_combinatoric_column_titles(col_endings, languages)
    problems = []
    for column_group in all_cols:
        problems.extend(_check_for_missing_translations_one_column_level(column_group, sheet.df))
    if problems:
        return MissingTranslationsSheetProblem(sheet.sheet_name, problems)
    return None


def _check_for_missing_translations_one_column_level(
    columns: list[str], df: pd.DataFrame
) -> list[MissingNodeTranslationProblem]:
    # column level refers to the hierarchical level of the nodes. eg. ["en_1", "de_1", "fr_1", "it_1", "rm_1"]
    problems = []
    for i, row in df.iterrows():
        if problem := _check_for_missing_translations_one_node(row, columns, int(str(i))):
            problems.append(problem)
    return problems


def _compose_all_combinatoric_column_titles(nums: list[str], languages: set[str]) -> list[list[str]]:
    return [[f"{lang}_{num}" for lang in languages] for num in nums]


def _check_for_missing_translations_one_node(
    row: pd.Series[Any], columns: list[str], row_index: int
) -> MissingNodeTranslationProblem | None:
    missing = row[columns].isna()
    if missing.any() and not missing.all():
        missing_cols = [str(index) for index, is_missing in missing.items() if is_missing]
        return MissingNodeTranslationProblem(missing_cols, row_index)
    return None


def _check_for_erroneous_entries_all_excels(list_files: list[ExcelFile]) -> None:
    problems: list[Problem] = []
    for file in list_files:
        missing_rows: list[Problem] = [
            p for sheet in file.sheets if (p := _check_for_erroneous_entries_one_list(sheet)) is not None
        ]
        if missing_rows:
            problems.append(ExcelFileProblem(file.filename, missing_rows))
    if problems:
        msg = ListCreationProblem(problems).execute_error_protocol()
        logger.error(msg)
        raise InputError(msg)


def _check_for_erroneous_entries_one_list(sheet: ExcelSheet) -> ListSheetContentProblem | None:
    preferred_lang = _get_preferred_language(sheet.df.columns)
    preferred_cols = _get_columns_of_preferred_lang(sheet.df.columns, preferred_lang, r"\d+")
    preferred_cols = sorted(preferred_cols)
    preferred_cols.insert(0, f"{preferred_lang}_list")
    problems = _check_for_erroneous_node_info_one_df(sheet.df, preferred_cols)
    if problems:
        list_problems = cast(list[Problem], problems)
        return ListSheetContentProblem(sheet.sheet_name, list_problems)
    return None


def _check_for_erroneous_node_info_one_df(df: pd.DataFrame, columns: list[str]) -> list[NodesPerRowProblem]:
    problems = []
    for focus_col_index, col in enumerate(columns):
        problems.extend(_check_for_erroneous_entries_one_column_level(df, columns, focus_col_index))
    return problems


def _check_for_erroneous_entries_one_column_level(
    df: pd.DataFrame, columns: list[str], focus_col_index: int
) -> list[NodesPerRowProblem]:
    # column level refers to the hierarchical level of the nodes. eg. "en_1"
    # we need to group by from the current column all the way back to its ancestors,
    # otherwise identical values in that column may be interpreted as belonging to the same group
    grouped = df.groupby(columns[: focus_col_index + 1])
    problems = []
    for name, group in grouped:
        remaining_to_check_columns = columns[focus_col_index:]
        problems.extend(_check_for_erroneous_entries_one_grouped_df(group, remaining_to_check_columns))
    return problems


def _check_for_erroneous_entries_one_grouped_df(
    group: pd.DataFrame, target_cols: list[str]
) -> list[NodesPerRowProblem]:
    problems = []
    first_col = min(group.index)
    # The first row is the current parent node. The remaining columns in that row must be empty.
    if not group.loc[first_col, target_cols[1:]].isna().all():
        problems.append(NodesPerRowProblem(target_cols[1:], int(first_col), should_be_empty=True))
    if not len(target_cols) > 1:
        return problems
    # The second column of the remaining rows must not be empty, as these are the child nodes of the first row.
    remaining_rows_of_next_column = group.loc[group.index[1:], target_cols[1]]
    if (missing := remaining_rows_of_next_column.isna()).any():
        for i, row in group[1:][missing].iterrows():
            problems.append(NodesPerRowProblem([target_cols[1]], int(str(i)), should_be_empty=False))
    return problems<|MERGE_RESOLUTION|>--- conflicted
+++ resolved
@@ -76,17 +76,10 @@
     all_files = []
     for file in file_names:
         sheets = [
-<<<<<<< HEAD
-            ExcelSheet(excel_name=file.stem, sheet_name=name, df=df)
-            for name, df in read_and_clean_all_sheets(file).items()
-        ]
-        all_files.append(ExcelFile(filename=file.stem, sheets=sheets))
-=======
             ExcelSheet(excel_name=str(file), sheet_name=name, df=df)
             for name, df in read_and_clean_all_sheets(file).items()
         ]
         all_files.append(ExcelFile(filename=str(file), sheets=sheets))
->>>>>>> a4086c21
     return all_files
 
 
