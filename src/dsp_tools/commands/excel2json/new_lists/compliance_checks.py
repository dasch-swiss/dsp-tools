--- conflicted
+++ resolved
@@ -11,7 +11,7 @@
 
 from dsp_tools.commands.excel2json.models.input_error import PositionInExcel
 from dsp_tools.commands.excel2json.models.input_error import Problem
-from dsp_tools.commands.excel2json.new_lists.models.deserialise import ColumnNodes, ColumnsComments
+from dsp_tools.commands.excel2json.new_lists.models.deserialise import ColumnNodes
 from dsp_tools.commands.excel2json.new_lists.models.deserialise import Columns
 from dsp_tools.commands.excel2json.new_lists.models.deserialise import ColumnsList
 from dsp_tools.commands.excel2json.new_lists.models.deserialise import ExcelSheet
@@ -231,16 +231,9 @@
     languages = get_all_languages_for_columns(sheet.df.columns)
     all_cols = _compose_all_combinatoric_column_titles(col_endings, languages)
     problems = []
-<<<<<<< HEAD
-    for column_group in all_cols.reverse_sorted_node_cols():
-        problems.extend(_check_for_missing_translations_one_column_level(column_group.columns, sheet.df))
-    problems.extend(_check_for_missing_translations_one_column_level(all_cols.list_cols.columns, sheet.df))
-    problems.extend(_check_for_missing_translations_one_column_level(all_cols.comment_cols.columns, sheet.df))
-=======
     for i, row in sheet.df.iterrows():
         if problem := _check_missing_translations_one_row(int(str(i)), row, all_cols):
             problems.append(problem)
->>>>>>> 2fc332bf
     if problems:
         return MissingTranslationsSheetProblem(sheet.excel_name, sheet.sheet_name, problems)
     return None
@@ -270,23 +263,7 @@
     for n in nums:
         node_cols.append(ColumnNodes(level_num=int(n), columns=[f"{lang}_{n}" for lang in languages]))
     list_columns = ColumnsList([f"{lang}_list" for lang in languages])
-<<<<<<< HEAD
-    comment_cols = ColumnsComments([f"{lang}_comments" for lang in languages])
-    return Columns(list_cols=list_columns, comment_cols=comment_cols, nodes_cols=node_cols)
-
-
-def _check_for_missing_translations_one_node(
-    row: pd.Series[Any], columns: list[str], row_index: int
-) -> MissingNodeTranslationProblem | None:
-    if columns in list(row.index):
-        missing = row[columns].isna()
-        if missing.any() and not missing.all():
-            missing_cols = [str(index) for index, is_missing in missing.items() if is_missing]
-            return MissingNodeTranslationProblem(missing_cols, row_index)
-    return None
-=======
     return Columns(list_cols=list_columns, node_cols=node_cols)
->>>>>>> 2fc332bf
 
 
 def _check_for_erroneous_entries_all_excels(sheet_list: list[ExcelSheet]) -> None:
