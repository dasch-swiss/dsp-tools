from __future__ import annotations

from dataclasses import dataclass

import pandas as pd


@dataclass
class ExcelSheet:
    excel_name: str
    sheet_name: str
    df: pd.DataFrame


@dataclass
class Columns:
    list_cols: ColumnsList
<<<<<<< HEAD
    comment_cols: ColumnsComments
    nodes_cols: list[ColumnNodes]
=======
    node_cols: list[ColumnNodes]
>>>>>>> 2fc332bf

    def __post_init__(self) -> None:
        self.node_cols = sorted(self.node_cols, key=lambda x: x.level_num, reverse=True)


@dataclass
class ColumnsList:
    columns: list[str]


@dataclass
class ColumnsComments:
    columns: list[str]


@dataclass
class ColumnNodes:
    level_num: int
    columns: list[str]<|MERGE_RESOLUTION|>--- conflicted
+++ resolved
@@ -15,12 +15,8 @@
 @dataclass
 class Columns:
     list_cols: ColumnsList
-<<<<<<< HEAD
     comment_cols: ColumnsComments
-    nodes_cols: list[ColumnNodes]
-=======
     node_cols: list[ColumnNodes]
->>>>>>> 2fc332bf
 
     def __post_init__(self) -> None:
         self.node_cols = sorted(self.node_cols, key=lambda x: x.level_num, reverse=True)
