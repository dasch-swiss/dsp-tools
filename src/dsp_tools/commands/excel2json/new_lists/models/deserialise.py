--- conflicted
+++ resolved
@@ -15,33 +15,15 @@
 
 @dataclass
 class Columns:
-<<<<<<< HEAD
-    list_cols: ColumnsList
-    comment_cols: ColumnsComments
-=======
     preferred_lang: str
     list_cols: list[str]
->>>>>>> bd163cfd
+    comment_cols: list[str]
     node_cols: list[ColumnNodes]
 
     def __post_init__(self) -> None:
         self.node_cols = sorted(self.node_cols, key=lambda x: x.level_num, reverse=True)
 
 
-@dataclass
-<<<<<<< HEAD
-class ColumnsList:
-    columns: list[str]
-
-
-@dataclass
-class ColumnsComments:
-    columns: list[str]
-
-
-@dataclass
-=======
->>>>>>> bd163cfd
 class ColumnNodes:
     level_num: int
     columns: list[str]