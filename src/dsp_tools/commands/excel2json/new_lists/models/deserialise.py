--- conflicted
+++ resolved
@@ -15,15 +15,22 @@
     df: pd.DataFrame
 
 
+class Columns:
+    list_cols: ColumnsList
+    nodes_cols: list[ColumnNodes]
+
+    def reverse_sorted_node_cols(self) -> list[ColumnNodes]:
+        return sorted(self.nodes_cols, key=lambda x: x.level_num, reverse=True)
+
+
 @dataclass
-<<<<<<< HEAD
-class ColumnLevel:
-    level_num: int
+class ColumnsList:
     columns: list[str]
 
 
 @dataclass
-class ListColumns:
+class ColumnNodes:
+    level_num: int
     columns: list[str]
 
 
@@ -101,23 +108,4 @@
         missing = expected_lang_tags - label_langs
         ending = lang_cols.get_ending()
         return [PositionInExcel(row=excel_row, column=f"{x}{ending}") for x in missing]
-    return []
-=======
-class Columns:
-    list_cols: ColumnsList
-    nodes_cols: list[ColumnNodes]
-
-    def reverse_sorted_node_cols(self) -> list[ColumnNodes]:
-        return sorted(self.nodes_cols, key=lambda x: x.level_num, reverse=True)
-
-
-@dataclass
-class ColumnsList:
-    columns: list[str]
-
-
-@dataclass
-class ColumnNodes:
-    level_num: int
-    columns: list[str]
->>>>>>> 154f88f0
+    return []