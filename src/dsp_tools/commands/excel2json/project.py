import json
from pathlib import Path
from typing import Any

import regex

from dsp_tools.commands.excel2json.json_header import get_json_header
from dsp_tools.commands.excel2json.lists import excel2lists
from dsp_tools.commands.excel2json.new_lists.make_new_lists import new_excel2lists
from dsp_tools.commands.excel2json.properties import excel2properties
from dsp_tools.commands.excel2json.resources import excel2resources
from dsp_tools.models.exceptions import UserError


def excel2json(
    data_model_files: str,
    path_to_output_file: str,
) -> bool:
    """
    Converts a folder containing Excel files into a JSON data model file. The folder must be structured like this:

    ::

        data_model_files
        ├── json_header.xlsx (optional)
        ├── lists
<<<<<<< HEAD
        │   ├── en.xlsx
        │   └── de.xlsx
=======
        │   ├── de.xlsx
        │   └── en.xlsx
>>>>>>> 77488b62
        └── onto_name (onto_label)
            ├── properties.xlsx
            └── resources.xlsx

    The names of the files must be exactly like in the example. The folder "lists" can be missing, because it is
    optional to have lists in a DSP project. Only XLSX files are allowed.

    Args:
        data_model_files: path to the folder (called "data_model_files" in the example)
        path_to_output_file: path to the file where the output JSON file will be saved

    Raises:
        UserError: if something went wrong
        BaseError: if something went wrong

    Returns:
        True if everything went well
    """

    listfolder, onto_folders = _validate_folder_structure_get_filenames(data_model_files)

    overall_success, project = _create_project_json(data_model_files, listfolder, onto_folders)

    with open(path_to_output_file, "w", encoding="utf-8") as f:
        json.dump(project, f, indent=4, ensure_ascii=False)

    print(f"JSON project file successfully saved at {path_to_output_file}")

    return overall_success


def _validate_folder_structure_get_filenames(data_model_files: str) -> tuple[list[Path], list[Path]]:
    if not Path(data_model_files).is_dir():
        raise UserError(f"ERROR: {data_model_files} is not a directory.")
    sub_folders = [x for x in Path(data_model_files).glob("*") if _non_hidden(x) and x.is_dir()]
    files_to_process = []
    onto_folder_content, onto_to_process = _get_and_validate_onto_folder(Path(data_model_files), sub_folders)
    files_to_process.extend(onto_to_process)
    listfolder_content, lists_to_process = _get_validate_list_folder(data_model_files, sub_folders)
    files_to_process.extend(lists_to_process)
    if len(onto_folder_content) + len(listfolder_content) != len(sub_folders):
        raise UserError(
            f"The only allowed subfolders in '{data_model_files}' are 'lists' "
            "and folders that match the pattern 'onto_name (onto_label)'"
        )
    if (json_header := Path(data_model_files) / Path("json_header.xlsx")).exists():
        files_to_process.append(str(json_header))
    print("The following files will be processed:")
    print(*(f" - {file}" for file in files_to_process), sep="\n")
    return listfolder_content, onto_folder_content


def _get_validate_list_folder(data_model_files: str, folder: list[Path]) -> tuple[list[Path], list[str]]:
    processed_files: list[str] = []
    listfolder = [x for x in folder if x.is_dir() and x.name == "lists"]
    if listfolder:
        listfolder_contents = [x for x in Path(listfolder[0]).glob("*") if _non_hidden(x)]
        if not all(regex.search(r"(de|en|fr|it|rm).xlsx", file.name) for file in listfolder_contents):
            raise UserError(
                f"The only files allowed in '{data_model_files}/lists' are en.xlsx, de.xlsx, fr.xlsx, it.xlsx, rm.xlsx"
            )
        processed_files = [f"{data_model_files}/lists/{file.name}" for file in listfolder_contents]
    return listfolder, processed_files


def new_excel2json(
    data_model_files: str,
    path_to_output_file: str,
) -> bool:
    """
    Converts a folder containing Excel files into a JSON data model file. The folder must be structured like this:

    ::

        data_model_files
        ├── json_header.xlsx (optional)
        ├── lists
        │   ├── list.xlsx
        │   └── list_1.xlsx
        └── onto_name (onto_label)
            ├── properties.xlsx
            └── resources.xlsx

    The names of the files must be exactly like in the example. The folder "lists" can be missing, because it is
    optional to have lists in a DSP project. Only XLSX files are allowed.

    Args:
        data_model_files: path to the folder (called "data_model_files" in the example)
        path_to_output_file: path to the file where the output JSON file will be saved

    Raises:
        InputError: if something went wrong

    Returns:
        True if everything went well
    """

    listfolder, onto_folders = _new_validate_folder_structure_and_get_filenames(Path(data_model_files))

    overall_success, project = _new_create_project_json(data_model_files, onto_folders, listfolder)

    with open(path_to_output_file, "w", encoding="utf-8") as f:
        json.dump(project, f, indent=4, ensure_ascii=False)

    print(f"JSON project file successfully saved at {path_to_output_file}")

    return overall_success


def _new_validate_folder_structure_and_get_filenames(data_model_files: Path) -> tuple[Path | None, list[Path]]:
    if not data_model_files.is_dir():
        raise UserError(f"ERROR: {data_model_files} is not a directory.")
    folder = [x for x in data_model_files.glob("*") if _non_hidden(x)]
    processed_files = []
    onto_folders, processed_onto = _get_and_validate_onto_folder(data_model_files, folder)
    processed_files.extend(processed_onto)
    listfolder, processed_lists = _new_get_and_validate_list_folder(data_model_files)
    processed_files.extend(processed_lists)
    print("The following files will be processed:")
    print(*(f" - {file}" for file in processed_files), sep="\n")
    return listfolder, onto_folders


def _get_and_validate_onto_folder(data_model_files: Path, folder: list[Path]) -> tuple[list[Path], list[str]]:
    processed_files = []
    onto_folders = [x for x in folder if x.is_dir() and regex.search(r"([\w.-]+) \(([\w.\- ]+)\)", x.name)]
    if not onto_folders:
        raise UserError(
            f"'{data_model_files}' must contain at least one subfolder named after the pattern 'onto_name (onto_label)'"
        )
    for onto_folder in onto_folders:
        contents = sorted([x.name for x in Path(onto_folder).glob("*") if _non_hidden(x)])
        if contents != ["properties.xlsx", "resources.xlsx"]:
            raise UserError(
                f"ERROR: '{data_model_files}/{onto_folder.name}' must contain one file 'properties.xlsx' "
                "and one file 'resources.xlsx', but nothing else."
            )
        processed_files.extend([f"{data_model_files}/{onto_folder.name}/{file}" for file in contents])
    return onto_folders, processed_files


def _new_get_and_validate_list_folder(
    data_model_files: Path,
) -> tuple[Path | None, list[str]]:
    if not (list_dir := (data_model_files / "lists")).is_dir():
        return None, []
    processed_files = [str(file) for file in list_dir.glob("*list*.xlsx") if _non_hidden(file)]
    return list_dir, processed_files


def _non_hidden(path: Path) -> bool:
    return not regex.search(r"^(\.|~\$).+", path.name)


def _create_project_json(
    data_model_files: str, listfolder: list[Path], onto_folders: list[Path]
) -> tuple[bool, dict[str, Any]]:
    overall_success = True
    lists, success = excel2lists(excelfolder=f"{data_model_files}/lists") if listfolder else (None, True)
    if not success:
        overall_success = False
    ontologies, success = _get_ontologies(data_model_files, onto_folders)
    if not success:
        overall_success = False
    project = get_json_header(Path(data_model_files) / "json_header.xlsx").to_dict()
    if lists:
        project["project"]["lists"] = lists
    project["project"]["ontologies"] = ontologies
    return overall_success, project


def _new_create_project_json(
    data_model_files: str, onto_folders: list[Path], list_folder: Path | None
) -> tuple[bool, dict[str, Any]]:
    overall_success = True
    lists = None
    if list_folder:
        lists, success = new_excel2lists(list_folder)
        if not success:
            overall_success = False
    ontologies, success = _get_ontologies(data_model_files, onto_folders)
    if not success:
        overall_success = False
    project = get_json_header(Path(data_model_files) / "json_header.xlsx").to_dict()
    if lists:
        project["project"]["lists"] = lists
    project["project"]["ontologies"] = ontologies
    return overall_success, project


def _get_ontologies(data_model_files: str, onto_folders: list[Path]) -> tuple[list[dict[str, Any]], bool]:
    success = True
    ontologies = []
    for onto_folder in onto_folders:
        name, label = regex.search(r"([\w.-]+) \(([\w.\- ]+)\)", onto_folder.name).groups()  # type: ignore[union-attr]
        resources, success1 = excel2resources(f"{data_model_files}/{onto_folder.name}/resources.xlsx")
        properties, success2 = excel2properties(f"{data_model_files}/{onto_folder.name}/properties.xlsx")
        if not success1 or not success2:
            success = False
        ontologies.append(
            {
                "name": name,
                "label": label,
                "properties": properties,
                "resources": resources,
            }
        )
    return ontologies, success<|MERGE_RESOLUTION|>--- conflicted
+++ resolved
@@ -24,13 +24,8 @@
         data_model_files
         ├── json_header.xlsx (optional)
         ├── lists
-<<<<<<< HEAD
-        │   ├── en.xlsx
-        │   └── de.xlsx
-=======
         │   ├── de.xlsx
         │   └── en.xlsx
->>>>>>> 77488b62
         └── onto_name (onto_label)
             ├── properties.xlsx
             └── resources.xlsx
