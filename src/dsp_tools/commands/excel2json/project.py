--- conflicted
+++ resolved
@@ -43,11 +43,6 @@
 
     listfolder, onto_folders = _validate_folder_structure_get_filenames(data_model_files)
 
-<<<<<<< HEAD
-    # create output
-    # -------------
-=======
->>>>>>> 33255a08
     overall_success, project = _create_project_json(data_model_files, listfolder, onto_folders)
 
     with open(path_to_output_file, "w", encoding="utf-8") as f:
@@ -58,12 +53,6 @@
     return overall_success
 
 
-<<<<<<< HEAD
-def _validate_folder_structure_get_filenames(data_model_files):
-    if not Path(data_model_files).is_dir():
-        raise UserError(f"ERROR: {data_model_files} is not a directory.")
-    folder = [x for x in Path(data_model_files).glob("*") if not regex.search(r"^(\.|~\$).+", x.name)]
-=======
 def _validate_folder_structure_get_filenames(data_model_files: str) -> tuple[list[Path], list[Path]]:
     if not Path(data_model_files).is_dir():
         raise UserError(f"ERROR: {data_model_files} is not a directory.")
@@ -97,7 +86,6 @@
 
 
 def _get_validate_onto_folder(data_model_files: str, folder: list[Path]) -> tuple[list[Path], list[str]]:
->>>>>>> 33255a08
     processed_files = []
     onto_folders = [x for x in folder if x.is_dir() and regex.search(r"([\w.-]+) \(([\w.\- ]+)\)", x.name)]
     if not onto_folders:
@@ -112,59 +100,19 @@
                 "and one file 'resources.xlsx', but nothing else."
             )
         processed_files.extend([f"{data_model_files}/{onto_folder.name}/{file}" for file in contents])
-<<<<<<< HEAD
-    listfolder = [x for x in folder if x.is_dir() and x.name == "lists"]
-    if listfolder:
-        listfolder_contents = [x for x in Path(listfolder[0]).glob("*") if not regex.search(r"^(\.|~\$).+", x.name)]
-        if not all(regex.search(r"(de|en|fr|it|rm).xlsx", file.name) for file in listfolder_contents):
-            raise UserError(
-                f"The only files allowed in '{data_model_files}/lists' are en.xlsx, de.xlsx, fr.xlsx, it.xlsx, rm.xlsx"
-            )
-        processed_files = [f"{data_model_files}/lists/{file.name}" for file in listfolder_contents] + processed_files
-    if len(onto_folders) + len(listfolder) != len(folder):
-        raise UserError(
-            f"The only allowed subfolders in '{data_model_files}' are 'lists' "
-            "and folders that match the pattern 'onto_name (onto_label)'"
-        )
-    print("The following files will be processed:")
-    print(*(f" - {file}" for file in processed_files), sep="\n")
-    return listfolder, onto_folders
-
-
-def _create_project_json(data_model_files, listfolder, onto_folders):
-=======
     return onto_folders, processed_files
 
 
 def _create_project_json(
     data_model_files: str, listfolder: list[Path], onto_folders: list[Path]
 ) -> tuple[bool, dict[str, Any]]:
->>>>>>> 33255a08
     overall_success = True
     lists, success = excel2lists(excelfolder=f"{data_model_files}/lists") if listfolder else (None, True)
     if not success:
         overall_success = False
-<<<<<<< HEAD
-    ontologies = []
-    for onto_folder in onto_folders:
-        name, label = regex.search(r"([\w.-]+) \(([\w.\- ]+)\)", onto_folder.name).groups()  # type: ignore[union-attr]
-        resources, success1 = excel2resources(f"{data_model_files}/{onto_folder.name}/resources.xlsx")
-        properties, success2 = excel2properties(f"{data_model_files}/{onto_folder.name}/properties.xlsx")
-        if not success1 or not success2:
-            overall_success = False
-        ontologies.append(
-            {
-                "name": name,
-                "label": label,
-                "properties": properties,
-                "resources": resources,
-            }
-        )
-=======
     ontologies, success = _get_ontologies(data_model_files, onto_folders)
     if not success:
         overall_success = False
->>>>>>> 33255a08
     schema = "https://raw.githubusercontent.com/dasch-swiss/dsp-tools/main/src/dsp_tools/resources/schema/project.json"
     project = {
         "prefixes": {"": ""},
@@ -180,9 +128,6 @@
     if lists:
         project["project"]["lists"] = lists  # type: ignore[index]
     project["project"]["ontologies"] = ontologies  # type: ignore[index]
-<<<<<<< HEAD
-    return overall_success, project
-=======
     return overall_success, project
 
 
@@ -203,5 +148,4 @@
                 "resources": resources,
             }
         )
-    return ontologies, success
->>>>>>> 33255a08
+    return ontologies, success