# ruff: noqa: E501 (line-too-long)

import dataclasses
import datetime
import difflib
import json
import os
import uuid
import warnings
from pathlib import Path
from typing import Any, Iterable, Optional, Union

import regex
from lxml import etree
from lxml.builder import E

from dsp_tools.commands.excel2xml.propertyelement import PropertyElement
from dsp_tools.models.exceptions import BaseError
from dsp_tools.models.helpers import DateTimeStamp
from dsp_tools.utils.date_util import is_full_date
from dsp_tools.utils.shared import check_notna, simplify_name, validate_xml_against_schema
from dsp_tools.utils.uri_util import is_uri

xml_namespace_map = {None: "https://dasch.swiss/schema", "xsi": "http://www.w3.org/2001/XMLSchema-instance"}


def make_xsd_id_compatible(string: str) -> str:
    """
    Make a string compatible with the constraints of xsd:ID, so that it can be used as "id" attribute of a <resource>
    tag. An xsd:ID must not contain special characters, and it must be unique in the document.

    This method replaces the illegal characters by "_" and appends a random component to the string to make it unique.

    The string must contain at least one Unicode letter (matching the regex ``\\p{L}``), underscore, !, ?, or number,
    but must not be "None", "<NA>", "N/A", or "-". Otherwise, a BaseError will be raised.

    Args:
        string: input string

    Raises:
        BaseError: if the input cannot be transformed to an xsd:ID

    Returns:
        an xsd ID based on the input string
    """

    if not isinstance(string, str) or not check_notna(string):
        raise BaseError(f"The input '{string}' cannot be transformed to an xsd:ID")

    # if start of string is neither letter nor underscore, add an underscore
    res = regex.sub(r"^(?=[^A-Za-z_])", "_", string)

    # replace all illegal characters by underscore
    res = regex.sub(r"[^\w_\-.]", "_", res, flags=regex.ASCII)

    # add uuid
    _uuid = uuid.uuid4()
    res = f"{res}_{_uuid}"

    return res


def find_date_in_string(  # noqa: PLR0912, PLR0915, PLR0911 (too-many-branches/statements/return-statements)
    string: str,
) -> Optional[str]:
    """
    Checks if a string contains a date value (single date, or date range), and returns the first found date as
    DSP-formatted string. Returns None if no date was found.

    Notes:
        - All dates are interpreted in the Christian era and the Gregorian calendar. There is no support for BC dates or
          non-Gregorian calendars.
        - The years 0000-2999 are supported, in 3/4-digit form.
        - Dates written with slashes are always interpreted in a European manner: 5/11/2021 is the 5th of November.

    Currently supported date formats:
        - 0476-09-04 -> GREGORIAN:CE:0476-09-04:CE:0476-09-04
        - 0476_09_04 -> GREGORIAN:CE:0476-09-04:CE:0476-09-04
        - 30.4.2021 -> GREGORIAN:CE:2021-04-30:CE:2021-04-30
        - 5/11/2021 -> GREGORIAN:CE:2021-11-05:CE:2021-11-05
        - Jan 26, 1993 -> GREGORIAN:CE:1993-01-26:CE:1993-01-26
        - February26,2051 -> GREGORIAN:CE:2051-02-26:CE:2051-02-26
        - 28.2.-1.12.1515 -> GREGORIAN:CE:1515-02-28:CE:1515-12-01
        - 25.-26.2.0800 -> GREGORIAN:CE:0800-02-25:CE:0800-02-26
        - 1.9.2022-3.1.2024 -> GREGORIAN:CE:2022-09-01:CE:2024-01-03
        - 800 -> GREGORIAN:CE:800:CE:800
        - 1849/1850 -> GREGORIAN:CE:1849:CE:1850
        - 1849/50 -> GREGORIAN:CE:1849:CE:1850
        - 1845-50 -> GREGORIAN:CE:1845:CE:1850
        - 840-50 -> GREGORIAN:CE:840:CE:850
        - 840-1 -> GREGORIAN:CE:840:CE:841

    Args:
        string: string to check

    Returns:
        DSP-formatted date string, or None

    Examples:
        >>> if find_date_in_string(row["Epoch"]):
        >>>     resource.append(make_date_prop(":hasDate", find_date_in_string(row["Epoch"]))

    See https://docs.dasch.swiss/latest/DSP-TOOLS/file-formats/xml-data-file/#date-prop
    """

    # sanitize input, just in case that the method was called on an empty or N/A cell
    if not check_notna(string):
        return None

    months_dict = {
        "January": 1,
        "Jan": 1,
        "February": 2,
        "Feb": 2,
        "March": 3,
        "Mar": 3,
        "April": 4,
        "Apr": 4,
        "May": 5,
        "June": 6,
        "Jun": 6,
        "July": 7,
        "Jul": 7,
        "August": 8,
        "Aug": 8,
        "September": 9,
        "Sept": 9,
        "October": 10,
        "Oct": 10,
        "November": 11,
        "Nov": 11,
        "December": 12,
        "Dec": 12,
    }

    startdate: Optional[datetime.date] = None
    enddate: Optional[datetime.date] = None
    startyear: Optional[int] = None
    endyear: Optional[int] = None

    year_regex = r"([0-2]?[0-9][0-9][0-9])"
    month_regex = r"([0-1]?[0-9])"
    day_regex = r"([0-3]?[0-9])"
    sep_regex = r"[\./]"
    lookbehind = r"(?<![0-9A-Za-z])"
    lookahead = r"(?![0-9A-Za-z])"

    # template: 2021-01-01 | 2015_01_02
    iso_date = regex.search(rf"{lookbehind}{year_regex}[_-]([0-1][0-9])[_-]([0-3][0-9]){lookahead}", string)
    # template: 6.-8.3.1948 | 6/2/1947 - 24.03.1948
    eur_date_range_regex = (
        rf"{lookbehind}"
        rf"{day_regex}{sep_regex}(?:{month_regex}{sep_regex}{year_regex}?)? ?(?:-|:|to) ?"
        rf"{day_regex}{sep_regex}{month_regex}{sep_regex}{year_regex}"
        rf"{lookahead}"
    )
    eur_date_range = regex.search(eur_date_range_regex, string)
    # template: 1.4.2021 | 5/11/2021
    eur_date = regex.search(
        rf"{lookbehind}{day_regex}{sep_regex}{month_regex}{sep_regex}{year_regex}{lookahead}",
        string,
    )
    # template: March 9, 1908 | March5,1908 | May 11, 1906
    all_months = "|".join(months_dict)
    monthname_date_regex = rf"{lookbehind}({all_months}) ?{day_regex}, ?{year_regex}{lookahead}"
    monthname_date = regex.search(monthname_date_regex, string)
    # template: 1849/50 | 1849-50 | 1849/1850
    year_range = regex.search(lookbehind + year_regex + r"[/-](\d{1,4})" + lookahead, string)
    # template: 1907
    year_only = regex.search(rf"{lookbehind}{year_regex}{lookahead}", string)

    if iso_date:
        year = int(iso_date.group(1))
        month = int(iso_date.group(2))
        day = int(iso_date.group(3))
        try:
            startdate = datetime.date(year, month, day)
            enddate = startdate
        except ValueError:
            return None

    elif eur_date_range:
        startday = int(eur_date_range.group(1))
        startmonth = int(eur_date_range.group(2)) if eur_date_range.group(2) else int(eur_date_range.group(5))
        startyear = int(eur_date_range.group(3)) if eur_date_range.group(3) else int(eur_date_range.group(6))
        endday = int(eur_date_range.group(4))
        endmonth = int(eur_date_range.group(5))
        endyear = int(eur_date_range.group(6))
        try:
            startdate = datetime.date(startyear, startmonth, startday)
            enddate = datetime.date(endyear, endmonth, endday)
            if enddate < startdate:
                raise ValueError
        except ValueError:
            return None

    elif eur_date:
        startday = int(eur_date.group(1))
        startmonth = int(eur_date.group(2))
        startyear = int(eur_date.group(3))
        try:
            startdate = datetime.date(startyear, startmonth, startday)
            enddate = startdate
        except ValueError:
            return None

    elif monthname_date:
        day = int(monthname_date.group(2))
        month = months_dict[monthname_date.group(1)]
        year = int(monthname_date.group(3))
        try:
            startdate = datetime.date(year, month, day)
            enddate = startdate
        except ValueError:
            return None

    elif year_range:
        startyear = int(year_range.group(1))
        endyear = int(year_range.group(2))
        if endyear // 10 == 0:
            # endyear is only 1-digit: add the first 2-3 digits of startyear
            endyear = startyear // 10 * 10 + endyear
        elif endyear // 100 == 0:
            # endyear is only 2-digit: add the first 1-2 digits of startyear
            endyear = startyear // 100 * 100 + endyear

    elif year_only:
        startyear = int(year_only.group(0))
        endyear = startyear

    if startdate and enddate:
        return f"GREGORIAN:CE:{startdate.isoformat()}:CE:{enddate.isoformat()}"
    elif startyear and endyear:
        return f"GREGORIAN:CE:{startyear}:CE:{endyear}"
    else:
        return None


def prepare_value(
    value: Union[PropertyElement, str, int, float, bool, Iterable[Union[PropertyElement, str, int, float, bool]]]
) -> list[PropertyElement]:
    """
    This method transforms the parameter "value" from a make_*_prop() method into a list of PropertyElements. "value" is
    passed on to this method as it was received.

    Args:
        value: "value" as received from the caller

    Returns:
        a list of PropertyElements
    """
    # make sure that "value" is list-like
    if not isinstance(value, Iterable) or isinstance(value, str):
        value = [value]

    # make a PropertyElement out of its elements, if necessary.
    return [x if isinstance(x, PropertyElement) else PropertyElement(x) for x in value]


def make_root(
    shortcode: str,
    default_ontology: str,
) -> etree._Element:
    """
    Start building your XML document by creating the root element <knora>.

    Args:
        shortcode: The shortcode of this project as defined in the JSON project file
        default_ontology: one of the ontologies of the JSON project file

    Returns:
        The root element <knora>.

    Examples:
        >>> root = make_root(shortcode=shortcode, default_ontology=default_ontology)
        >>> root = append_permissions(root)

    See https://docs.dasch.swiss/latest/DSP-TOOLS/file-formats/xml-data-file/#the-root-element-knora
    """
    schema_url = "https://raw.githubusercontent.com/dasch-swiss/dsp-tools/main/src/dsp_tools/resources/schema/data.xsd"
    schema_location_key = str(etree.QName("http://www.w3.org/2001/XMLSchema-instance", "schemaLocation"))
    schema_location_value = f"https://dasch.swiss/schema {schema_url}"
    return etree.Element(
        "{%s}knora" % xml_namespace_map[None],
        attrib={
            schema_location_key: schema_location_value,
            "shortcode": shortcode,
            "default-ontology": default_ontology,
        },
        nsmap=xml_namespace_map,
    )


def append_permissions(root_element: etree._Element) -> etree._Element:
    """
    After having created a root element, call this method to append the four permissions "res-default",
    "res-restricted", "prop-default", and "prop-restricted" to it. These four permissions are a good basis to
    start with, but remember that they can be adapted, and that other permissions can be defined instead of these.

    Args:
        root_element: The XML root element <knora> created by make_root()

    Returns:
        The root element with the four permission blocks appended

    Examples:
        >>> root = make_root(shortcode=shortcode, default_ontology=default_ontology)
        >>> root = append_permissions(root)

    See https://docs.dasch.swiss/latest/DSP-TOOLS/file-formats/xml-data-file/#describing-permissions-with-permissions-elements
    """

    PERMISSIONS = E.permissions
    ALLOW = E.allow
    # lxml.builder.E is a more sophisticated element factory than etree.Element.
    # E.tag is equivalent to E("tag") and results in <tag>

    res_default = etree.Element("{%s}permissions" % xml_namespace_map[None], id="res-default")
    res_default.append(ALLOW("V", group="UnknownUser"))
    res_default.append(ALLOW("V", group="KnownUser"))
    res_default.append(ALLOW("D", group="ProjectMember"))
    res_default.append(ALLOW("CR", group="ProjectAdmin"))
    res_default.append(ALLOW("CR", group="Creator"))
    root_element.append(res_default)

    res_restricted = PERMISSIONS(id="res-restricted")
    res_restricted.append(ALLOW("M", group="ProjectMember"))
    res_restricted.append(ALLOW("CR", group="ProjectAdmin"))
    res_restricted.append(ALLOW("CR", group="Creator"))
    root_element.append(res_restricted)

    prop_default = PERMISSIONS(id="prop-default")
    prop_default.append(ALLOW("V", group="UnknownUser"))
    prop_default.append(ALLOW("V", group="KnownUser"))
    prop_default.append(ALLOW("D", group="ProjectMember"))
    prop_default.append(ALLOW("CR", group="ProjectAdmin"))
    prop_default.append(ALLOW("CR", group="Creator"))
    root_element.append(prop_default)

    prop_restricted = PERMISSIONS(id="prop-restricted")
    prop_restricted.append(ALLOW("M", group="ProjectMember"))
    prop_restricted.append(ALLOW("CR", group="ProjectAdmin"))
    prop_restricted.append(ALLOW("CR", group="Creator"))
    root_element.append(prop_restricted)

    return root_element


def make_resource(  # noqa: D417 (undocumented-param)
    label: str,
    restype: str,
    id: str,  # noqa: A002 (builtin-argument-shadowing)
    permissions: str = "res-default",
    ark: Optional[str] = None,
    iri: Optional[str] = None,
    creation_date: Optional[str] = None,
) -> etree._Element:
    """
    Creates an empty resource element, with the attributes as specified by the arguments

    Args:
        The arguments correspond to the attributes of the <resource> element.

    Returns:
        The resource element, without any children, but with the attributes
        ``<resource label=label restype=restype id=id permissions=permissions ark=ark iri=iri></resource>``

    Raises:
        Warning: if both an ARK and an IRI are provided
        BaseError: if the creation date is invalid

    Examples:
        >>> resource = make_resource(...)
        >>> resource.append(make_text_prop(...))
        >>> root.append(resource)

    See https://docs.dasch.swiss/latest/DSP-TOOLS/file-formats/xml-data-file/#describing-resources-with-the-resource-element
    """
    if not check_notna(label):
        warnings.warn(f"WARNING: Your resource's label looks suspicious (resource with id '{id}' and label '{label}')")
    if not check_notna(id):
        warnings.warn(f"WARNING: Your resource's id looks suspicious (resource with id '{id}' and label '{label}'")
    kwargs = {"label": label, "restype": restype, "id": id, "permissions": permissions, "nsmap": xml_namespace_map}
    if ark:
        kwargs["ark"] = ark
    if iri:
        kwargs["iri"] = iri
    if ark and iri:
        warnings.warn(
            f"Both ARK and IRI were provided for resource '{label}' ({id}). The ARK will override the IRI.",
            stacklevel=2,
        )
    if creation_date:
        try:
            DateTimeStamp(creation_date)
        except BaseError:
            raise BaseError(
                f"The resource '{label}' (ID: {id}) has an invalid creation date '{creation_date}'. "
                f"Did you perhaps forget the timezone?"
            ) from None
        kwargs["creation_date"] = creation_date

    return etree.Element("{%s}resource" % xml_namespace_map[None], **kwargs)  # type: ignore[arg-type]


def make_bitstream_prop(
    path: Union[str, os.PathLike[Any]],
    permissions: str = "prop-default",
    calling_resource: str = "",
) -> etree._Element:
    """
    Creates a bitstream element that points to "path".

    Args:
        path: path to a valid file that will be uploaded
        permissions: permissions string
        calling_resource: the name of the parent resource (for better error messages)

    Raises:
        Warning: if the path doesn't point to an existing file

    Returns:
        an etree._Element that can be appended to the parent resource with resource.append(make_*_prop(...))

    Examples:
        >>> resource = make_resource(...)
        >>> resource.append(make_bitstream_prop("data/images/tree.jpg"))
        >>> root.append(resource)

    See https://docs.dasch.swiss/latest/DSP-TOOLS/file-formats/xml-data-file/#bitstream
    """

    if not Path(path).is_file():
        warnings.warn(
            f"Failed validation in bitstream tag of resource '{calling_resource}': "
            f"The following path doesn't point to a file: {path}",
            stacklevel=2,
        )
    prop_ = etree.Element(
        "{%s}bitstream" % xml_namespace_map[None],
        permissions=permissions,
        nsmap=xml_namespace_map,
    )
    prop_.text = str(path)
    return prop_


def _format_bool(
    unformatted: Union[bool, str, int, float],
    name: str,
    calling_resource: str,
) -> str:
    """
    This method takes an unformatted boolean-like value, and transforms it into the string values "true" or "false".

    Args:
        unformatted: boolean-like value
        name: property name, for better error messages
        calling_resource: resource name, for better error messages

    Raises:
        BaseError: if the input cannot be transformed into "true"/"false"

    Returns:
        "true" if the input is in (True, "true", "1", 1, "yes"); "false" if input is in (False, "false", "0", 0, "no")
    """
    if isinstance(unformatted, str):
        unformatted = unformatted.lower()
    if unformatted in (False, "false", "0", 0, 0.0, "no"):
        return "false"
    elif unformatted in (True, "true", "1", 1, 1.0, "yes"):
        return "true"
    else:
        raise BaseError(
            f"Failed validation in resource '{calling_resource}', property '{name}': "
            f"'{unformatted}' is not a valid boolean."
        )


def make_boolean_prop(
    name: str,
    value: Union[PropertyElement, str, int, bool],
    calling_resource: str = "",
) -> etree._Element:
    """
    Make a <boolean-prop> from a boolean value. The value can be provided directly or inside a PropertyElement. The
    following formats are supported:
     - true: (True, "true", "True", "1", 1, "yes", "Yes")
     - false: (False, "false", "False", "0", 0, "no", "No")

    Unless provided as PropertyElement, the permissions of the value default to "prop-default".

    Args:
        name: the name of this property as defined in the onto
        value: a boolean value as str/bool/int, or as str/bool/int inside a PropertyElement
        calling_resource: the name of the parent resource (for better error messages)

    Raises:
        BaseError: if the value is not a valid boolean

    Returns:
        an etree._Element that can be appended to the parent resource with resource.append(make_*_prop(...))

    Examples:
        >>> make_boolean_prop(":testproperty", "no")
                <boolean-prop name=":testproperty">
                    <boolean permissions="prop-default">false</boolean>
                </boolean-prop>
        >>> make_boolean_prop(":testproperty", PropertyElement("1", permissions="prop-restricted", comment="example"))
                <boolean-prop name=":testproperty">
                    <boolean permissions="prop-restricted" comment="example">true</boolean>
                </boolean-prop>

    See https://docs.dasch.swiss/latest/DSP-TOOLS/file-formats/xml-data-file/#boolean-prop
    """

    # validate input
    if isinstance(value, PropertyElement):
        value_new = dataclasses.replace(value, value=_format_bool(value.value, name, calling_resource))
    elif isinstance(value, (str, bool, int)):
        value_new = PropertyElement(_format_bool(value, name, calling_resource))
    else:
        raise BaseError(
            f"Failed validation in resource '{calling_resource}', property '{name}': '{value}' is not a valid boolean."
        )

    # make xml structure of the value
    prop_ = etree.Element(
        "{%s}boolean-prop" % xml_namespace_map[None],
        name=name,
        nsmap=xml_namespace_map,
    )
    kwargs = {"permissions": value_new.permissions}
    if value_new.comment and check_notna(value_new.comment):
        kwargs["comment"] = value_new.comment
    value_ = etree.Element(
        "{%s}boolean" % xml_namespace_map[None],
        **kwargs,  # type: ignore[arg-type]
        nsmap=xml_namespace_map,
    )
    value_.text = str(value_new.value)
    prop_.append(value_)

    return prop_


def make_color_prop(
    name: str,
    value: Union[PropertyElement, str, Iterable[Union[PropertyElement, str]]],
    calling_resource: str = "",
) -> etree._Element:
    """
    Make a <color-prop> from one or more colors. The color(s) can be provided as string or as PropertyElement with a
    string inside. If provided as string, the permissions default to "prop-default".

    Args:
        name: the name of this property as defined in the onto
        value: one or more DSP color(s), as string/PropertyElement, or as iterable of strings/PropertyElements
        calling_resource: the name of the parent resource (for better error messages)

    Raises:
        BaseError: If the value is not a valid color

    Returns:
        an etree._Element that can be appended to the parent resource with resource.append(make_*_prop(...))

    Examples:
        >>> make_color_prop(":testproperty", "#00ff66")
                <color-prop name=":testproperty">
                    <color permissions="prop-default">#00ff66</color>
                </color-prop>
        >>> make_color_prop(":testproperty", PropertyElement("#00ff66", permissions="prop-restricted", comment="example"))
                <color-prop name=":testproperty">
                    <color permissions="prop-restricted" comment="example">#00ff66</color>
                </color-prop>
        >>> make_color_prop(":testproperty", ["#00ff66", "#000000"])
                <color-prop name=":testproperty">
                    <color permissions="prop-default">#00ff66</color>
                    <color permissions="prop-default">#000000</color>
                </color-prop>

    See https://docs.dasch.swiss/latest/DSP-TOOLS/file-formats/xml-data-file/#color-prop
    """

    # check the input: prepare a list with valid values
    values = prepare_value(value)

    # check value type
    for val in values:
        if not regex.search(r"^#[0-9a-f]{6}$", str(val.value).strip(), flags=regex.IGNORECASE):
            raise BaseError(
                f"Failed validation in resource '{calling_resource}', property '{name}': "
                f"'{val.value}' is not a valid color."
            )

    # make xml structure of the valid values
    prop_ = etree.Element(
        "{%s}color-prop" % xml_namespace_map[None],
        name=name,
        nsmap=xml_namespace_map,
    )
    for val in values:
        kwargs = {"permissions": val.permissions}
        if val.comment and check_notna(val.comment):
            kwargs["comment"] = val.comment
        value_ = etree.Element(
            "{%s}color" % xml_namespace_map[None],
            **kwargs,  # type: ignore[arg-type]
            nsmap=xml_namespace_map,
        )
        value_.text = str(val.value).strip()
        prop_.append(value_)

    return prop_


def make_date_prop(
    name: str,
    value: Union[PropertyElement, str, Iterable[Union[PropertyElement, str]]],
    calling_resource: str = "",
) -> etree._Element:
    """
    Make a <date-prop> from one or more dates/date ranges. The date(s) can be provided as string or as PropertyElement
    with a string inside. If provided as string, the permissions default to "prop-default".

    Args:
        name: the name of this property as defined in the onto
        value: one or more DSP dates, as string/PropertyElement, or as iterable of strings/PropertyElements
        calling_resource: the name of the parent resource (for better error messages)

    Raises:
        BaseError: If the value is not a valid DSP date

    Returns:
        an etree._Element that can be appended to the parent resource with resource.append(make_*_prop(...))

    Examples:
        >>> make_date_prop(":testproperty", "GREGORIAN:CE:2014-01-31")
                <date-prop name=":testproperty">
                    <date permissions="prop-default">GREGORIAN:CE:2014-01-31</date>
                </date-prop>
        >>> make_date_prop(":testproperty", PropertyElement("GREGORIAN:CE:2014-01-31", permissions="prop-restricted", comment="example"))
                <date-prop name=":testproperty">
                    <date permissions="prop-restricted" comment="example">
                        GREGORIAN:CE:2014-01-31
                    </date>
                </date-prop>
        >>> make_date_prop(":testproperty", ["GREGORIAN:CE:1930-09-02:CE:1930-09-03", "GREGORIAN:CE:1930-09-02:CE:1930-09-03"])
                <date-prop name=":testproperty">
                    <date permissions="prop-default">
                        GREGORIAN:CE:1930-09-02:CE:1930-09-03
                    </date>
                    <date permissions="prop-default">
                        GREGORIAN:CE:1930-09-02:CE:1930-09-03
                    </date>
                </date-prop>

    See https://docs.dasch.swiss/latest/DSP-TOOLS/file-formats/xml-data-file/#date-prop
    """

    # check the input: prepare a list with valid values
    values = prepare_value(value)

    # check value type
<<<<<<< HEAD
    validation_regex = (
        r"^(GREGORIAN:|JULIAN:)?(CE:|BCE:)?"
        r"(\d{4})(-\d{1,2})?(-\d{1,2})?"
        r"((:CE|:BCE)?(:\d{4})(-\d{1,2})?(-\d{1,2})?)?$"
    )
=======
>>>>>>> 692ad409
    for val in values:
        if not is_full_date(str(val.value).strip()):
            raise BaseError(
                f"Failed validation in resource '{calling_resource}', property '{name}': "
                f"'{val.value}' is not a valid DSP date."
            )

    # make xml structure of the valid values
    prop_ = etree.Element(
        "{%s}date-prop" % xml_namespace_map[None],
        name=name,
        nsmap=xml_namespace_map,
    )
    for val in values:
        kwargs = {"permissions": val.permissions}
        if val.comment and check_notna(val.comment):
            kwargs["comment"] = val.comment
        value_ = etree.Element(
            "{%s}date" % xml_namespace_map[None],
            **kwargs,  # type: ignore[arg-type]
            nsmap=xml_namespace_map,
        )
        value_.text = str(val.value).strip()
        prop_.append(value_)

    return prop_


def make_decimal_prop(
    name: str,
    value: Union[PropertyElement, str, Iterable[Union[PropertyElement, str]]],
    calling_resource: str = "",
) -> etree._Element:
    """
    Make a <decimal-prop> from one or more decimal numbers. The decimal(s) can be provided as string, float, or as
    PropertyElement with a string/float inside. If provided as string/float, the permissions default to
    "prop-default".

    Args:
        name: the name of this property as defined in the onto
        value: one or more decimal numbers, as string/float/PropertyElement, or as iterable of strings/PropertyElements
        calling_resource: the name of the parent resource (for better error messages)

    Raises:
        BaseError: If the value is not a valid decimal number

    Returns:
        an etree._Element that can be appended to the parent resource with resource.append(make_*_prop(...))

    Examples:
        >>> make_decimal_prop(":testproperty", "3.14159")
                <decimal-prop name=":testproperty">
                    <decimal permissions="prop-default">3.14159</decimal>
                </decimal-prop>
        >>> make_decimal_prop(":testproperty", PropertyElement("3.14159", permissions="prop-restricted", comment="example"))
                <decimal-prop name=":testproperty">
                    <decimal permissions="prop-restricted" comment="example">3.14159</decimal>
                </decimal-prop>
        >>> make_decimal_prop(":testproperty", ["3.14159", "2.718"])
                <decimal-prop name=":testproperty">
                    <decimal permissions="prop-default">3.14159</decimal>
                    <decimal permissions="prop-default">2.718</decimal>
                </decimal-prop>

    See https://docs.dasch.swiss/latest/DSP-TOOLS/file-formats/xml-data-file/#decimal-prop
    """

    # check the input: prepare a list with valid values
    values = prepare_value(value)

    # check value type
    for val in values:
        try:
            float(val.value)
        except ValueError:
            raise BaseError(
                f"Failed validation in resource '{calling_resource}', property '{name}': "
                f"'{val.value}' is not a valid decimal number."
            ) from None

    # make xml structure of the valid values
    prop_ = etree.Element(
        "{%s}decimal-prop" % xml_namespace_map[None],
        name=name,
        nsmap=xml_namespace_map,
    )
    for val in values:
        kwargs = {"permissions": val.permissions}
        if val.comment and check_notna(val.comment):
            kwargs["comment"] = val.comment
        value_ = etree.Element(
            "{%s}decimal" % xml_namespace_map[None],
            **kwargs,  # type: ignore[arg-type]
            nsmap=xml_namespace_map,
        )
        value_.text = str(float(val.value))
        prop_.append(value_)

    return prop_


def make_geometry_prop(
    name: str,
    value: Union[PropertyElement, str, Iterable[Union[PropertyElement, str]]],
    calling_resource: str = "",
) -> etree._Element:
    """
    Make a <geometry-prop> from one or more areas of an image. The area(s) can be provided as JSON-string or as
    PropertyElement with the JSON-string inside. If provided as string, the permissions default to "prop-default".

    Args:
        name: the name of this property as defined in the onto
        value: one or more JSON geometry objects, as string/PropertyElement, or as iterable of strings/PropertyElements
        calling_resource: the name of the parent resource (for better error messages)

    Raises:
        BaseError: If the value is not a valid JSON geometry object

    Returns:
        an etree._Element that can be appended to the parent resource with resource.append(make_*_prop(...))

    Examples:
        >>> make_geometry_prop(":testproperty", json_string)
                <geometry-prop name=":testproperty">
                    <geometry permissions="prop-default">{JSON}</geometry>
                </geometry-prop>
        >>> make_geometry_prop(":testproperty", PropertyElement(json_string, permissions="prop-restricted", comment="example"))
                <geometry-prop name=":testproperty">
                    <geometry permissions="prop-restricted" comment="example">{JSON}</geometry>
                </geometry-prop>
        >>> make_geometry_prop(":testproperty", [json_string1, json_string2])
                <geometry-prop name=":testproperty">
                    <geometry permissions="prop-default">{JSON}</geometry>
                    <geometry permissions="prop-default">{JSON}</geometry>
                </geometry-prop>

    See https://docs.dasch.swiss/latest/DSP-TOOLS/file-formats/xml-data-file/#geometry-prop
    """

    # check the input: prepare a list with valid values
    values = prepare_value(value)

    # check value type
    for val in values:
        try:
            value_as_dict = json.loads(str(val.value))
            assert value_as_dict["type"] in ["rectangle", "circle", "polygon"]
            assert isinstance(value_as_dict["points"], list)
        except (json.JSONDecodeError, TypeError, IndexError, KeyError, AssertionError):
            raise BaseError(
                f"Failed validation in resource '{calling_resource}', property '{name}': "
                f"'{val.value}' is not a valid JSON geometry object."
            ) from None

    # make xml structure of the valid values
    prop_ = etree.Element(
        "{%s}geometry-prop" % xml_namespace_map[None],
        name=name,
        nsmap=xml_namespace_map,
    )
    for val in values:
        kwargs = {"permissions": val.permissions}
        if val.comment and check_notna(val.comment):
            kwargs["comment"] = val.comment
        value_ = etree.Element(
            "{%s}geometry" % xml_namespace_map[None],
            **kwargs,  # type: ignore[arg-type]
            nsmap=xml_namespace_map,
        )
        value_.text = str(val.value)
        prop_.append(value_)
    return prop_


def make_geoname_prop(
    name: str,
    value: Union[PropertyElement, str, int, Iterable[Union[PropertyElement, str, int]]],
    calling_resource: str = "",
) -> etree._Element:
    """
    Make a <geoname-prop> from one or more geonames.org IDs. The ID(s) can be provided as string, integer, or as
    PropertyElement with a string/integer inside. If provided as string/integer, the permissions default to
    "prop-default".

    Args:
        name: the name of this property as defined in the onto
        value: one or more geonames.org IDs, as str/int/PropertyElement, or as iterable of str/int/PropertyElement
        calling_resource: the name of the parent resource (for better error messages)

    Raises:
        BaseError: If the value is not a valid geonames.org identifier

    Returns:
        an etree._Element that can be appended to the parent resource with resource.append(make_*_prop(...))

    Examples:
        >>> make_geoname_prop(":testproperty", "2761369")
                <geoname-prop name=":testproperty">
                    <geoname permissions="prop-default">2761369</geoname>
                </geoname-prop>
        >>> make_geoname_prop(":testproperty", PropertyElement("2761369", permissions="prop-restricted", comment="example"))
                <geoname-prop name=":testproperty">
                    <geoname permissions="prop-restricted" comment="example">2761369</geoname>
                </geoname-prop>
        >>> make_geoname_prop(":testproperty", ["2761369", "1010101"])
                <geoname-prop name=":testproperty">
                    <geoname permissions="prop-default">2761369</geoname>
                    <geoname permissions="prop-default">1010101</geoname>
                </geoname-prop>

    See https://docs.dasch.swiss/latest/DSP-TOOLS/file-formats/xml-data-file/#geoname-prop
    """

    # check the input: prepare a list with valid values
    values = prepare_value(value)

    # check value type
    for val in values:
        if not regex.search(r"^[0-9]+$", str(val.value)):
            raise BaseError(
                f"Failed validation in resource '{calling_resource}', property '{name}': "
                f"'{val.value}' is not a geonames.org identifier."
            )

    # make xml structure of the valid values
    prop_ = etree.Element(
        "{%s}geoname-prop" % xml_namespace_map[None],
        name=name,
        nsmap=xml_namespace_map,
    )
    for val in values:
        kwargs = {"permissions": val.permissions}
        if val.comment and check_notna(val.comment):
            kwargs["comment"] = val.comment
        value_ = etree.Element(
            "{%s}geoname" % xml_namespace_map[None],
            **kwargs,  # type: ignore[arg-type]
            nsmap=xml_namespace_map,
        )
        value_.text = str(val.value)
        prop_.append(value_)

    return prop_


def make_integer_prop(
    name: str,
    value: Union[PropertyElement, str, int, Iterable[Union[PropertyElement, str, int]]],
    calling_resource: str = "",
) -> etree._Element:
    """
    Make a <integer-prop> from one or more integers. The integers can be provided as string, integer, or as
    PropertyElement with a string/integer inside. If provided as string/integer, the permissions default to
    "prop-default".

    Args:
        name: the name of this property as defined in the onto
        value: one or more integers, as string/int/PropertyElement, or as iterable of strings/ints/PropertyElements
        calling_resource: the name of the parent resource (for better error messages)

    Raises:
        BaseError: If the value is not a valid integer

    Returns:
        an etree._Element that can be appended to the parent resource with resource.append(make_*_prop(...))

    Examples:
        >>> make_integer_prop(":testproperty", "2761369")
                <integer-prop name=":testproperty">
                    <integer permissions="prop-default">2761369</integer>
                </integer-prop>
        >>> make_integer_prop(":testproperty", PropertyElement("2761369", permissions="prop-restricted", comment="example"))
                <integer-prop name=":testproperty">
                    <integer permissions="prop-restricted" comment="example">2761369</integer>
                </integer-prop>
        >>> make_integer_prop(":testproperty", ["2761369", "1010101"])
                <integer-prop name=":testproperty">
                    <integer permissions="prop-default">2761369</integer>
                    <integer permissions="prop-default">1010101</integer>
                </integer-prop>

    See https://docs.dasch.swiss/latest/DSP-TOOLS/file-formats/xml-data-file/#integer-prop
    """

    # check the input: prepare a list with valid values
    values = prepare_value(value)

    # check value type
    for val in values:
        try:
            int(val.value)
        except ValueError:
            raise BaseError(
                f"Failed validation in resource '{calling_resource}', property '{name}': "
                f"'{val.value}' is not a valid integer."
            ) from None

    # make xml structure of the valid values
    prop_ = etree.Element(
        "{%s}integer-prop" % xml_namespace_map[None],
        name=name,
        nsmap=xml_namespace_map,
    )
    for val in values:
        kwargs = {"permissions": val.permissions}
        if val.comment and check_notna(val.comment):
            kwargs["comment"] = val.comment
        value_ = etree.Element(
            "{%s}integer" % xml_namespace_map[None],
            **kwargs,  # type: ignore[arg-type]
            nsmap=xml_namespace_map,
        )
        value_.text = str(int(val.value))
        prop_.append(value_)

    return prop_


def make_interval_prop(
    name: str,
    value: Union[PropertyElement, str, Iterable[Union[PropertyElement, str]]],
    calling_resource: str = "",
) -> etree._Element:
    """
    Make a <interval-prop> from one or more DSP intervals. The interval(s) can be provided as string or as
    PropertyElement with a string inside. If provided as string, the permissions default to "prop-default".

    Args:
        name: the name of this property as defined in the onto
        value: one or more DSP intervals, as string/PropertyElement, or as iterable of strings/PropertyElements
        calling_resource: the name of the parent resource (for better error messages)

    Raises:
        BaseError: If the value is not a valid DSP interval

    Returns:
        an etree._Element that can be appended to the parent resource with resource.append(make_*_prop(...))

    Examples:
        >>> make_interval_prop(":testproperty", "61:3600")
                <interval-prop name=":testproperty">
                    <interval permissions="prop-default">61:3600</interval>
                </interval-prop>
        >>> make_interval_prop(":testproperty", PropertyElement("61:3600", permissions="prop-restricted", comment="example"))
                <interval-prop name=":testproperty">
                    <interval permissions="prop-restricted" comment="example">61:3600</interval>
                </interval-prop>
        >>> make_interval_prop(":testproperty", ["61:3600", "60.5:120.5"])
                <interval-prop name=":testproperty">
                    <interval permissions="prop-default">61:3600</interval>
                    <interval permissions="prop-default">60.5:120.5</interval>
                </interval-prop>

    See https://docs.dasch.swiss/latest/DSP-TOOLS/file-formats/xml-data-file/#interval-prop
    """

    # check the input: prepare a list with valid values
    values = prepare_value(value)

    # check value type
    for val in values:
        if not regex.match(
            r"([+-]?([0-9]+([.][0-9]*)?|[.][0-9]+)):([+-]?([0-9]+([.][0-9]*)?|[.][0-9]+))",
            str(val.value),
        ):
            raise BaseError(
                f"Failed validation in resource '{calling_resource}', property '{name}': "
                f"'{val.value}' is not a valid DSP interval."
            )

    # make xml structure of the valid values
    prop_ = etree.Element(
        "{%s}interval-prop" % xml_namespace_map[None],
        name=name,
        nsmap=xml_namespace_map,
    )
    for val in values:
        kwargs = {"permissions": val.permissions}
        if val.comment and check_notna(val.comment):
            kwargs["comment"] = val.comment
        value_ = etree.Element(
            "{%s}interval" % xml_namespace_map[None],
            **kwargs,  # type: ignore[arg-type]
            nsmap=xml_namespace_map,
        )
        value_.text = str(val.value)
        prop_.append(value_)

    return prop_


def make_list_prop(
    list_name: str,
    name: str,
    value: Union[PropertyElement, str, Iterable[Union[PropertyElement, str]]],
    calling_resource: str = "",
) -> etree._Element:
    """
    Make a <list-prop> from one or more list nodes. The name(s) of the list node(s) can be provided as string or as
    PropertyElement with a string inside. If provided as string, the permissions default to "prop-default".

    Args:
        list_name: the name of the list as defined in the onto
        name: the name of this property as defined in the onto
        value: one or more node names, as string/PropertyElement, or as iterable of strings/PropertyElements
        calling_resource: the name of the parent resource (for better error messages)

    Raises:
        BaseError: If the name of one of the list nodes is not a valid string

    Returns:
        an etree._Element that can be appended to the parent resource with resource.append(make_*_prop(...))

    Examples:
        >>> make_list_prop("mylist", ":testproperty", "first_node")
                <list-prop list="mylist" name=":testproperty">
                    <list permissions="prop-default">first_node</list>
                </list-prop>
        >>> make_list_prop("mylist", ":testproperty", PropertyElement("first_node", permissions="prop-restricted", comment="example"))
                <list-prop list="mylist" name=":testproperty">
                    <list permissions="prop-restricted" comment="example">first_node</list>
                </list-prop>
        >>> make_list_prop("mylist", ":testproperty", ["first_node", "second_node"])
                <list-prop list="mylist" name=":testproperty">
                    <list permissions="prop-default">first_node</list>
                    <list permissions="prop-default">second_node</list>
                </list-prop>

    See https://docs.dasch.swiss/latest/DSP-TOOLS/file-formats/xml-data-file/#list-prop
    """

    # check the input: prepare a list with valid values
    values = prepare_value(value)

    # check value type
    for val in values:
        if not isinstance(val.value, str) or not check_notna(val.value):
            raise BaseError(
                f"Failed validation in resource '{calling_resource}', property '{name}': "
                f"'{val.value}' is not a valid name of a list node."
            )

    # make xml structure of the valid values
    prop_ = etree.Element(
        "{%s}list-prop" % xml_namespace_map[None],
        list=list_name,
        name=name,
        nsmap=xml_namespace_map,
    )
    for val in values:
        kwargs = {"permissions": val.permissions}
        if val.comment and check_notna(val.comment):
            kwargs["comment"] = val.comment
        value_ = etree.Element(
            "{%s}list" % xml_namespace_map[None],
            **kwargs,  # type: ignore[arg-type]
            nsmap=xml_namespace_map,
        )
        value_.text = str(val.value)
        prop_.append(value_)

    return prop_


def make_resptr_prop(
    name: str,
    value: Union[PropertyElement, str, Iterable[Union[PropertyElement, str]]],
    calling_resource: str = "",
) -> etree._Element:
    """
    Make a <resptr-prop> from one or more IDs of other resources. The ID(s) can be provided as string or as
    PropertyElement with a string inside. If provided as string, the permissions default to "prop-default".

    Args:
        name: the name of this property as defined in the onto
        value: one or more resource identifiers, as string/PropertyElement, or as iterable of strings/PropertyElements
        calling_resource: the name of the parent resource (for better error messages)

    Raises:
        BaseError: If the ID of one of the target resources is not a valid string

    Returns:
        an etree._Element that can be appended to the parent resource with resource.append(make_*_prop(...))

    Examples:
        >>> make_resptr_prop(":testproperty", "resource_1")
                <resptr-prop name=":testproperty">
                    <resptr permissions="prop-default">resource_1</resptr>
                </resptr-prop>
        >>> make_resptr_prop(":testproperty", PropertyElement("resource_1", permissions="prop-restricted", comment="example"))
                <resptr-prop name=":testproperty">
                    <resptr permissions="prop-restricted" comment="example">resource_1</resptr>
                </resptr-prop>
        >>> make_resptr_prop(":testproperty", ["resource_1", "resource_2"])
                <resptr-prop name=":testproperty">
                    <resptr permissions="prop-default">resource_1</resptr>
                    <resptr permissions="prop-default">resource_2</resptr>
                </resptr-prop>

    See https://docs.dasch.swiss/latest/DSP-TOOLS/file-formats/xml-data-file/#resptr-prop
    """

    # check the input: prepare a list with valid values
    values = prepare_value(value)

    # check value type
    for val in values:
        if not isinstance(val.value, str) or not check_notna(val.value):
            raise BaseError(
                f"Validation Error in resource '{calling_resource}', property '{name}': "
                f"The following doesn't seem to be a valid ID of a target resource: '{val.value}'"
            )

    # make xml structure of the valid values
    prop_ = etree.Element(
        "{%s}resptr-prop" % xml_namespace_map[None],
        name=name,
        nsmap=xml_namespace_map,
    )
    for val in values:
        kwargs = {"permissions": val.permissions}
        if val.comment and check_notna(val.comment):
            kwargs["comment"] = val.comment
        value_ = etree.Element(
            "{%s}resptr" % xml_namespace_map[None],
            **kwargs,  # type: ignore[arg-type]
            nsmap=xml_namespace_map,
        )
        value_.text = str(val.value)
        prop_.append(value_)

    return prop_


def make_text_prop(
    name: str,
    value: Union[PropertyElement, str, Iterable[Union[PropertyElement, str]]],
    calling_resource: str = "",
) -> etree._Element:
    """
    Make a <text-prop> from one or more strings. The string(s) can be provided as string or as PropertyElement with a
    string inside. If provided as string, the encoding defaults to utf8, and the permissions to "prop-default".

    Args:
        name: the name of this property as defined in the onto
        value: one or more strings, as string/PropertyElement, or as iterable of strings/PropertyElements
        calling_resource: the name of the parent resource (for better error messages)

    Raises:
        BaseError: if one of the values is not a valid string,
            or if the XML tags in a richtext property (encoding=xml) are not well-formed
        Warning: if one of the values doesn't look like a reasonable string
            (e.g. "<NA>" is a valid string, but probably not intended)

    Returns:
        an etree._Element that can be appended to the parent resource with resource.append(make_*_prop(...))

    Examples:
        >>> make_text_prop(":testproperty", "first text")
                <text-prop name=":testproperty">
                    <text encoding="utf8" permissions="prop-default">first text</text>
                </text-prop>
        >>> make_text_prop(":testproperty", PropertyElement("first text", permissions="prop-restricted", encoding="xml"))
                <text-prop name=":testproperty">
                    <text encoding="xml" permissions="prop-restricted">first text</text>
                </text-prop>
        >>> make_text_prop(":testproperty", ["first text", "second text"])
                <text-prop name=":testproperty">
                    <text encoding="utf8" permissions="prop-default">first text</text>
                    <text encoding="utf8" permissions="prop-default">second text</text>
                </text-prop>

    See https://docs.dasch.swiss/latest/DSP-TOOLS/file-formats/xml-data-file/#text-prop
    """

    # check the input: prepare a list with valid values
    values = prepare_value(value)

    # check value type
    for val in values:
        if not isinstance(val.value, str) or len(val.value) < 1:
            raise BaseError(
                f"Failed validation in resource '{calling_resource}', property '{name}': "
                f"'{val.value}' is not a valid string."
            )
        if not check_notna(val.value):
            warnings.warn(
                f"Warning for resource '{calling_resource}', property '{name}': "
                f"'{val.value}' is probably not a usable string.",
                stacklevel=2,
            )

    # make xml structure of the valid values
    prop_ = etree.Element(
        "{%s}text-prop" % xml_namespace_map[None],
        name=name,
        nsmap=xml_namespace_map,
    )
    for val in values:
        kwargs = {"permissions": val.permissions}
        if check_notna(val.comment):
            kwargs["comment"] = val.comment
        kwargs["encoding"] = val.encoding if check_notna(val.encoding) else "utf8"
        value_ = etree.Element(
            "{%s}text" % xml_namespace_map[None],
            **kwargs,  # type: ignore[arg-type]
            nsmap=xml_namespace_map,
        )
        if kwargs["encoding"] == "utf8":
            # write the text into the tag, without validation
            value_.text = str(val.value)
        else:
            # enforce that the text is well-formed XML: serialize tag ...
            content = etree.tostring(value_, encoding="unicode")
            # ... insert text at the very end of the string, and add ending tag to the previously single <text/> tag ...
            content = regex.sub(r"/>$", f">{val.value}</text>", content)
            # ... try to parse it again
            try:
                value_ = etree.fromstring(content)
            except etree.XMLSyntaxError:
                raise BaseError(
                    "The XML tags contained in a richtext property (encoding=xml) must be well-formed. "
                    "The special characters <, > and & are only allowed to construct a tag."
                    f"The error occurred in resource {calling_resource}, property {name}"
                ) from None
        prop_.append(value_)

    return prop_


def make_time_prop(
    name: str,
    value: Union[PropertyElement, str, Iterable[Union[PropertyElement, str]]],
    calling_resource: str = "",
) -> etree._Element:
    """
    Make a <time-prop> from one or more datetime values of the form "2009-10-10T12:00:00-05:00". The time(s) can be
    provided as string or as PropertyElement with a string inside. If provided as string, the permissions default to
    "prop-default".

    Args:
        name: the name of this property as defined in the onto
        value: one or more DSP times, as string/PropertyElement, or as iterable of strings/PropertyElements
        calling_resource: the name of the parent resource (for better error messages)

    Raises:
        BaseError: If one of the values is not a valid DSP time string

    Returns:
        an etree._Element that can be appended to the parent resource with resource.append(make_*_prop(...))

    Examples:
        >>> make_time_prop(":testproperty", "2009-10-10T12:00:00-05:00")
                <time-prop name=":testproperty">
                    <time permissions="prop-default">
                        2009-10-10T12:00:00-05:00
                    </time>
                </time-prop>
        >>> make_time_prop(":testproperty", PropertyElement("2009-10-10T12:00:00-05:00", permissions="prop-restricted", comment="example"))
                <time-prop name=":testproperty">
                    <time permissions="prop-restricted" comment="example">
                        2009-10-10T12:00:00-05:00
                    </time>
                </time-prop>
        >>> make_time_prop(":testproperty", ["2009-10-10T12:00:00-05:00", "1901-01-01T01:00:00-00:00"])
                <time-prop name=":testproperty">
                    <time permissions="prop-default">
                        2009-10-10T12:00:00-05:00
                    </time>
                    <time permissions="prop-default">
                        1901-01-01T01:00:00-00:002
                    </time>
                </time-prop>

    See https://docs.dasch.swiss/latest/DSP-TOOLS/file-formats/xml-data-file/#time-prop
    """

    # check the input: prepare a list with valid values
    values = prepare_value(value)

    # check value type
    validation_regex = r"^\d{4}-[0-1]\d-[0-3]\dT[0-2]\d:[0-5]\d:[0-5]\d(.\d{1,12})?(Z|[+-][0-1]\d:[0-5]\d)$"
    for val in values:
        if not regex.search(validation_regex, str(val.value)):
            raise BaseError(
                f"Failed validation in resource '{calling_resource}', property '{name}': "
                f"'{val.value}' is not a valid DSP time."
            )

    # make xml structure of the valid values
    prop_ = etree.Element(
        "{%s}time-prop" % xml_namespace_map[None],
        name=name,
        nsmap=xml_namespace_map,
    )
    for val in values:
        kwargs = {"permissions": val.permissions}
        if val.comment and check_notna(val.comment):
            kwargs["comment"] = val.comment
        value_ = etree.Element(
            "{%s}time" % xml_namespace_map[None],
            **kwargs,  # type: ignore[arg-type]
            nsmap=xml_namespace_map,
        )
        value_.text = str(val.value)
        prop_.append(value_)

    return prop_


def make_uri_prop(
    name: str,
    value: Union[PropertyElement, str, Iterable[Union[PropertyElement, str]]],
    calling_resource: str = "",
) -> etree._Element:
    """
    Make an <uri-prop> from one or more URIs. The URI(s) can be provided as string or as PropertyElement with a string
    inside. If provided as string, the permissions default to "prop-default".

    Args:
        name: the name of this property as defined in the onto
        value: one or more URIs, as string/PropertyElement, or as iterable of strings/PropertyElements
        calling_resource: the name of the parent resource (for better error messages)

    Raises:
        BaseError: If one of the values is not a valid URI

    Returns:
        an etree._Element that can be appended to the parent resource with resource.append(make_*_prop(...))

    Examples:
        >>> make_uri_prop(":testproperty", "www.test.com")
                <uri-prop name=":testproperty">
                    <uri permissions="prop-default">www.test.com</uri>
                </uri-prop>
        >>> make_uri_prop(":testproperty", PropertyElement("www.test.com", permissions="prop-restricted", comment="example"))
                <uri-prop name=":testproperty">
                    <uri permissions="prop-restricted" comment="example">www.test.com</uri>
                </uri-prop>
        >>> make_uri_prop(":testproperty", ["www.1.com", "www.2.com"])
                <uri-prop name=":testproperty">
                    <uri permissions="prop-default">www.1.com</uri>
                    <uri permissions="prop-default">www.2.com</uri>
                </uri-prop>

    See https://docs.dasch.swiss/latest/DSP-TOOLS/file-formats/xml-data-file/#uri-prop
    """

    # check the input: prepare a list with valid values
    values = prepare_value(value)

    # check value type
    for val in values:
        if not is_uri(str(val.value)):
            raise BaseError(
                f"Failed validation in resource '{calling_resource}', property '{name}': "
                f"'{val.value}' is not a valid URI."
            )

    # make xml structure of the valid values
    prop_ = etree.Element(
        "{%s}uri-prop" % xml_namespace_map[None],
        name=name,
        nsmap=xml_namespace_map,
    )
    for val in values:
        kwargs = {"permissions": val.permissions}
        if val.comment and check_notna(val.comment):
            kwargs["comment"] = val.comment
        value_ = etree.Element(
            "{%s}uri" % xml_namespace_map[None],
            **kwargs,  # type: ignore[arg-type]
            nsmap=xml_namespace_map,
        )
        value_.text = str(val.value)
        prop_.append(value_)

    return prop_


def make_region(  # noqa: D417 (undocumented-param)
    label: str,
    id: str,  # noqa: A002 (builtin-argument-shadowing)
    permissions: str = "res-default",
    ark: Optional[str] = None,
    iri: Optional[str] = None,
    creation_date: Optional[str] = None,
) -> etree._Element:
    """
    Creates an empty region element, with the attributes as specified by the arguments

    Args:
        The arguments correspond 1:1 to the attributes of the <region> element.

    Raises:
        Warning: if both an ARK and an IRI are provided
        BaseError: if the creation date is invalid

    Returns:
        The region element, without any children, but with the attributes:
        <region label=label id=id permissions=permissions ark=ark iri=iri></region>

    Examples:
        >>> region = make_region("label", "id")
        >>> region.append(make_text_prop("hasComment", "This is a comment"))
        >>> region.append(make_color_prop("hasColor", "#5d1f1e"))
        >>> region.append(make_resptr_prop("isRegionOf", "image_0"))
        >>> region.append(make_geometry_prop("hasGeometry", "{...}"))
        >>> root.append(region)

    See https://docs.dasch.swiss/latest/DSP-TOOLS/file-formats/xml-data-file/#region
    """

    kwargs = {"label": label, "id": id, "permissions": permissions, "nsmap": xml_namespace_map}
    if ark:
        kwargs["ark"] = ark
    if iri:
        kwargs["iri"] = iri
    if ark and iri:
        warnings.warn(
            f"Both ARK and IRI were provided for resource '{label}' ({id}). The ARK will override the IRI.",
            stacklevel=2,
        )
    if creation_date:
        try:
            DateTimeStamp(creation_date)
        except BaseError:
            raise BaseError(
                f"The region '{label}' (ID: {id}) has an invalid creation date '{creation_date}'. "
                f"Did you perhaps forget the timezone?"
            ) from None
        kwargs["creation_date"] = creation_date

    return etree.Element(
        "{%s}region" % xml_namespace_map[None],
        **kwargs,  # type: ignore[arg-type]
    )


def make_annotation(  # noqa: D417 (undocumented-param)
    label: str,
    id: str,  # noqa: A002 (builtin-argument-shadowing)
    permissions: str = "res-default",
    ark: Optional[str] = None,
    iri: Optional[str] = None,
    creation_date: Optional[str] = None,
) -> etree._Element:
    """
    Creates an empty annotation element, with the attributes as specified by the arguments

    Args:
        The arguments correspond 1:1 to the attributes of the <annotation> element.

    Raises:
        Warning: if both an ARK and an IRI are provided
        BaseError: if the creation date is invalid

    Returns:
        The annotation element, without any children, but with the attributes:
        <annotation label=label id=id permissions=permissions ark=ark iri=iri></annotation>

    Examples:
        >>> annotation = make_annotation("label", "id")
        >>> annotation.append(make_text_prop("hasComment", "This is a comment"))
        >>> annotation.append(make_resptr_prop("isAnnotationOf", "resource_0"))
        >>> root.append(annotation)

    See https://docs.dasch.swiss/latest/DSP-TOOLS/file-formats/xml-data-file/#annotation
    """

    kwargs = {"label": label, "id": id, "permissions": permissions, "nsmap": xml_namespace_map}
    if ark:
        kwargs["ark"] = ark
    if iri:
        kwargs["iri"] = iri
    if ark and iri:
        warnings.warn(
            f"Both ARK and IRI were provided for resource '{label}' ({id}). The ARK will override the IRI.",
            stacklevel=2,
        )
    if creation_date:
        try:
            DateTimeStamp(creation_date)
        except BaseError:
            raise BaseError(
                f"The annotation '{label}' (ID: {id}) has an invalid creation date '{creation_date}'. "
                f"Did you perhaps forget the timezone?"
            ) from None
        kwargs["creation_date"] = creation_date

    return etree.Element(
        "{%s}annotation" % xml_namespace_map[None],
        **kwargs,  # type: ignore[arg-type]
    )


def make_link(  # noqa: D417 (undocumented-param)
    label: str,
    id: str,  # noqa: A002 (builtin-argument-shadowing)
    permissions: str = "res-default",
    ark: Optional[str] = None,
    iri: Optional[str] = None,
    creation_date: Optional[str] = None,
) -> etree._Element:
    """
    Creates an empty link element, with the attributes as specified by the arguments

    Args:
        The arguments correspond 1:1 to the attributes of the <link> element.

    Raises:
        Warning: if both an ARK and an IRI are provided
        BaseError: if the creation date is invalid

    Returns:
        The link element, without any children, but with the attributes:
        <link label=label id=id permissions=permissions ark=ark iri=iri></link>

    Examples:
        >>> link = make_link("label", "id")
        >>> link.append(make_text_prop("hasComment", "This is a comment"))
        >>> link.append(make_resptr_prop("hasLinkTo", ["resource_0", "resource_1"]))
        >>> root.append(link)

    See https://docs.dasch.swiss/latest/DSP-TOOLS/file-formats/xml-data-file/#link
    """

    kwargs = {"label": label, "id": id, "permissions": permissions, "nsmap": xml_namespace_map}
    if ark:
        kwargs["ark"] = ark
    if iri:
        kwargs["iri"] = iri
    if ark and iri:
        warnings.warn(
            f"Both ARK and IRI were provided for resource '{label}' ({id}). The ARK will override the IRI.",
            stacklevel=2,
        )
    if creation_date:
        try:
            DateTimeStamp(creation_date)
        except BaseError:
            raise BaseError(
                f"The link '{label}' (ID: {id}) has an invalid creation date '{creation_date}'. "
                f"Did you perhaps forget the timezone?"
            ) from None
        kwargs["creation_date"] = creation_date

    return etree.Element(
        "{%s}link" % xml_namespace_map[None],
        **kwargs,  # type: ignore[arg-type]
    )


def create_json_excel_list_mapping(
    path_to_json: str,
    list_name: str,
    excel_values: Iterable[str],
    sep: str = '+"*ç%&/()=',
    corrections: Optional[dict[str, str]] = None,
) -> dict[str, str]:
    """
    Often, data sources contain list values that aren't identical to the name of the node in the list of the JSON
    project file (colloquially: ontology). In order to create a correct XML for the `dsp-tools xmlupload`, a mapping is
    necessary. This function takes a JSON list and an Excel column containing list-values, and tries to match them
    automatically based on similarity. The result is a dict of the form {excel_value: list_node_name}.

    Alternatively, consider using the function create_json_list_mapping(), which also builds a dictionary,
    but from the names and labels in the JSON list, which is less error-prone than this function's approach. However,
    this function has the advantage that it even works when your data source doesn't use the list labels correctly.

    Args:
        path_to_json: path to the JSON project file
        list_name: name of the list in the JSON project file (can also be a nested list)
        excel_values: the Excel column (e.g. as list) with the list values in it
        sep: separator string, if the cells in the Excel contain more than one list entry
        corrections: dict with wrong entries, each pointing to its correct counterpart

    Raises:
        Warning: if there is an Excel value that couldn't be matched
        Exception: if the path doesn't point to a JSON project file

    Returns:
        dict of the form ``{excel_value: list_node_name}``.
            Every excel_value is stripped, and also present in a lowercase form.

    Examples:
        >>> json_list_nodes = [
                {
                    "name": "giraffe",
                    "labels": {"en": "giraffe"}
                },
                {
                    "name": "antelope",
                    "labels": {"en": "antelope"}
                }
            ]
        >>> excel_row_1 = ["Giraffeeh ", " Antiloupe", "Girraffe , Antiloupe "]
        >>> json_excel_list_mapping = {
                "Giraffeeh": "giraffe",
                "giraffeeh": "giraffe",
                "Girraffe": "giraffe",
                "girraffe": "giraffe",
                "Antiloupe": "antelope",
                "antiloupe": "antelope"
            }
    """

    # avoid mutable default argument
    corrections = corrections or {}

    # split the values, if necessary
    excel_values_new = []
    for val in excel_values:
        if isinstance(val, str):
            excel_values_new.extend([x.strip() for x in val.split(sep) if x])

    # read the list of the JSON project (works also for nested lists)
    with open(path_to_json, encoding="utf-8") as f:
        json_file = json.load(f)
    json_subset = []
    for elem in json_file["project"]["lists"]:
        if elem["name"] == list_name:
            json_subset = elem["nodes"]
    json_values = set(_nested_dict_values_iterator(json_subset))

    # build dictionary with the mapping, based on string similarity
    res = {}
    for excel_value in excel_values_new:
        excel_value_corrected = corrections.get(excel_value, excel_value)
        excel_value_simpl = simplify_name(excel_value_corrected)  # increase match probability by removing illegal chars
        if matches := difflib.get_close_matches(
            word=excel_value_simpl,
            possibilities=json_values,
            n=1,
            cutoff=0.6,
        ):
            res[excel_value] = matches[0]
            res[excel_value.lower()] = matches[0]
        else:
            warnings.warn(
                f"Did not find a close match to the excel list entry '{excel_value}' "
                f"among the values in the JSON project list '{list_name}'",
                stacklevel=2,
            )

    return res


def _nested_dict_values_iterator(dicts: list[dict[str, Any]]) -> Iterable[str]:
    """
    Yield all values of a nested dictionary.

    Args:
        dicts: list of nested dictionaries

    Yields:
        values of the nested dictionaries
    """
    # Credits: https://thispointer.com/python-iterate-loop-over-all-nested-dictionary-values/
    for _dict in dicts:
        if "nodes" in _dict:
            yield from _nested_dict_values_iterator(_dict["nodes"])
        if "name" in _dict:
            yield _dict["name"]


def create_json_list_mapping(
    path_to_json: str,
    list_name: str,
    language_label: str,
) -> dict[str, str]:
    """
    Often, data sources contain list values named after the "label" of the JSON project list node, instead of the "name"
    which is needed for the `dsp-tools xmlupload`. In order to create a correct XML, you need a dictionary that maps the
    "labels" to their correct "names".

    Alternatively, consider using the method create_json_excel_list_mapping(), which also creates a dictionary, but maps
    values from your data source to list node names from the JSON project file, based on similarity.

    Args:
        path_to_json: path to a JSON project file (a.k.a. ontology)
        list_name: name of a list in the JSON project (works also for nested lists)
        language_label: which language of the label to choose

    Returns:
        a dictionary of the form {label: name}
    """
    with open(path_to_json, encoding="utf-8") as f:
        json_file = json.load(f)
    json_subset = [x for x in json_file["project"]["lists"] if x["name"] == list_name]
    # json_subset is a list containing one item, namely the json object containing the entire json-list

    res = {}
    for label, name in _name_label_mapper_iterator(json_subset, language_label):
        if name != list_name:
            res[label] = name
            res[label.strip().lower()] = name

    return res


def _name_label_mapper_iterator(
    json_subset: list[dict[str, Any]],
    language_label: str,
) -> Iterable[tuple[str, str]]:
    """
    Go through list nodes of a JSON project and yield (label, name) pairs.

    Args:
        json_subset: list of DSP lists (a DSP list being a dictionary with the keys "name", "labels" and "nodes")
        language_label: which language of the label to choose

    Yields:
        (label, name) pairs
    """
    for node in json_subset:
        # node is the json object containing the entire json-list
        if "nodes" in node:
            # "nodes" is the json sub-object containing the entries of the json-list
            yield from _name_label_mapper_iterator(node["nodes"], language_label)
            # each yielded value is a (label, name) pair of a single list entry
        if "name" in node:
            yield (node["labels"][language_label], node["name"])
            # the actual values of the name and the label


def write_xml(
    root: etree._Element,
    filepath: str | Path,
) -> None:
    """
    Write the finished XML to a file.

    Args:
        root: etree Element with the entire XML document
        filepath: where to save the file

    Warning:
        if the XML is not valid according to the schema
    """
    etree.indent(root, space="    ")
    xml_string = etree.tostring(
        root,
        encoding="unicode",
        pretty_print=True,
        doctype='<?xml version="1.0" encoding="UTF-8"?>',
    )
    xml_string = xml_string.replace(r"\'", "'")
    with open(filepath, "w", encoding="utf-8") as f:
        f.write(xml_string)
    try:
        validate_xml_against_schema(input_file=filepath)
        print(f"The XML file was successfully saved to {filepath}")
    except BaseError as err:
        warnings.warn(
            f"The XML file was successfully saved to {filepath}, "
            f"but the following Schema validation error(s) occurred: {err.message}"
        )<|MERGE_RESOLUTION|>--- conflicted
+++ resolved
@@ -1,4 +1,5 @@
-# ruff: noqa: E501 (line-too-long)
+# pylint: disable=line-too-long
+
 
 import dataclasses
 import datetime
@@ -12,7 +13,7 @@
 
 import regex
 from lxml import etree
-from lxml.builder import E
+from lxml.builder import E  # pylint: disable=no-name-in-module
 
 from dsp_tools.commands.excel2xml.propertyelement import PropertyElement
 from dsp_tools.models.exceptions import BaseError
@@ -60,9 +61,7 @@
     return res
 
 
-def find_date_in_string(  # noqa: PLR0912, PLR0915, PLR0911 (too-many-branches/statements/return-statements)
-    string: str,
-) -> Optional[str]:
+def find_date_in_string(string: str) -> Optional[str]:
     """
     Checks if a string contains a date value (single date, or date range), and returns the first found date as
     DSP-formatted string. Returns None if no date was found.
@@ -346,10 +345,10 @@
     return root_element
 
 
-def make_resource(  # noqa: D417 (undocumented-param)
+def make_resource(
     label: str,
     restype: str,
-    id: str,  # noqa: A002 (builtin-argument-shadowing)
+    id: str,  # pylint: disable=redefined-builtin
     permissions: str = "res-default",
     ark: Optional[str] = None,
     iri: Optional[str] = None,
@@ -662,14 +661,6 @@
     values = prepare_value(value)
 
     # check value type
-<<<<<<< HEAD
-    validation_regex = (
-        r"^(GREGORIAN:|JULIAN:)?(CE:|BCE:)?"
-        r"(\d{4})(-\d{1,2})?(-\d{1,2})?"
-        r"((:CE|:BCE)?(:\d{4})(-\d{1,2})?(-\d{1,2})?)?$"
-    )
-=======
->>>>>>> 692ad409
     for val in values:
         if not is_full_date(str(val.value).strip()):
             raise BaseError(
@@ -1450,9 +1441,9 @@
     return prop_
 
 
-def make_region(  # noqa: D417 (undocumented-param)
+def make_region(
     label: str,
-    id: str,  # noqa: A002 (builtin-argument-shadowing)
+    id: str,  # pylint: disable=redefined-builtin
     permissions: str = "res-default",
     ark: Optional[str] = None,
     iri: Optional[str] = None,
@@ -1509,9 +1500,9 @@
     )
 
 
-def make_annotation(  # noqa: D417 (undocumented-param)
+def make_annotation(
     label: str,
-    id: str,  # noqa: A002 (builtin-argument-shadowing)
+    id: str,  # pylint: disable=redefined-builtin
     permissions: str = "res-default",
     ark: Optional[str] = None,
     iri: Optional[str] = None,
@@ -1566,9 +1557,9 @@
     )
 
 
-def make_link(  # noqa: D417 (undocumented-param)
+def make_link(
     label: str,
-    id: str,  # noqa: A002 (builtin-argument-shadowing)
+    id: str,  # pylint: disable=redefined-builtin
     permissions: str = "res-default",
     ark: Optional[str] = None,
     iri: Optional[str] = None,
