--- conflicted
+++ resolved
@@ -58,16 +58,7 @@
     def upload_file(
         self,
         filepath: Path,
-<<<<<<< HEAD
     ) -> None:
-        """Uploads a file to the ingest server."""
-        filepath_rel = filepath.relative_to("/") if filepath.is_absolute() else filepath
-        target_base = Path("/Volumes/LHTT/dsp-api/sipi/tmp-dsp-ingest/import/0820")
-        target = target_base / filepath_rel
-        target.parent.mkdir(parents=True, exist_ok=True)
-        shutil.copy(filepath, target)
-=======
-    ) -> UploadFailure | None:
         """
         Uploads a file to the ingest server.
         The load balancer on DSP servers currently has a timeout of 60s, so we need to use a timeout of 58s.
@@ -75,32 +66,11 @@
         # noqa: DAR101
         # noqa: DAR201
         """
-        timeout = 58
-        url = self._build_url_for_bulk_ingest_ingest_route(filepath)
-        headers = {"Content-Type": "application/octet-stream"}
-        err_msg = f"Failed to upload '{filepath}' to '{url}'."
-        try:
-            logger.debug(f"REQUEST: POST to {url}, timeout: {timeout}, headers: {headers}")
-            with open(self.imgdir / filepath, "rb") as binary_io:
-                res = self.session.post(
-                    url=url,
-                    headers=headers,
-                    data=binary_io,  # https://requests.readthedocs.io/en/latest/user/advanced/#streaming-uploads
-                    timeout=timeout,
-                )
-            logger.debug(f"RESPONSE: {res.status_code}")
-        except RequestException as e:
-            logger.error(err_msg)
-            return UploadFailure(filepath, f"Exception of requests library: {e}")
-        except OSError as e:
-            err_msg = f"Cannot bulk-ingest {filepath}, because the file could not be opened/read: {e.strerror}"
-            logger.error(err_msg)
-            return UploadFailure(filepath, err_msg)
-        if res.status_code != STATUS_OK:
-            logger.error(err_msg)
-            return UploadFailure(filepath, res.reason, res.status_code, res.text)
-        return None
->>>>>>> c9665cae
+        filepath_rel = filepath.relative_to("/") if filepath.is_absolute() else filepath
+        target_base = Path("/Volumes/Salsah/LHTT/dsp-api/sipi/tmp-dsp-ingest/import/0820")
+        target = target_base / filepath_rel
+        target.parent.mkdir(parents=True, exist_ok=True)
+        shutil.copy(filepath, target)
 
     def _build_url_for_bulk_ingest_ingest_route(self, filepath: Path) -> str:
         """
