from dataclasses import dataclass
from dataclasses import field
from pathlib import Path

from loguru import logger
from requests import RequestException
from requests import Session
from requests.adapters import HTTPAdapter
from requests.adapters import Retry

<<<<<<< HEAD
from dsp_tools.commands.ingest_xmlupload.upload_files.upload_failures import UploadFailureDetail
from dsp_tools.models.exceptions import UserError
from dsp_tools.utils.logger_config import logger_savepath
=======
from dsp_tools.commands.ingest_xmlupload.upload_files.upload_failures import UploadFailure
>>>>>>> 33f3c686

STATUS_OK = 200
STATUS_INTERNAL_SERVER_ERROR = 500
STATUS_CONFLICT = 409


@dataclass
class BulkIngestClient:
    """Client to upload multiple files to the ingest server and monitor the ingest process."""

    dsp_ingest_url: str
    token: str
    shortcode: str
    imgdir: Path = field(default=Path.cwd())
    session: Session = field(init=False)

    def __post_init__(self) -> None:
        retries = 6
        self.session = Session()
        retry = Retry(
            total=retries,
            read=retries,
            connect=retries,
            backoff_factor=0.3,
            allowed_methods=None,  # means all methods
            status_forcelist=[STATUS_INTERNAL_SERVER_ERROR],
        )
        adapter = HTTPAdapter(max_retries=retry)
        self.session.mount("http://", adapter)
        self.session.mount("https://", adapter)
        self.session.headers["Authorization"] = f"Bearer {self.token}"

    def upload_file(
        self,
        filepath: Path,
    ) -> UploadFailure | None:
        """Uploads a file to the ingest server."""
        url = f"{self.dsp_ingest_url}/projects/{self.shortcode}/bulk-ingest/ingest/{filepath}"
        err_msg = f"Failed to upload '{filepath}' to '{url}'."
        try:
            with open(self.imgdir / filepath, "rb") as binary_io:
                content = binary_io.read()
        except OSError as e:
            logger.error(err_msg)
            return UploadFailure(filepath, f"File could not be opened/read: {e.strerror}")
        try:
            res = self.session.post(
                url=url,
                headers={"Content-Type": "application/octet-stream"},
                data=content,
                timeout=60,
            )
        except RequestException as e:
            logger.error(err_msg)
            return UploadFailure(filepath, f"Exception of requests library: {e}")
        if res.status_code != STATUS_OK:
            logger.error(err_msg)
            reason = f"Response {res.status_code}: {res.text}" if res.text else f"Response {res.status_code}"
            return UploadFailure(filepath, reason)

<<<<<<< HEAD
    def upload_file(
        self,
        filepath: Path,
    ) -> UploadFailureDetail | None:
        """Uploads a file to the ingest server."""
        if failure_details := self._upload(filepath):
            err_msg = f"Failed to ingest '{filepath}'.\n"
            err_msg += f"Reason: {failure_details.reason}\n"
            err_msg += f"See logs for more details: {logger_savepath}"
            print(err_msg)
            return failure_details
        msg = f"Uploaded file '{filepath}'"
        print(f"{datetime.now()}: {msg}")
        logger.info(msg)
        return None

    def kick_off_ingest(self) -> None:
        """Start the ingest process on the server."""
        url = f"{self.dsp_ingest_url}/projects/{self.shortcode}/bulk-ingest"
        res = self.session.post(url, timeout=5)
        if res.status_code == STATUS_CONFLICT:
            msg = f"Ingest process on the server {self.dsp_ingest_url} is already running. Wait until it completes..."
            print(msg)
            logger.info(msg)
        if res.json().get("id") != self.shortcode:
            raise UserError("Failed to kick off the ingest process.")
        print(f"Kicked off the ingest process on the server {self.dsp_ingest_url}. Wait until it completes...")
        logger.info(f"Kicked off the ingest process on the server {self.dsp_ingest_url}. Wait until it completes...")

    def retrieve_mapping(self) -> str | None:
        """Try to retrieve the mapping CSV from the server."""
        url = f"{self.dsp_ingest_url}/projects/{self.shortcode}/bulk-ingest/mapping.csv"
        res = self.session.get(url, timeout=5)
        if res.status_code == STATUS_CONFLICT:
            print("Ingest process is still running. Wait until it completes...")
            logger.info("Ingest process is still running. Wait until it completes...")
            return None
        elif not res.ok or not res.text.startswith("original,derivative"):
            msg = (
                "Dubious error while polling for the mapping CSV. "
                f"If this happens again at the next polling, please check the logs at {logger_savepath}."
            )
            print(msg)
            logger.error(msg)
            return None
        print("Ingest process completed.")
        logger.info("Ingest process completed.")
        return res.text
=======
        logger.info(f"Uploaded file '{filepath}' to '{url}'")
        return None
>>>>>>> 33f3c686
<|MERGE_RESOLUTION|>--- conflicted
+++ resolved
@@ -8,13 +8,9 @@
 from requests.adapters import HTTPAdapter
 from requests.adapters import Retry
 
-<<<<<<< HEAD
-from dsp_tools.commands.ingest_xmlupload.upload_files.upload_failures import UploadFailureDetail
+from dsp_tools.commands.ingest_xmlupload.upload_files.upload_failures import UploadFailure
 from dsp_tools.models.exceptions import UserError
-from dsp_tools.utils.logger_config import logger_savepath
-=======
-from dsp_tools.commands.ingest_xmlupload.upload_files.upload_failures import UploadFailure
->>>>>>> 33f3c686
+from dsp_tools.utils.logger_config import LOGGER_SAVEPATH
 
 STATUS_OK = 200
 STATUS_INTERNAL_SERVER_ERROR = 500
@@ -75,21 +71,7 @@
             reason = f"Response {res.status_code}: {res.text}" if res.text else f"Response {res.status_code}"
             return UploadFailure(filepath, reason)
 
-<<<<<<< HEAD
-    def upload_file(
-        self,
-        filepath: Path,
-    ) -> UploadFailureDetail | None:
-        """Uploads a file to the ingest server."""
-        if failure_details := self._upload(filepath):
-            err_msg = f"Failed to ingest '{filepath}'.\n"
-            err_msg += f"Reason: {failure_details.reason}\n"
-            err_msg += f"See logs for more details: {logger_savepath}"
-            print(err_msg)
-            return failure_details
-        msg = f"Uploaded file '{filepath}'"
-        print(f"{datetime.now()}: {msg}")
-        logger.info(msg)
+        logger.info(f"Uploaded file '{filepath}' to '{url}'")
         return None
 
     def kick_off_ingest(self) -> None:
@@ -116,15 +98,11 @@
         elif not res.ok or not res.text.startswith("original,derivative"):
             msg = (
                 "Dubious error while polling for the mapping CSV. "
-                f"If this happens again at the next polling, please check the logs at {logger_savepath}."
+                f"If this happens again at the next polling, please check the logs at {LOGGER_SAVEPATH}."
             )
             print(msg)
             logger.error(msg)
             return None
         print("Ingest process completed.")
         logger.info("Ingest process completed.")
-        return res.text
-=======
-        logger.info(f"Uploaded file '{filepath}' to '{url}'")
-        return None
->>>>>>> 33f3c686
+        return res.text