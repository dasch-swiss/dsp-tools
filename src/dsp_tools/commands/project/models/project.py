--- conflicted
+++ resolved
@@ -10,18 +10,6 @@
     * Call the ``read``-method on the instance
     * Access the information that has been provided to the instance
 
-<<<<<<< HEAD
-DELETE
-    * Instantiate a new objects with ``iri`` given, or use any instance that has the iri set
-    * Call the ``delete``-method on the instance
-=======
-UPDATE:
-    * You need an instance of an existing Project by reading an instance
-    * Change the attributes by assigning the new values
-    * Call the ``update`` method on the instance
->>>>>>> 12813bc0
-
-In addition there is a static methods ``getAllProjects`` which returns a list of all projects
 """
 
 from __future__ import annotations
@@ -78,14 +66,6 @@
 
     read : DSP project information object
         Read project data from an existing project
-
-<<<<<<< HEAD
-    delete : DSP result code
-        Deletes a project and returns the result code
-=======
-    update : DSP project information object
-        Updates the changed attributes and returns the updated information from the project as it is in DSP
->>>>>>> 12813bc0
 
     getAllprojects [static]: List of all projects
         Returns a list of all projects available
@@ -362,47 +342,6 @@
                 f"from DSP server."
             )
 
-<<<<<<< HEAD
-    def delete(self) -> Project:
-        """
-        Delete the given DSP project
-
-        :return: DSP response
-        """
-
-        result = self._con.delete(Project.IRI + quote_plus(self._iri))
-        return Project.fromJsonObj(self._con, result["project"])
-
-=======
-    def update(self) -> Project:
-        """
-        Update the project information on the DSP with the modified data in this project instance
-
-        Returns: JSON object returned as response from DSP reflecting the update
-        """
-        jsonobj = self._toJsonObj_update()
-        result = self._con.put(Project.IRI + quote_plus(self.iri), jsonobj)
-        return Project.fromJsonObj(self._con, result["project"])
-
-    def _toJsonObj_update(self) -> dict[str, str]:
-        tmp = {}
-        if self._shortcode is not None and "shortcode" in self._changed:
-            tmp["shortcode"] = self._shortcode
-        if self._shortname is not None and "shortname" in self._changed:
-            tmp["shortname"] = self._shortname
-        if self._longname is not None and "longname" in self._changed:
-            tmp["longname"] = self._longname
-        if not self._description.isEmpty() and "description" in self._changed:
-            tmp["description"] = self._description.toJsonObj()
-        if len(self._keywords) > 0 and "keywords" in self._changed:
-            tmp["keywords"] = self._keywords
-        if self._selfjoin is not None and "selfjoin" in self._changed:
-            tmp["selfjoin"] = self._selfjoin
-        if self._status is not None and "status" in self._changed:
-            tmp["status"] = self._status
-        return tmp
-
->>>>>>> 12813bc0
     @staticmethod
     def getAllProjects(con: Connection) -> list[Project]:
         """
