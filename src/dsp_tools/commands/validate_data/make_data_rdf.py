--- conflicted
+++ resolved
@@ -46,15 +46,11 @@
 from dsp_tools.commands.validate_data.models.data_rdf import ValueRDF
 from dsp_tools.commands.xmlupload.make_rdf_graph.constants import ARCHIVE_FILE_VALUE
 from dsp_tools.commands.xmlupload.make_rdf_graph.constants import AUDIO_FILE_VALUE
-<<<<<<< HEAD
+from dsp_tools.commands.xmlupload.make_rdf_graph.constants import IIIF_URI_VALUE
 from dsp_tools.commands.xmlupload.make_rdf_graph.constants import DOCUMENT_FILE_VALUE
 from dsp_tools.commands.xmlupload.make_rdf_graph.constants import MOVING_IMAGE_FILE_VALUE
+from dsp_tools.commands.xmlupload.make_rdf_graph.constants import STILL_IMAGE_FILE_VALUE
 from dsp_tools.commands.xmlupload.make_rdf_graph.constants import TEXT_FILE_VALUE
-=======
-from dsp_tools.commands.xmlupload.make_rdf_graph.constants import IIIF_URI_VALUE
-from dsp_tools.commands.xmlupload.make_rdf_graph.constants import MOVING_IMAGE_FILE_VALUE
-from dsp_tools.commands.xmlupload.make_rdf_graph.constants import STILL_IMAGE_FILE_VALUE
->>>>>>> 15cdf265
 from dsp_tools.models.exceptions import InternalError
 
 KNORA_API = Namespace("http://api.knora.org/ontology/knora-api/v2#")
@@ -239,14 +235,11 @@
             file_type = DOCUMENT_FILE_VALUE
         case "mp4":
             file_type = MOVING_IMAGE_FILE_VALUE
-<<<<<<< HEAD
         case "odd" | "rng" | "txt" | "xml" | "xsd" | "xsl" | "csv" | "json":
             file_type = TEXT_FILE_VALUE
-=======
         # jpx is the extension of the files returned by dsp-ingest
         case "jpg" | "jpeg" | "jp2" | "png" | "tif" | "tiff" | "jpx":
             file_type = STILL_IMAGE_FILE_VALUE
->>>>>>> 15cdf265
         case _:
             return None
     return FileValueRDF(res_iri=res_iri, value=file_literal, prop_type_info=file_type)
