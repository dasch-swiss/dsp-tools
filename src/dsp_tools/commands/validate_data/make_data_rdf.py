--- conflicted
+++ resolved
@@ -45,13 +45,10 @@
 from dsp_tools.commands.validate_data.models.data_rdf import UriValueRDF
 from dsp_tools.commands.validate_data.models.data_rdf import ValueRDF
 from dsp_tools.commands.xmlupload.make_rdf_graph.constants import AUDIO_FILE_VALUE
-<<<<<<< HEAD
 from dsp_tools.commands.xmlupload.make_rdf_graph.constants import IIIF_URI_VALUE
 from dsp_tools.commands.xmlupload.make_rdf_graph.constants import MOVING_IMAGE_FILE_VALUE
 from dsp_tools.commands.xmlupload.make_rdf_graph.constants import STILL_IMAGE_FILE_VALUE
-=======
 from dsp_tools.commands.xmlupload.make_rdf_graph.constants import MOVING_IMAGE_FILE_VALUE
->>>>>>> e0988c6a
 from dsp_tools.models.exceptions import InternalError
 
 KNORA_API = Namespace("http://api.knora.org/ontology/knora-api/v2#")
@@ -232,12 +229,9 @@
             file_type = AUDIO_FILE_VALUE
         case "mp4":
             file_type = MOVING_IMAGE_FILE_VALUE
-<<<<<<< HEAD
         # jpx is the extension of the files returned by dsp-ingest
         case "jpg" | "jpeg" | "jp2" | "png" | "tif" | "tiff" | "jpx":
             file_type = STILL_IMAGE_FILE_VALUE
-=======
->>>>>>> e0988c6a
         case _:
             return None
     return FileValueRDF(res_iri=res_iri, value=file_literal, prop_type_info=file_type)
