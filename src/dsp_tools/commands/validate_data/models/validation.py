from __future__ import annotations

from dataclasses import dataclass

from rdflib import Graph
from rdflib.term import Node


@dataclass
class RDFGraphs:
    data: Graph
    ontos: Graph
    shapes: Graph

    def get_data_and_onto_str(self) -> str:
        g = self.data + self.ontos
        return g.serialize(format="ttl")

    def get_shacl_and_onto_str(self) -> str:
        g = self.shapes + self.ontos
        return g.serialize(format="ttl")


@dataclass
class ValidationReport:
    conforms: bool
    validation_graph: Graph
    shacl_graph: Graph
    onto_graph: Graph
    data_graph: Graph


@dataclass
class UnexpectedComponent:
    component_type: str


@dataclass
<<<<<<< HEAD
class ValidationResultBaseInfo:
=======
class QueryInfo:
>>>>>>> a51b2f08
    validation_bn: Node
    focus_iri: Node
    focus_rdf_type: Node


@dataclass
class ValidationResultBaseInfo:
    result_bn: Node
    source_constraint_component: Node
    resource_iri: Node
    res_class_type: Node
    result_path: Node
<<<<<<< HEAD
    detail_node: Node | None = None


@dataclass
class ValidationResult:
    res_iri: Node
    res_class: Node
    property: Node


@dataclass
class ResultValueTypeViolation(ValidationResult):
    results_message: str
    actual_value_type: Node


@dataclass
class ResultPatternViolation(ValidationResult):
    results_message: str
    actual_value: str


@dataclass
class ResultLinkTargetViolation(ValidationResult):
    results_message: str
    target_id: Node
    target_resource_type: Node | None


@dataclass
class ResultMaxCardinalityViolation(ValidationResult):
    results_message: str


@dataclass
class ResultMinCardinalityViolation(ValidationResult):
    results_message: str


@dataclass
class ResultNonExistentCardinalityViolation(ValidationResult): ...
=======
    detail: DetailBaseInfo | None = None


@dataclass
class DetailBaseInfo:
    detail_bn: Node
    source_constraint_component: Node
>>>>>>> a51b2f08


# TODO: remove these after they are not used
@dataclass
class ExtractedResultWithoutDetail:
    source_constraint_component: Node
    res_iri: Node
    res_class: Node
    property: Node
    results_message: str
    value: str | None = None


@dataclass
class ExtractedResultWithDetail:
    source_constraint_component: Node
    res_iri: Node
    res_class: Node
    property: Node
    detail: ExtractedResultDetail


@dataclass
class ExtractedResultDetail:
    component: Node
    results_message: str
    result_path: Node | None
    value_type: Node
    value: str | None<|MERGE_RESOLUTION|>--- conflicted
+++ resolved
@@ -36,11 +36,7 @@
 
 
 @dataclass
-<<<<<<< HEAD
 class ValidationResultBaseInfo:
-=======
-class QueryInfo:
->>>>>>> a51b2f08
     validation_bn: Node
     focus_iri: Node
     focus_rdf_type: Node
@@ -53,11 +49,15 @@
     resource_iri: Node
     res_class_type: Node
     result_path: Node
-<<<<<<< HEAD
-    detail_node: Node | None = None
+    detail: DetailBaseInfo | None = None
 
 
 @dataclass
+class DetailBaseInfo:
+    detail_bn: Node
+    source_constraint_component: Node
+
+
 class ValidationResult:
     res_iri: Node
     res_class: Node
@@ -95,15 +95,6 @@
 
 @dataclass
 class ResultNonExistentCardinalityViolation(ValidationResult): ...
-=======
-    detail: DetailBaseInfo | None = None
-
-
-@dataclass
-class DetailBaseInfo:
-    detail_bn: Node
-    source_constraint_component: Node
->>>>>>> a51b2f08
 
 
 # TODO: remove these after they are not used
