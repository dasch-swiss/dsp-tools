from typing import cast

from loguru import logger
from rdflib import RDF
from rdflib import RDFS
from rdflib import SH
from rdflib import Graph
from rdflib import URIRef

from dsp_tools.commands.validate_data.constants import DASH
from dsp_tools.commands.validate_data.constants import FILE_VALUE_CLASSES_TO_PROPS
from dsp_tools.commands.validate_data.constants import FILE_VALUE_PROP_SHAPES
from dsp_tools.commands.validate_data.constants import FILE_VALUE_PROPERTIES
from dsp_tools.commands.validate_data.constants import KNORA_API
from dsp_tools.commands.validate_data.constants import SubjectObjectTypeAlias
from dsp_tools.commands.validate_data.mappers import RESULT_TO_PROBLEM_MAPPER
from dsp_tools.commands.validate_data.models.input_problems import AllProblems
from dsp_tools.commands.validate_data.models.input_problems import InputProblem
from dsp_tools.commands.validate_data.models.input_problems import ProblemType
from dsp_tools.commands.validate_data.models.input_problems import UnexpectedResults
from dsp_tools.commands.validate_data.models.validation import DetailBaseInfo
from dsp_tools.commands.validate_data.models.validation import QueryInfo
from dsp_tools.commands.validate_data.models.validation import ReformattedIRI
from dsp_tools.commands.validate_data.models.validation import UnexpectedComponent
from dsp_tools.commands.validate_data.models.validation import ValidationReportGraphs
from dsp_tools.commands.validate_data.models.validation import ValidationResult
from dsp_tools.commands.validate_data.models.validation import ValidationResultBaseInfo
from dsp_tools.commands.validate_data.models.validation import ViolationType
from dsp_tools.commands.validate_data.utils import reformat_any_iri
from dsp_tools.commands.validate_data.utils import reformat_data_iri
from dsp_tools.commands.validate_data.utils import reformat_onto_iri
from dsp_tools.models.exceptions import BaseError

LEGAL_INFO_PROPS = {KNORA_API.hasLicense, KNORA_API.hasCopyrightHolder, KNORA_API.hasAuthorship}


def reformat_validation_graph(report: ValidationReportGraphs) -> AllProblems:
    """
    Reformats the validation result from an RDF graph into class instances
    that are used to communicate the problems with the user.

    Args:
        report: with all the information necessary to construct a user message

    Returns:
        All Problems
    """
    logger.info("Reformatting validation results.")
    results_and_onto = report.validation_graph + report.onto_graph
    data_and_onto = report.onto_graph + report.data_graph
    validation_results, unexpected_extracted = _query_all_results(results_and_onto, data_and_onto)
    reformatted_results = _reformat_extracted_results(validation_results)

    unexpected_found = UnexpectedResults(unexpected_extracted) if unexpected_extracted else None
    return AllProblems(reformatted_results, unexpected_found)


def _query_all_results(
    results_and_onto: Graph, data_onto_graph: Graph
) -> tuple[list[ValidationResult], list[UnexpectedComponent]]:
    no_details, with_details = _separate_result_types(results_and_onto, data_onto_graph)
    extracted_results: list[ValidationResult] = []
    unexpected_components: list[UnexpectedComponent] = []

    no_detail_extracted, no_detail_unexpected = _query_all_without_detail(no_details, results_and_onto, data_onto_graph)
    extracted_results.extend(no_detail_extracted)
    unexpected_components.extend(no_detail_unexpected)

    detail_reformatted, detail_unexpected = _query_all_with_detail(with_details, results_and_onto, data_onto_graph)
    extracted_results.extend(detail_reformatted)
    unexpected_components.extend(detail_unexpected)
    return extracted_results, unexpected_components


def _separate_result_types(
    results_and_onto: Graph, data_onto_graph: Graph
) -> tuple[list[ValidationResultBaseInfo], list[ValidationResultBaseInfo]]:
    base_info = _extract_base_info_of_resource_results(results_and_onto, data_onto_graph)
    no_details = [x for x in base_info if not x.detail]
    with_details = [x for x in base_info if x.detail]
    return no_details, with_details


def _extract_base_info_of_resource_results(
    results_and_onto: Graph, data_onto_graph: Graph
) -> list[ValidationResultBaseInfo]:
<<<<<<< HEAD
    focus_nodes = list(results_and_onto.subject_objects(SH.focusNode))
    resource_classes = list(data_onto_graph.subjects(KNORA_API.canBeInstantiated, Literal(True)))
    resource_classes.extend(FILE_VALUE_CLASSES_TO_PROPS.keys())
=======
>>>>>>> 6a9e75e4
    all_res_focus_nodes = []
    main_bns = _get_all_main_result_bns(results_and_onto)
    value_types = _get_all_value_classes(data_onto_graph)
    for nd in main_bns:
        focus_iri = next(results_and_onto.objects(nd, SH.focusNode))
        res_type = next(data_onto_graph.objects(focus_iri, RDF.type))
        info = QueryInfo(
            validation_bn=nd,
            focus_iri=focus_iri,
            focus_rdf_type=res_type,
        )
        all_res_focus_nodes.extend(_extract_one_base_info(info, results_and_onto, data_onto_graph, value_types))
    return all_res_focus_nodes


def _get_all_value_classes(data_onto_graph: Graph) -> set[SubjectObjectTypeAlias]:
    all_types = set(data_onto_graph.objects(predicate=RDF.type))
    all_value_types = set()
    for type_ in all_types:
        super_classes = set(data_onto_graph.transitive_objects(type_, RDFS.subClassOf))
        if KNORA_API.Value in super_classes:
            all_value_types.add(type_)
    return all_value_types


def _extract_one_base_info(
    info: QueryInfo, results_and_onto: Graph, data_onto_graph: Graph, value_types: set[SubjectObjectTypeAlias]
) -> list[ValidationResultBaseInfo]:
    results = []
    path = next(results_and_onto.objects(info.validation_bn, SH.resultPath))
    main_component_type = next(results_and_onto.objects(info.validation_bn, SH.sourceConstraintComponent))
    if detail_bn_list := list(results_and_onto.objects(info.validation_bn, SH.detail)):
        for single_detail in detail_bn_list:
            detail_component = next(results_and_onto.objects(single_detail, SH.sourceConstraintComponent))
            detail = DetailBaseInfo(
                detail_bn=single_detail,
                source_constraint_component=detail_component,
            )
            results.append(
                ValidationResultBaseInfo(
                    result_bn=info.validation_bn,
                    source_constraint_component=main_component_type,
                    focus_node_iri=info.focus_iri,
                    focus_node_type=info.focus_rdf_type,
                    result_path=path,
                    detail=detail,
                )
            )
    else:
<<<<<<< HEAD
        resource_iri = info.focus_iri
        resource_type = info.focus_rdf_type
        if info.focus_rdf_type in FILE_VALUE_CLASSES_TO_PROPS:
            fcs_type = cast(URIRef, info.focus_rdf_type)
            resource_iri = next(data_onto_graph.subjects(FILE_VALUE_CLASSES_TO_PROPS[fcs_type], info.focus_iri))
            resource_type = next(data_onto_graph.objects(resource_iri, RDF.type))
=======
        resource_iri, resource_type, user_facing_prop = _get_resource_iri_and_type(
            info, path, data_onto_graph, value_types
        )
>>>>>>> 6a9e75e4
        results.append(
            ValidationResultBaseInfo(
                result_bn=info.validation_bn,
                source_constraint_component=main_component_type,
                focus_node_iri=resource_iri,
                focus_node_type=resource_type,
                result_path=user_facing_prop,
                detail=None,
            )
        )
    return results


def _get_all_main_result_bns(results_and_onto: Graph) -> set[SubjectObjectTypeAlias]:
    all_bns = set(results_and_onto.subjects(RDF.type, SH.ValidationResult))
    # All the blank nodes that are referenced in a sh:detail will be queried together with the main validation result
    # if we queried them separately we would get duplicate errors
    detail_bns = set(results_and_onto.objects(predicate=SH.detail))
    return all_bns - detail_bns


def _get_resource_iri_and_type(
    info: QueryInfo, path: SubjectObjectTypeAlias, data_onto_graph: Graph, value_types: set[SubjectObjectTypeAlias]
) -> tuple[SubjectObjectTypeAlias, SubjectObjectTypeAlias, SubjectObjectTypeAlias]:
    resource_iri, resource_type, user_facing_prop = info.focus_iri, info.focus_rdf_type, path
    if info.focus_rdf_type in value_types:
        resource_iri, predicate = next(data_onto_graph.subject_predicates(object=info.focus_iri))
        resource_type = next(data_onto_graph.objects(resource_iri, RDF.type))
        if user_facing_prop not in LEGAL_INFO_PROPS:
            user_facing_prop = predicate
    return resource_iri, resource_type, user_facing_prop


def _query_all_without_detail(
    all_base_info: list[ValidationResultBaseInfo], results_and_onto: Graph, data: Graph
) -> tuple[list[ValidationResult], list[UnexpectedComponent]]:
    extracted_results: list[ValidationResult] = []
    unexpected_components: list[UnexpectedComponent] = []

    for base_info in all_base_info:
        res = _query_one_without_detail(base_info, results_and_onto, data)
        if res is None:
            pass
        elif isinstance(res, UnexpectedComponent):
            unexpected_components.append(res)
        else:
            extracted_results.append(res)
    return extracted_results, unexpected_components


def _query_one_without_detail(  # noqa:PLR0911 (Too many return statements)
    base_info: ValidationResultBaseInfo, results_and_onto: Graph, data: Graph
) -> ValidationResult | UnexpectedComponent | None:
    msg = next(results_and_onto.objects(base_info.result_bn, SH.resultMessage))
    component = next(results_and_onto.objects(base_info.result_bn, SH.sourceConstraintComponent))
    match component:
        case SH.PatternConstraintComponent:
            return _query_pattern_constraint_component_violation(base_info.result_bn, base_info, results_and_onto)
        case SH.MinCountConstraintComponent:
            return _query_for_min_cardinality_violation(base_info, msg, results_and_onto)
        case SH.MaxCountConstraintComponent:
            return ValidationResult(
                violation_type=ViolationType.MAX_CARD,
                res_iri=base_info.focus_node_iri,
                res_class=base_info.focus_node_type,
                property=base_info.result_path,
                expected=msg,
            )
        case DASH.ClosedByTypesConstraintComponent:
            return _query_for_non_existent_cardinality_violation(base_info, results_and_onto)
        case SH.SPARQLConstraintComponent:
            return _query_for_unique_value_violation(base_info, results_and_onto)
        case DASH.CoExistsWithConstraintComponent:
            return ValidationResult(
                violation_type=ViolationType.SEQNUM_IS_PART_OF,
                res_iri=base_info.focus_node_iri,
                res_class=base_info.focus_node_type,
                message=msg,
            )
<<<<<<< HEAD
        case SH.ClassConstraintComponent | SH.InConstraintComponent:
            val = next(results_and_onto.objects(base_info.result_bn, SH.value))
=======
        case SH.ClassConstraintComponent:
            return _query_class_constraint_without_detail(base_info, results_and_onto, data, msg)
        # This component appears when an image file has any kind of problem.
        # We ignore this because it is communicated either through the IIIF or the actual file shape
        case SH.XoneConstraintComponent:
            return None
        case SH.LessThanConstraintComponent | SH.MinExclusiveConstraintComponent | SH.MinInclusiveConstraintComponent:
            value = next(results_and_onto.objects(base_info.result_bn, SH.value))
>>>>>>> 6a9e75e4
            return ValidationResult(
                violation_type=ViolationType.GENERIC,
                res_iri=base_info.focus_node_iri,
                res_class=base_info.focus_node_type,
                property=base_info.result_path,
                message=msg,
                input_value=value,
            )
        # This component appears when an image file has any kind of problem.
        # We ignore this because
        case SH.XoneConstraintComponent:
            return None
        case _:
            return UnexpectedComponent(str(component))


def _query_class_constraint_without_detail(
    base_info: ValidationResultBaseInfo, results_and_onto: Graph, data: Graph, message: SubjectObjectTypeAlias
) -> ValidationResult | None:
    val: None | SubjectObjectTypeAlias = next(results_and_onto.objects(base_info.result_bn, SH.value))
    # In this case we have some kind of FileValue violation
    violation_type = ViolationType.GENERIC
    value_type: None | SubjectObjectTypeAlias = None
    msg: None | SubjectObjectTypeAlias = message
    expected = None
    val_type_list = list(data.objects(val, RDF.type))
    # Here we have a normal value type violation
    if val_type_list:
        val_type = val_type_list.pop(0)
        value_super_class = list(results_and_onto.transitive_objects(val_type, RDFS.subClassOf))
        if KNORA_API.FileValue not in value_super_class:
            value_type = val_type
            val = None
            violation_type = ViolationType.VALUE_TYPE
            msg = None
            expected = message
    return ValidationResult(
        violation_type=violation_type,
        res_iri=base_info.focus_node_iri,
        res_class=base_info.focus_node_type,
        property=base_info.result_path,
        message=msg,
        expected=expected,
        input_value=val,
        input_type=value_type,
    )


def _query_for_non_existent_cardinality_violation(
    base_info: ValidationResultBaseInfo, results_and_onto: Graph
) -> ValidationResult | None:
    # If a class is for example, an AudioRepresentation, but a jpg file is used,
    # the created value is of type StillImageFileValue.
    # This creates a min cardinality and a closed constraint violation.
    # The closed constraint we ignore, because the problem is communicated through the min cardinality violation.
    if base_info.result_path in FILE_VALUE_PROPERTIES:
        sub_classes = list(results_and_onto.transitive_objects(base_info.focus_node_type, RDFS.subClassOf))
        if KNORA_API.Representation in sub_classes:
            return None
        violation_type = ViolationType.FILEVALUE_PROHIBITED
    else:
        violation_type = ViolationType.NON_EXISTING_CARD

    return ValidationResult(
        violation_type=violation_type,
        res_iri=base_info.focus_node_iri,
        res_class=base_info.focus_node_type,
        property=base_info.result_path,
    )


def _query_all_with_detail(
    all_base_info: list[ValidationResultBaseInfo], results_and_onto: Graph, data_onto_graph: Graph
) -> tuple[list[ValidationResult], list[UnexpectedComponent]]:
    extracted_results: list[ValidationResult] = []
    unexpected_components: list[UnexpectedComponent] = []

    for base_info in all_base_info:
        res = _query_one_with_detail(base_info, results_and_onto, data_onto_graph)
        if isinstance(res, UnexpectedComponent):
            unexpected_components.append(res)
        else:
            extracted_results.append(res)
    return extracted_results, unexpected_components


def _query_one_with_detail(
    base_info: ValidationResultBaseInfo, results_and_onto: Graph, data_graph: Graph
) -> ValidationResult | UnexpectedComponent:
    detail_info = cast(DetailBaseInfo, base_info.detail)
    match detail_info.source_constraint_component:
        case SH.MinCountConstraintComponent:
            if base_info.result_path in FILE_VALUE_PROPERTIES:
                return _query_generic_violation(base_info, results_and_onto)
            return _query_for_value_type_violation(base_info, results_and_onto, data_graph)
        case SH.PatternConstraintComponent:
            return _query_pattern_constraint_component_violation(detail_info.detail_bn, base_info, results_and_onto)
        case SH.ClassConstraintComponent:
            return _query_class_constraint_component_violation(base_info, results_and_onto, data_graph)
        case SH.InConstraintComponent:
            return _query_generic_violation(base_info, results_and_onto)
        case _:
            return UnexpectedComponent(str(detail_info.source_constraint_component))


def _query_class_constraint_component_violation(
    base_info: ValidationResultBaseInfo, results_and_onto: Graph, data_graph: Graph
) -> ValidationResult | UnexpectedComponent:
    detail_info = cast(DetailBaseInfo, base_info.detail)
    detail_path = next(results_and_onto.objects(detail_info.detail_bn, SH.resultPath))
    if detail_path == RDF.type:
        return _query_for_value_type_violation(base_info, results_and_onto, data_graph)
    return _query_for_link_value_target_violation(base_info, results_and_onto, data_graph)


def _query_for_value_type_violation(
    base_info: ValidationResultBaseInfo, results_and_onto: Graph, data_graph: Graph
) -> ValidationResult:
    detail_info = cast(DetailBaseInfo, base_info.detail)
    msg = next(results_and_onto.objects(detail_info.detail_bn, SH.resultMessage))
    val = next(results_and_onto.objects(base_info.result_bn, SH.value))
    val_type = next(data_graph.objects(val, RDF.type))
    return ValidationResult(
        violation_type=ViolationType.VALUE_TYPE,
        res_iri=base_info.focus_node_iri,
        res_class=base_info.focus_node_type,
        property=base_info.result_path,
        expected=msg,
        input_type=val_type,
    )


def _query_pattern_constraint_component_violation(
    bn_with_info: SubjectObjectTypeAlias, base_info: ValidationResultBaseInfo, results_and_onto: Graph
) -> ValidationResult:
    val = next(results_and_onto.objects(bn_with_info, SH.value))
    msg = next(results_and_onto.objects(bn_with_info, SH.resultMessage))
    return ValidationResult(
        violation_type=ViolationType.PATTERN,
        res_iri=base_info.focus_node_iri,
        res_class=base_info.focus_node_type,
        property=base_info.result_path,
        expected=msg,
        input_value=val,
    )


def _query_generic_violation(base_info: ValidationResultBaseInfo, results_and_onto: Graph) -> ValidationResult:
    detail_info = cast(DetailBaseInfo, base_info.detail)
    val = None
    if found_val := list(results_and_onto.objects(detail_info.detail_bn, SH.value)):
        val = found_val.pop()
    msg = next(results_and_onto.objects(detail_info.detail_bn, SH.resultMessage))
    return ValidationResult(
        violation_type=ViolationType.GENERIC,
        res_iri=base_info.focus_node_iri,
        res_class=base_info.focus_node_type,
        property=base_info.result_path,
        message=msg,
        input_value=val,
    )


def _query_for_link_value_target_violation(
    base_info: ValidationResultBaseInfo, results_and_onto: Graph, data_graph: Graph
) -> ValidationResult:
    detail_info = cast(DetailBaseInfo, base_info.detail)
    target_iri = next(results_and_onto.objects(detail_info.detail_bn, SH.value))
    target_rdf_type: SubjectObjectTypeAlias | None = None
    if target_type := list(data_graph.objects(target_iri, RDF.type)):
        target_rdf_type = target_type[0]
    expected_type = next(results_and_onto.objects(detail_info.detail_bn, SH.resultMessage))
    return ValidationResult(
        violation_type=ViolationType.LINK_TARGET,
        res_iri=base_info.focus_node_iri,
        res_class=base_info.focus_node_type,
        property=base_info.result_path,
        expected=expected_type,
        input_value=target_iri,
        input_type=target_rdf_type,
    )


def _query_for_min_cardinality_violation(
    base_info: ValidationResultBaseInfo,
    msg: SubjectObjectTypeAlias,
    results_and_onto: Graph,
) -> ValidationResult:
    source_shape = next(results_and_onto.objects(base_info.result_bn, SH.sourceShape))
    if source_shape in FILE_VALUE_PROP_SHAPES:
        violation_type = ViolationType.FILE_VALUE
    elif base_info.result_path in LEGAL_INFO_PROPS:
        violation_type = ViolationType.GENERIC
    else:
        violation_type = ViolationType.MIN_CARD
    return ValidationResult(
        violation_type=violation_type,
        res_iri=base_info.focus_node_iri,
        res_class=base_info.focus_node_type,
        property=base_info.result_path,
        expected=msg,
    )


def _query_for_unique_value_violation(
    base_info: ValidationResultBaseInfo,
    results_and_onto: Graph,
) -> ValidationResult:
    val = next(results_and_onto.objects(base_info.result_bn, SH.value))
    return ValidationResult(
        violation_type=ViolationType.UNIQUE_VALUE,
        res_iri=base_info.focus_node_iri,
        res_class=base_info.focus_node_type,
        property=base_info.result_path,
        input_value=val,
    )


def _reformat_extracted_results(results: list[ValidationResult]) -> list[InputProblem]:
    return [_reformat_one_validation_result(x) for x in results]


def _reformat_one_validation_result(validation_result: ValidationResult) -> InputProblem:
    match validation_result.violation_type:
        case (
            ViolationType.MAX_CARD
            | ViolationType.MIN_CARD
            | ViolationType.NON_EXISTING_CARD
            | ViolationType.PATTERN
            | ViolationType.UNIQUE_VALUE
            | ViolationType.VALUE_TYPE as violation
        ):
            problem = RESULT_TO_PROBLEM_MAPPER[violation]
            return _reformat_generic(result=validation_result, problem_type=problem)
        case ViolationType.GENERIC:
            prop_str = None
            if validation_result.property in FILE_VALUE_PROPERTIES:
                prop_str = "bitstream / iiif-uri"
            return _reformat_generic(validation_result, ProblemType.GENERIC, prop_string=prop_str)
        case ViolationType.FILEVALUE_PROHIBITED | ViolationType.FILE_VALUE as violation:
            problem = RESULT_TO_PROBLEM_MAPPER[violation]
            return _reformat_generic(result=validation_result, problem_type=problem, prop_string="bitstream / iiif-uri")
        case ViolationType.SEQNUM_IS_PART_OF:
            return _reformat_generic(
                result=validation_result, problem_type=ProblemType.GENERIC, prop_string="seqnum or isPartOf"
            )
        case ViolationType.LINK_TARGET:
            return _reformat_link_target_violation_result(validation_result)
        case _:
            raise BaseError(f"An unknown violation result was found: {validation_result.__class__.__name__}")


def _reformat_generic(
    result: ValidationResult, problem_type: ProblemType, prop_string: str | None = None
) -> InputProblem:
    iris = _reformat_main_iris(result)
    user_prop = iris.prop_name if not prop_string else prop_string
    return InputProblem(
        problem_type=problem_type,
        res_id=iris.res_id,
        res_type=iris.res_type,
        prop_name=user_prop,
        message=_convert_rdflib_input_to_string(result.message),
        input_value=_convert_rdflib_input_to_string(result.input_value),
        input_type=_convert_rdflib_input_to_string(result.input_type),
        expected=_convert_rdflib_input_to_string(result.expected),
    )


def _reformat_link_target_violation_result(result: ValidationResult) -> InputProblem:
    iris = _reformat_main_iris(result)
    input_type = None
    expected = None
    problem_type = ProblemType.INEXISTENT_LINKED_RESOURCE

    if result.input_type:
        problem_type = ProblemType.LINK_TARGET_TYPE_MISMATCH
        input_type = reformat_onto_iri(str(result.input_type))
        expected = reformat_onto_iri(str(result.expected))

    return InputProblem(
        problem_type=problem_type,
        res_id=iris.res_id,
        res_type=iris.res_type,
        prop_name=iris.prop_name,
        input_value=reformat_data_iri(str(result.input_value)),
        input_type=input_type,
        expected=expected,
    )


def _reformat_main_iris(result: ValidationResult) -> ReformattedIRI:
    subject_id = reformat_data_iri(result.res_iri)
    prop_name = reformat_onto_iri(result.property) if result.property else ""
    res_type = reformat_onto_iri(result.res_class)
    return ReformattedIRI(res_id=subject_id, res_type=res_type, prop_name=prop_name)


def _convert_rdflib_input_to_string(input_val: SubjectObjectTypeAlias | None) -> str | None:
    if not input_val:
        return None
    if isinstance(input_val, URIRef):
        return reformat_any_iri(input_val)
    return str(input_val)<|MERGE_RESOLUTION|>--- conflicted
+++ resolved
@@ -8,7 +8,6 @@
 from rdflib import URIRef
 
 from dsp_tools.commands.validate_data.constants import DASH
-from dsp_tools.commands.validate_data.constants import FILE_VALUE_CLASSES_TO_PROPS
 from dsp_tools.commands.validate_data.constants import FILE_VALUE_PROP_SHAPES
 from dsp_tools.commands.validate_data.constants import FILE_VALUE_PROPERTIES
 from dsp_tools.commands.validate_data.constants import KNORA_API
@@ -84,12 +83,6 @@
 def _extract_base_info_of_resource_results(
     results_and_onto: Graph, data_onto_graph: Graph
 ) -> list[ValidationResultBaseInfo]:
-<<<<<<< HEAD
-    focus_nodes = list(results_and_onto.subject_objects(SH.focusNode))
-    resource_classes = list(data_onto_graph.subjects(KNORA_API.canBeInstantiated, Literal(True)))
-    resource_classes.extend(FILE_VALUE_CLASSES_TO_PROPS.keys())
-=======
->>>>>>> 6a9e75e4
     all_res_focus_nodes = []
     main_bns = _get_all_main_result_bns(results_and_onto)
     value_types = _get_all_value_classes(data_onto_graph)
@@ -139,18 +132,9 @@
                 )
             )
     else:
-<<<<<<< HEAD
-        resource_iri = info.focus_iri
-        resource_type = info.focus_rdf_type
-        if info.focus_rdf_type in FILE_VALUE_CLASSES_TO_PROPS:
-            fcs_type = cast(URIRef, info.focus_rdf_type)
-            resource_iri = next(data_onto_graph.subjects(FILE_VALUE_CLASSES_TO_PROPS[fcs_type], info.focus_iri))
-            resource_type = next(data_onto_graph.objects(resource_iri, RDF.type))
-=======
         resource_iri, resource_type, user_facing_prop = _get_resource_iri_and_type(
             info, path, data_onto_graph, value_types
         )
->>>>>>> 6a9e75e4
         results.append(
             ValidationResultBaseInfo(
                 result_bn=info.validation_bn,
@@ -230,10 +214,6 @@
                 res_class=base_info.focus_node_type,
                 message=msg,
             )
-<<<<<<< HEAD
-        case SH.ClassConstraintComponent | SH.InConstraintComponent:
-            val = next(results_and_onto.objects(base_info.result_bn, SH.value))
-=======
         case SH.ClassConstraintComponent:
             return _query_class_constraint_without_detail(base_info, results_and_onto, data, msg)
         # This component appears when an image file has any kind of problem.
@@ -242,7 +222,6 @@
             return None
         case SH.LessThanConstraintComponent | SH.MinExclusiveConstraintComponent | SH.MinInclusiveConstraintComponent:
             value = next(results_and_onto.objects(base_info.result_bn, SH.value))
->>>>>>> 6a9e75e4
             return ValidationResult(
                 violation_type=ViolationType.GENERIC,
                 res_iri=base_info.focus_node_iri,
@@ -251,10 +230,6 @@
                 message=msg,
                 input_value=value,
             )
-        # This component appears when an image file has any kind of problem.
-        # We ignore this because
-        case SH.XoneConstraintComponent:
-            return None
         case _:
             return UnexpectedComponent(str(component))
 
