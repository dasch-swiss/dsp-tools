from typing import cast

from loguru import logger
from rdflib import RDF
from rdflib import RDFS
from rdflib import SH
from rdflib import Graph
from rdflib import Literal
from rdflib import URIRef

from dsp_tools.commands.validate_data.constants import DASH
from dsp_tools.commands.validate_data.constants import FILE_VALUE_PROP_SHAPES
from dsp_tools.commands.validate_data.constants import FILE_VALUE_PROPERTIES
from dsp_tools.commands.validate_data.constants import KNORA_API
from dsp_tools.commands.validate_data.constants import VALUE_CLASS_SHAPES
from dsp_tools.commands.validate_data.constants import SubjectObjectTypeAlias
from dsp_tools.commands.validate_data.mappers import RESULT_TO_PROBLEM_MAPPER
from dsp_tools.commands.validate_data.models.input_problems import AllProblems
from dsp_tools.commands.validate_data.models.input_problems import InputProblem
from dsp_tools.commands.validate_data.models.input_problems import ProblemType
from dsp_tools.commands.validate_data.models.input_problems import UnexpectedResults
from dsp_tools.commands.validate_data.models.validation import DetailBaseInfo
from dsp_tools.commands.validate_data.models.validation import QueryInfo
from dsp_tools.commands.validate_data.models.validation import ReformattedIRI
from dsp_tools.commands.validate_data.models.validation import UnexpectedComponent
from dsp_tools.commands.validate_data.models.validation import ValidationReportGraphs
from dsp_tools.commands.validate_data.models.validation import ValidationResult
from dsp_tools.commands.validate_data.models.validation import ValidationResultBaseInfo
from dsp_tools.commands.validate_data.models.validation import ViolationType
from dsp_tools.commands.validate_data.utils import reformat_data_iri
from dsp_tools.commands.validate_data.utils import reformat_onto_iri
from dsp_tools.models.exceptions import BaseError


def reformat_validation_graph(report: ValidationReportGraphs) -> AllProblems:
    """
    Reformats the validation result from an RDF graph into class instances
    that are used to communicate the problems with the user.

    Args:
        report: with all the information necessary to construct a user message

    Returns:
        All Problems
    """
    logger.info("Reformatting validation results.")
    results_and_onto = report.validation_graph + report.onto_graph
    data_and_onto = report.onto_graph + report.data_graph
    validation_results, unexpected_extracted = _query_all_results(results_and_onto, data_and_onto)
    reformatted_results = _reformat_extracted_results(validation_results)

    unexpected_found = UnexpectedResults(unexpected_extracted) if unexpected_extracted else None
    return AllProblems(reformatted_results, unexpected_found)


def _query_all_results(
    results_and_onto: Graph, data_onto_graph: Graph
) -> tuple[list[ValidationResult], list[UnexpectedComponent]]:
    no_details, with_details = _separate_result_types(results_and_onto, data_onto_graph)
    extracted_results: list[ValidationResult] = []
    unexpected_components: list[UnexpectedComponent] = []

    no_detail_extracted, no_detail_unexpected = _query_all_without_detail(no_details, results_and_onto)
    extracted_results.extend(no_detail_extracted)
    unexpected_components.extend(no_detail_unexpected)

    detail_reformatted, detail_unexpected = _query_all_with_detail(with_details, results_and_onto, data_onto_graph)
    extracted_results.extend(detail_reformatted)
    unexpected_components.extend(detail_unexpected)
    return extracted_results, unexpected_components


def _separate_result_types(
    results_and_onto: Graph, data_onto_graph: Graph
) -> tuple[list[ValidationResultBaseInfo], list[ValidationResultBaseInfo]]:
    base_info = _extract_base_info_of_resource_results(results_and_onto, data_onto_graph)
    no_details = [x for x in base_info if not x.detail]
    with_details = [x for x in base_info if x.detail]
    return no_details, with_details


def _extract_base_info_of_resource_results(
    results_and_onto: Graph, data_onto_graph: Graph
) -> list[ValidationResultBaseInfo]:
    focus_nodes = list(results_and_onto.subject_objects(SH.focusNode))
    resource_classes = list(data_onto_graph.subjects(KNORA_API.canBeInstantiated, Literal(True)))
    all_res_focus_nodes = []
    for nd in focus_nodes:
        focus_iri = nd[1]
        res_type = next(data_onto_graph.objects(focus_iri, RDF.type))
        if res_type in resource_classes:
            info = QueryInfo(
                validation_bn=nd[0],
                focus_iri=focus_iri,
                focus_rdf_type=res_type,
            )
            all_res_focus_nodes.extend(_extract_one_base_info(info, results_and_onto))
    return all_res_focus_nodes


def _extract_one_base_info(info: QueryInfo, results_and_onto: Graph) -> list[ValidationResultBaseInfo]:
    results = []
    path = next(results_and_onto.objects(info.validation_bn, SH.resultPath))
    main_component_type = next(results_and_onto.objects(info.validation_bn, SH.sourceConstraintComponent))
    if detail_bn_list := list(results_and_onto.objects(info.validation_bn, SH.detail)):
        for single_detail in detail_bn_list:
            detail_component = next(results_and_onto.objects(single_detail, SH.sourceConstraintComponent))
            detail = DetailBaseInfo(
                detail_bn=single_detail,
                source_constraint_component=detail_component,
            )
            results.append(
                ValidationResultBaseInfo(
                    result_bn=info.validation_bn,
                    source_constraint_component=main_component_type,
                    resource_iri=info.focus_iri,
                    res_class_type=info.focus_rdf_type,
                    result_path=path,
                    detail=detail,
                )
            )
    else:
        results.append(
            ValidationResultBaseInfo(
                result_bn=info.validation_bn,
                source_constraint_component=main_component_type,
                resource_iri=info.focus_iri,
                res_class_type=info.focus_rdf_type,
                result_path=path,
                detail=None,
            )
        )
    return results


def _query_all_without_detail(
    all_base_info: list[ValidationResultBaseInfo], results_and_onto: Graph
) -> tuple[list[ValidationResult], list[UnexpectedComponent]]:
    extracted_results: list[ValidationResult] = []
    unexpected_components: list[UnexpectedComponent] = []

    for base_info in all_base_info:
        res = _query_one_without_detail(base_info, results_and_onto)
        if res is None:
            pass
        elif isinstance(res, UnexpectedComponent):
            unexpected_components.append(res)
        else:
            extracted_results.append(res)
    return extracted_results, unexpected_components


def _query_one_without_detail(  # noqa:PLR0911 (Too many return statements)
    base_info: ValidationResultBaseInfo, results_and_onto: Graph
) -> ValidationResult | UnexpectedComponent | None:
    msg = next(results_and_onto.objects(base_info.result_bn, SH.resultMessage))
    component = next(results_and_onto.objects(base_info.result_bn, SH.sourceConstraintComponent))
    match component:
        case SH.PatternConstraintComponent:
            return _query_pattern_constraint_component_violation(base_info.result_bn, base_info, results_and_onto)
        case SH.MinCountConstraintComponent:
            return _query_for_min_cardinality_violation(base_info, msg, results_and_onto)
        case SH.MaxCountConstraintComponent:
            return ValidationResult(
                violation_type=ViolationType.MAX_CARD,
                res_iri=base_info.resource_iri,
                res_class=base_info.res_class_type,
                property=base_info.result_path,
                expected=msg,
            )
        case DASH.ClosedByTypesConstraintComponent:
            return _query_for_non_existent_cardinality_violation(base_info, results_and_onto)
        case SH.SPARQLConstraintComponent:
            return _query_for_unique_value_violation(base_info, results_and_onto)
        case DASH.CoExistsWithConstraintComponent:
            return ValidationResult(
                violation_type=ViolationType.SEQNUM_IS_PART_OF,
                res_iri=base_info.resource_iri,
                res_class=base_info.res_class_type,
                message=msg,
            )
        case SH.ClassConstraintComponent:
            val = next(results_and_onto.objects(base_info.result_bn, SH.value))
            return ValidationResult(
                violation_type=ViolationType.GENERIC,
                res_iri=base_info.resource_iri,
                res_class=base_info.res_class_type,
                property=base_info.result_path,
                message=msg,
                input_value=val,
            )
        case _:
            return UnexpectedComponent(str(component))


def _query_for_non_existent_cardinality_violation(
    base_info: ValidationResultBaseInfo, results_and_onto: Graph
) -> ValidationResult | None:
    # If a class is for example, an AudioRepresentation, but a jpg file is used,
    # the created value is of type StillImageFileValue.
    # This creates a min cardinality and a closed constraint violation.
    # The closed constraint we ignore, because the problem is communicated through the min cardinality violation.
    if base_info.result_path in FILE_VALUE_PROPERTIES:
        sub_classes = list(results_and_onto.transitive_objects(base_info.res_class_type, RDFS.subClassOf))
        if KNORA_API.Representation in sub_classes:
            return None
        violation_type = ViolationType.FILEVALUE_PROHIBITED
    else:
        violation_type = ViolationType.NON_EXISTING_CARD

    return ValidationResult(
        violation_type=violation_type,
        res_iri=base_info.resource_iri,
        res_class=base_info.res_class_type,
        property=base_info.result_path,
    )


def _query_all_with_detail(
    all_base_info: list[ValidationResultBaseInfo], results_and_onto: Graph, data_onto_graph: Graph
) -> tuple[list[ValidationResult], list[UnexpectedComponent]]:
    extracted_results: list[ValidationResult] = []
    unexpected_components: list[UnexpectedComponent] = []

    for base_info in all_base_info:
        res = _query_one_with_detail(base_info, results_and_onto, data_onto_graph)
        if isinstance(res, UnexpectedComponent):
            unexpected_components.append(res)
        else:
            extracted_results.append(res)
    return extracted_results, unexpected_components


def _query_one_with_detail(
    base_info: ValidationResultBaseInfo, results_and_onto: Graph, data_graph: Graph
) -> ValidationResult | UnexpectedComponent:
    detail_info = cast(DetailBaseInfo, base_info.detail)
    match detail_info.source_constraint_component:
        case SH.MinCountConstraintComponent:
            return _query_for_value_type_violation(base_info, results_and_onto, data_graph)
        case SH.PatternConstraintComponent:
            return _query_pattern_constraint_component_violation(detail_info.detail_bn, base_info, results_and_onto)
        case SH.ClassConstraintComponent:
            return _query_class_constraint_component_violation(base_info, results_and_onto, data_graph)
        case (
            SH.InConstraintComponent
            | SH.LessThanConstraintComponent
            | SH.MinExclusiveConstraintComponent
            | SH.MinInclusiveConstraintComponent
        ):
            return _query_generic_violation(base_info, results_and_onto)
        case _:
            return UnexpectedComponent(str(detail_info.source_constraint_component))


def _query_class_constraint_component_violation(
    base_info: ValidationResultBaseInfo, results_and_onto: Graph, data_graph: Graph
) -> ValidationResult | UnexpectedComponent:
    detail_info = cast(DetailBaseInfo, base_info.detail)
    detail_source_shape = next(results_and_onto.objects(detail_info.detail_bn, SH.sourceShape))
    if detail_source_shape in VALUE_CLASS_SHAPES:
        return _query_for_value_type_violation(base_info, results_and_onto, data_graph)
    return _query_for_link_value_target_violation(base_info, results_and_onto, data_graph)


def _query_for_value_type_violation(
    base_info: ValidationResultBaseInfo, results_and_onto: Graph, data_graph: Graph
) -> ValidationResult:
    detail_info = cast(DetailBaseInfo, base_info.detail)
    msg = next(results_and_onto.objects(detail_info.detail_bn, SH.resultMessage))
    val = next(results_and_onto.objects(base_info.result_bn, SH.value))
    val_type = next(data_graph.objects(val, RDF.type))
    return ValidationResult(
        violation_type=ViolationType.VALUE_TYPE,
        res_iri=base_info.resource_iri,
        res_class=base_info.res_class_type,
        property=base_info.result_path,
        expected=msg,
        input_type=val_type,
    )


def _query_pattern_constraint_component_violation(
    bn_with_info: SubjectObjectTypeAlias, base_info: ValidationResultBaseInfo, results_and_onto: Graph
) -> ValidationResult:
    val = next(results_and_onto.objects(bn_with_info, SH.value))
    msg = next(results_and_onto.objects(bn_with_info, SH.resultMessage))
    return ValidationResult(
        violation_type=ViolationType.PATTERN,
        res_iri=base_info.resource_iri,
        res_class=base_info.res_class_type,
        property=base_info.result_path,
        expected=msg,
        input_value=val,
    )


def _query_generic_violation(base_info: ValidationResultBaseInfo, results_and_onto: Graph) -> ValidationResult:
    detail_info = cast(DetailBaseInfo, base_info.detail)
    val = next(results_and_onto.objects(detail_info.detail_bn, SH.value))
    msg = next(results_and_onto.objects(detail_info.detail_bn, SH.resultMessage))
    return ValidationResult(
        violation_type=ViolationType.GENERIC,
        res_iri=base_info.resource_iri,
        res_class=base_info.res_class_type,
        property=base_info.result_path,
        message=msg,
        input_value=val,
    )


def _query_for_link_value_target_violation(
    base_info: ValidationResultBaseInfo, results_and_onto: Graph, data_graph: Graph
) -> ValidationResult:
    detail_info = cast(DetailBaseInfo, base_info.detail)
    target_iri = next(results_and_onto.objects(detail_info.detail_bn, SH.value))
    target_rdf_type: SubjectObjectTypeAlias | None = None
    if target_type := list(data_graph.objects(target_iri, RDF.type)):
        target_rdf_type = target_type[0]
    expected_type = next(results_and_onto.objects(detail_info.detail_bn, SH.resultMessage))
    return ValidationResult(
        violation_type=ViolationType.LINK_TARGET,
        res_iri=base_info.resource_iri,
        res_class=base_info.res_class_type,
        property=base_info.result_path,
        expected=expected_type,
        input_value=target_iri,
        input_type=target_rdf_type,
    )


def _query_for_min_cardinality_violation(
    base_info: ValidationResultBaseInfo,
    msg: SubjectObjectTypeAlias,
    results_and_onto: Graph,
) -> ValidationResult:
    source_shape = next(results_and_onto.objects(base_info.result_bn, SH.sourceShape))
    if source_shape in FILE_VALUE_PROP_SHAPES:
        violation_type = ViolationType.FILE_VALUE
    else:
        violation_type = ViolationType.MIN_CARD
    return ValidationResult(
        violation_type=violation_type,
        res_iri=base_info.resource_iri,
        res_class=base_info.res_class_type,
        property=base_info.result_path,
        expected=msg,
    )


def _query_for_unique_value_violation(
    base_info: ValidationResultBaseInfo,
    results_and_onto: Graph,
) -> ValidationResult:
    val = next(results_and_onto.objects(base_info.result_bn, SH.value))
    return ValidationResult(
        violation_type=ViolationType.UNIQUE_VALUE,
        res_iri=base_info.resource_iri,
        res_class=base_info.res_class_type,
        property=base_info.result_path,
        input_value=val,
    )


def _reformat_extracted_results(results: list[ValidationResult]) -> list[InputProblem]:
    return [_reformat_one_validation_result(x) for x in results]


def _reformat_one_validation_result(validation_result: ValidationResult) -> InputProblem:
    match validation_result.violation_type:
        case (
            ViolationType.MAX_CARD
            | ViolationType.MIN_CARD
            | ViolationType.GENERIC
            | ViolationType.NON_EXISTING_CARD
            | ViolationType.PATTERN
            | ViolationType.UNIQUE_VALUE
            | ViolationType.VALUE_TYPE as violation
        ):
            problem = RESULT_TO_PROBLEM_MAPPER[violation]
            return _reformat_generic(result=validation_result, problem_type=problem)
        case ViolationType.FILEVALUE_PROHIBITED | ViolationType.FILE_VALUE as violation:
            problem = RESULT_TO_PROBLEM_MAPPER[violation]
            iris = _reformat_main_iris(validation_result)
            return InputProblem(
                problem_type=problem,
                res_id=iris.res_id,
                res_type=iris.res_type,
                prop_name="bitstream / iiif-uri",
<<<<<<< HEAD
                expected=validation_result.expected,
=======
            )
        case ViolationType.GENERIC:
            iris = _reformat_main_iris(validation_result)
            return InputProblem(
                problem_type=ProblemType.GENERIC,
                res_id=iris.res_id,
                res_type=iris.res_type,
                prop_name=iris.prop_name,
                message=_convert_rdflib_input_data_to_string(validation_result.message),
                input_value=_convert_rdflib_input_data_to_string(validation_result.input_value),
>>>>>>> 857f0326
            )
        case ViolationType.SEQNUM_IS_PART_OF:
            iris = _reformat_main_iris(validation_result)
            return InputProblem(
                problem_type=ProblemType.GENERIC,
                res_id=iris.res_id,
                res_type=iris.res_type,
                prop_name="seqnum or isPartOf",
<<<<<<< HEAD
                message=_remove_whitespaces_from_string(str(validation_result.message)),
=======
                message=_convert_rdflib_input_data_to_string(validation_result.message),
>>>>>>> 857f0326
            )
        case ViolationType.LINK_TARGET:
            return _reformat_link_target_violation_result(validation_result)
<<<<<<< HEAD
=======
        case ViolationType.UNIQUE_VALUE:
            return _reformat_unique_value_violation_result(validation_result)
        case ViolationType.FILE_VALUE:
            iris = _reformat_main_iris(validation_result)
            return InputProblem(
                problem_type=ProblemType.FILE_VALUE,
                res_id=iris.res_id,
                res_type=iris.res_type,
                prop_name="bitstream / iiif-uri",
                expected=_convert_rdflib_input_data_to_string(validation_result.expected),
            )
>>>>>>> 857f0326
        case _:
            raise BaseError(f"An unknown violation result was found: {validation_result.__class__.__name__}")


def _reformat_generic(
    result: ValidationResult,
    problem_type: ProblemType,
) -> InputProblem:
    iris = _reformat_main_iris(result)
    return InputProblem(
        problem_type=problem_type,
        res_id=iris.res_id,
        res_type=iris.res_type,
        prop_name=iris.prop_name,
<<<<<<< HEAD
        message=_remove_whitespaces_from_string(str(result.message)),
        input_value=result.input_value,
        input_type=result.input_type,
        expected=result.expected,
=======
        expected=_convert_rdflib_input_data_to_string(result.expected),
    )


def _reformat_value_type_violation_result(result: ValidationResult) -> InputProblem:
    iris = _reformat_main_iris(result)
    return InputProblem(
        problem_type=ProblemType.VALUE_TYPE_MISMATCH,
        res_id=iris.res_id,
        res_type=iris.res_type,
        prop_name=iris.prop_name,
        input_type=reformat_onto_iri(str(result.input_type)),
        expected=_convert_rdflib_input_data_to_string(result.expected),
    )


def _reformat_pattern_violation_result(result: ValidationResult) -> InputProblem:
    iris = _reformat_main_iris(result)
    return InputProblem(
        problem_type=ProblemType.INPUT_REGEX,
        res_id=iris.res_id,
        res_type=iris.res_type,
        prop_name=iris.prop_name,
        input_value=_convert_rdflib_input_data_to_string(result.input_value),
        expected=_convert_rdflib_input_data_to_string(result.expected),
>>>>>>> 857f0326
    )


def _reformat_link_target_violation_result(result: ValidationResult) -> InputProblem:
    iris = _reformat_main_iris(result)
    if not result.input_type:
        return InputProblem(
            problem_type=ProblemType.INEXISTENT_LINKED_RESOURCE,
            res_id=iris.res_id,
            res_type=iris.res_type,
            prop_name=iris.prop_name,
<<<<<<< HEAD
            input_value=result.input_value,
=======
            input_value=_convert_rdflib_input_data_to_string(result.input_value),
>>>>>>> 857f0326
        )
    return InputProblem(
        problem_type=ProblemType.LINK_TARGET_TYPE_MISMATCH,
        res_id=iris.res_id,
        res_type=iris.res_type,
        prop_name=iris.prop_name,
<<<<<<< HEAD
        input_value=result.input_value,
        input_type=actual_type,
        expected=expected_type,
    )


=======
        input_value=_convert_rdflib_input_data_to_string(result.input_value),
        input_type=reformat_onto_iri(str(result.input_type)),
        expected=reformat_onto_iri(str(result.expected)),
    )


def _reformat_unique_value_violation_result(result: ValidationResult) -> InputProblem:
    iris = _reformat_main_iris(result)
    return InputProblem(
        problem_type=ProblemType.DUPLICATE_VALUE,
        res_id=iris.res_id,
        res_type=iris.res_type,
        prop_name=iris.prop_name,
        input_value=_convert_rdflib_input_data_to_string(result.input_value),
    )


>>>>>>> 857f0326
def _reformat_main_iris(result: ValidationResult) -> ReformattedIRI:
    subject_id = reformat_data_iri(result.res_iri)
    prop_name = reformat_onto_iri(result.property) if result.property else ""
    res_type = reformat_onto_iri(result.res_class)
    return ReformattedIRI(res_id=subject_id, res_type=res_type, prop_name=prop_name)


def _convert_rdflib_input_data_to_string(input_val: SubjectObjectTypeAlias | None) -> str | None:
    if not input_val:
        return None
    if isinstance(input_val, URIRef):
        return reformat_data_iri(input_val)
    splt = str(input_val).split(" ")
    splt = [found for x in splt if (found := x.strip())]
    return " ".join(splt)<|MERGE_RESOLUTION|>--- conflicted
+++ resolved
@@ -181,6 +181,7 @@
             )
         case SH.ClassConstraintComponent:
             val = next(results_and_onto.objects(base_info.result_bn, SH.value))
+            target_id = reformat_data_iri(val)
             return ValidationResult(
                 violation_type=ViolationType.GENERIC,
                 res_iri=base_info.resource_iri,
@@ -387,20 +388,7 @@
                 res_id=iris.res_id,
                 res_type=iris.res_type,
                 prop_name="bitstream / iiif-uri",
-<<<<<<< HEAD
                 expected=validation_result.expected,
-=======
-            )
-        case ViolationType.GENERIC:
-            iris = _reformat_main_iris(validation_result)
-            return InputProblem(
-                problem_type=ProblemType.GENERIC,
-                res_id=iris.res_id,
-                res_type=iris.res_type,
-                prop_name=iris.prop_name,
-                message=_convert_rdflib_input_data_to_string(validation_result.message),
-                input_value=_convert_rdflib_input_data_to_string(validation_result.input_value),
->>>>>>> 857f0326
             )
         case ViolationType.SEQNUM_IS_PART_OF:
             iris = _reformat_main_iris(validation_result)
@@ -409,28 +397,10 @@
                 res_id=iris.res_id,
                 res_type=iris.res_type,
                 prop_name="seqnum or isPartOf",
-<<<<<<< HEAD
-                message=_remove_whitespaces_from_string(str(validation_result.message)),
-=======
                 message=_convert_rdflib_input_data_to_string(validation_result.message),
->>>>>>> 857f0326
             )
         case ViolationType.LINK_TARGET:
             return _reformat_link_target_violation_result(validation_result)
-<<<<<<< HEAD
-=======
-        case ViolationType.UNIQUE_VALUE:
-            return _reformat_unique_value_violation_result(validation_result)
-        case ViolationType.FILE_VALUE:
-            iris = _reformat_main_iris(validation_result)
-            return InputProblem(
-                problem_type=ProblemType.FILE_VALUE,
-                res_id=iris.res_id,
-                res_type=iris.res_type,
-                prop_name="bitstream / iiif-uri",
-                expected=_convert_rdflib_input_data_to_string(validation_result.expected),
-            )
->>>>>>> 857f0326
         case _:
             raise BaseError(f"An unknown violation result was found: {validation_result.__class__.__name__}")
 
@@ -445,12 +415,6 @@
         res_id=iris.res_id,
         res_type=iris.res_type,
         prop_name=iris.prop_name,
-<<<<<<< HEAD
-        message=_remove_whitespaces_from_string(str(result.message)),
-        input_value=result.input_value,
-        input_type=result.input_type,
-        expected=result.expected,
-=======
         expected=_convert_rdflib_input_data_to_string(result.expected),
     )
 
@@ -476,7 +440,10 @@
         prop_name=iris.prop_name,
         input_value=_convert_rdflib_input_data_to_string(result.input_value),
         expected=_convert_rdflib_input_data_to_string(result.expected),
->>>>>>> 857f0326
+        message=_remove_whitespaces_from_string(str(result.message)),
+        input_value=result.input_value,
+        input_type=result.input_type,
+        expected=result.expected,
     )
 
 
@@ -488,25 +455,13 @@
             res_id=iris.res_id,
             res_type=iris.res_type,
             prop_name=iris.prop_name,
-<<<<<<< HEAD
-            input_value=result.input_value,
-=======
             input_value=_convert_rdflib_input_data_to_string(result.input_value),
->>>>>>> 857f0326
         )
     return InputProblem(
         problem_type=ProblemType.LINK_TARGET_TYPE_MISMATCH,
         res_id=iris.res_id,
         res_type=iris.res_type,
         prop_name=iris.prop_name,
-<<<<<<< HEAD
-        input_value=result.input_value,
-        input_type=actual_type,
-        expected=expected_type,
-    )
-
-
-=======
         input_value=_convert_rdflib_input_data_to_string(result.input_value),
         input_type=reformat_onto_iri(str(result.input_type)),
         expected=reformat_onto_iri(str(result.expected)),
@@ -524,7 +479,6 @@
     )
 
 
->>>>>>> 857f0326
 def _reformat_main_iris(result: ValidationResult) -> ReformattedIRI:
     subject_id = reformat_data_iri(result.res_iri)
     prop_name = reformat_onto_iri(result.property) if result.property else ""
