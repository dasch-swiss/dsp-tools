from typing import cast

from loguru import logger
from rdflib import RDF
from rdflib import RDFS
from rdflib import SH
from rdflib import Graph
from rdflib import Literal
from rdflib import URIRef

from dsp_tools.commands.validate_data.constants import DASH
from dsp_tools.commands.validate_data.constants import FILE_VALUE_PROP_SHAPES
from dsp_tools.commands.validate_data.constants import FILE_VALUE_PROPERTIES
from dsp_tools.commands.validate_data.constants import KNORA_API
from dsp_tools.commands.validate_data.constants import SubjectObjectTypeAlias
from dsp_tools.commands.validate_data.mappers import RESULT_TO_PROBLEM_MAPPER
from dsp_tools.commands.validate_data.models.input_problems import AllProblems
from dsp_tools.commands.validate_data.models.input_problems import InputProblem
from dsp_tools.commands.validate_data.models.input_problems import ProblemType
from dsp_tools.commands.validate_data.models.input_problems import UnexpectedResults
from dsp_tools.commands.validate_data.models.validation import DetailBaseInfo
from dsp_tools.commands.validate_data.models.validation import QueryInfo
from dsp_tools.commands.validate_data.models.validation import ReformattedIRI
from dsp_tools.commands.validate_data.models.validation import UnexpectedComponent
from dsp_tools.commands.validate_data.models.validation import ValidationReportGraphs
from dsp_tools.commands.validate_data.models.validation import ValidationResult
from dsp_tools.commands.validate_data.models.validation import ValidationResultBaseInfo
from dsp_tools.commands.validate_data.models.validation import ViolationType
from dsp_tools.commands.validate_data.utils import reformat_any_iri
from dsp_tools.commands.validate_data.utils import reformat_data_iri
from dsp_tools.commands.validate_data.utils import reformat_onto_iri
from dsp_tools.models.exceptions import BaseError

STILL_IMAGE_VALUE_CLASSES = {KNORA_API.StillImageFileValue, KNORA_API.StillImageExternalFileValue}
LEGAL_INFO_PROPS = {KNORA_API.hasLicense, KNORA_API.hasCopyrightHolder, KNORA_API.hasAuthorship}


def reformat_validation_graph(report: ValidationReportGraphs) -> AllProblems:
    """
    Reformats the validation result from an RDF graph into class instances
    that are used to communicate the problems with the user.

    Args:
        report: with all the information necessary to construct a user message

    Returns:
        All Problems
    """
    logger.info("Reformatting validation results.")
    results_and_onto = report.validation_graph + report.onto_graph
    data_and_onto = report.onto_graph + report.data_graph
    validation_results, unexpected_extracted = _query_all_results(results_and_onto, data_and_onto)
    reformatted_results = _reformat_extracted_results(validation_results)

    unexpected_found = UnexpectedResults(unexpected_extracted) if unexpected_extracted else None
    return AllProblems(reformatted_results, unexpected_found)


def _query_all_results(
    results_and_onto: Graph, data_onto_graph: Graph
) -> tuple[list[ValidationResult], list[UnexpectedComponent]]:
    no_details, with_details = _separate_result_types(results_and_onto, data_onto_graph)
    extracted_results: list[ValidationResult] = []
    unexpected_components: list[UnexpectedComponent] = []

    no_detail_extracted, no_detail_unexpected = _query_all_without_detail(no_details, results_and_onto, data_onto_graph)
    extracted_results.extend(no_detail_extracted)
    unexpected_components.extend(no_detail_unexpected)

    detail_reformatted, detail_unexpected = _query_all_with_detail(with_details, results_and_onto, data_onto_graph)
    extracted_results.extend(detail_reformatted)
    unexpected_components.extend(detail_unexpected)
    return extracted_results, unexpected_components


def _separate_result_types(
    results_and_onto: Graph, data_onto_graph: Graph
) -> tuple[list[ValidationResultBaseInfo], list[ValidationResultBaseInfo]]:
    base_info = _extract_base_info_of_resource_results(results_and_onto, data_onto_graph)
    no_details = [x for x in base_info if not x.detail]
    with_details = [x for x in base_info if x.detail]
    return no_details, with_details


def _extract_base_info_of_resource_results(
    results_and_onto: Graph, data_onto_graph: Graph
) -> list[ValidationResultBaseInfo]:
    main_bns = _get_all_main_result_bns(results_and_onto)
    all_res_focus_nodes = []
    resource_classes = list(data_onto_graph.subjects(KNORA_API.canBeInstantiated, Literal(True)))
    resource_classes.extend(STILL_IMAGE_VALUE_CLASSES)
    for nd in main_bns:
        focus_iri = next(results_and_onto.objects(nd, SH.focusNode))
        res_type = next(data_onto_graph.objects(focus_iri, RDF.type))
        if not (found := list(results_and_onto.objects(nd[0], SH.sourceConstraintComponent))):
            continue
        constraint_component = found.pop(0)
        if any([bool(res_type in resource_classes), bool(constraint_component == SH.PatternConstraintComponent)]):
            info = QueryInfo(
                validation_bn=nd,
                focus_iri=focus_iri,
                focus_rdf_type=res_type,
            )
            all_res_focus_nodes.extend(_extract_one_base_info(info, results_and_onto, data_onto_graph))
    return all_res_focus_nodes


def _get_all_main_result_bns(results_and_onto: Graph) -> set[SubjectObjectTypeAlias]:
    all_bns = set(results_and_onto.subjects(RDF.type, SH.ValidationResult))
    detail_bns = set(results_and_onto.objects(predicate=SH.detail))
    return all_bns - detail_bns


def _extract_one_base_info(
    info: QueryInfo, results_and_onto: Graph, data_onto_graph: Graph
) -> list[ValidationResultBaseInfo]:
    results = []
    path = next(results_and_onto.objects(info.validation_bn, SH.resultPath))
    main_component_type = next(results_and_onto.objects(info.validation_bn, SH.sourceConstraintComponent))
    if detail_bn_list := list(results_and_onto.objects(info.validation_bn, SH.detail)):
        for single_detail in detail_bn_list:
            detail_component = next(results_and_onto.objects(single_detail, SH.sourceConstraintComponent))
            detail = DetailBaseInfo(
                detail_bn=single_detail,
                source_constraint_component=detail_component,
            )
            results.append(
                ValidationResultBaseInfo(
                    result_bn=info.validation_bn,
                    source_constraint_component=main_component_type,
                    focus_node_iri=info.focus_iri,
                    focus_node_type=info.focus_rdf_type,
                    result_path=path,
                    detail=detail,
                )
            )
    else:
        resource_iri = info.focus_iri
        resource_type = info.focus_rdf_type
        if info.focus_rdf_type in STILL_IMAGE_VALUE_CLASSES:
            resource_iri = next(data_onto_graph.subjects(KNORA_API.hasStillImageFileValue, info.focus_iri))
            resource_type = next(data_onto_graph.objects(resource_iri, RDF.type))
        results.append(
            ValidationResultBaseInfo(
                result_bn=info.validation_bn,
                source_constraint_component=main_component_type,
                focus_node_iri=resource_iri,
                focus_node_type=resource_type,
                result_path=path,
                detail=None,
            )
        )
    return results


def _query_all_without_detail(
    all_base_info: list[ValidationResultBaseInfo], results_and_onto: Graph, data: Graph
) -> tuple[list[ValidationResult], list[UnexpectedComponent]]:
    extracted_results: list[ValidationResult] = []
    unexpected_components: list[UnexpectedComponent] = []

    for base_info in all_base_info:
        res = _query_one_without_detail(base_info, results_and_onto, data)
        if res is None:
            pass
        elif isinstance(res, UnexpectedComponent):
            unexpected_components.append(res)
        else:
            extracted_results.append(res)
    return extracted_results, unexpected_components


def _query_one_without_detail(  # noqa:PLR0911 (Too many return statements)
    base_info: ValidationResultBaseInfo, results_and_onto: Graph, data: Graph
) -> ValidationResult | UnexpectedComponent | None:
    msg = next(results_and_onto.objects(base_info.result_bn, SH.resultMessage))
    component = next(results_and_onto.objects(base_info.result_bn, SH.sourceConstraintComponent))
    match component:
        case SH.PatternConstraintComponent:
            return _query_pattern_constraint_component_violation(base_info, results_and_onto, data)
        case SH.MinCountConstraintComponent:
            return _query_for_min_cardinality_violation(base_info, msg, results_and_onto)
        case SH.MaxCountConstraintComponent:
            return ValidationResult(
                violation_type=ViolationType.MAX_CARD,
                res_iri=base_info.focus_node_iri,
                res_class=base_info.focus_node_type,
                property=base_info.result_path,
                expected=msg,
            )
        case DASH.ClosedByTypesConstraintComponent:
            return _query_for_non_existent_cardinality_violation(base_info, results_and_onto)
        case SH.SPARQLConstraintComponent:
            return _query_for_unique_value_violation(base_info, results_and_onto)
        case DASH.CoExistsWithConstraintComponent:
            return ValidationResult(
                violation_type=ViolationType.SEQNUM_IS_PART_OF,
                res_iri=base_info.focus_node_iri,
                res_class=base_info.focus_node_type,
                message=msg,
            )
        case SH.ClassConstraintComponent:
            return _query_class_constraint_without_detail(base_info, results_and_onto, data, msg)
        # This component appears when an image file has any kind of problem.
        # We ignore this because it is communicated either through the IIIF or the actual file shape
        case SH.XoneConstraintComponent:
            return None
        case _:
            return UnexpectedComponent(str(component))


def _query_class_constraint_without_detail(
    base_info: ValidationResultBaseInfo, results_and_onto: Graph, data: Graph, message: SubjectObjectTypeAlias
) -> ValidationResult | None:
    val: None | SubjectObjectTypeAlias = next(results_and_onto.objects(base_info.result_bn, SH.value))
    # In this case we have some kind of FileValue violation
    violation_type = ViolationType.GENERIC
    value_type: None | SubjectObjectTypeAlias = None
    msg: None | SubjectObjectTypeAlias = message
    expected = None
    val_type_list = list(data.objects(val, RDF.type))
    # Here we have a normal value type violation
    if val_type_list:
        val_type = val_type_list.pop(0)
        value_super_class = list(results_and_onto.transitive_objects(val_type, RDFS.subClassOf))
        if KNORA_API.FileValue not in value_super_class:
            value_type = val_type
            val = None
            violation_type = ViolationType.VALUE_TYPE
            msg = None
            expected = message
    return ValidationResult(
        violation_type=violation_type,
        res_iri=base_info.focus_node_iri,
        res_class=base_info.focus_node_type,
        property=base_info.result_path,
        message=msg,
        expected=expected,
        input_value=val,
        input_type=value_type,
    )


def _query_for_non_existent_cardinality_violation(
    base_info: ValidationResultBaseInfo, results_and_onto: Graph
) -> ValidationResult | None:
    # If a class is for example, an AudioRepresentation, but a jpg file is used,
    # the created value is of type StillImageFileValue.
    # This creates a min cardinality and a closed constraint violation.
    # The closed constraint we ignore, because the problem is communicated through the min cardinality violation.
    if base_info.result_path in FILE_VALUE_PROPERTIES:
        sub_classes = list(results_and_onto.transitive_objects(base_info.focus_node_type, RDFS.subClassOf))
        if KNORA_API.Representation in sub_classes:
            return None
        violation_type = ViolationType.FILEVALUE_PROHIBITED
    else:
        violation_type = ViolationType.NON_EXISTING_CARD

    return ValidationResult(
        violation_type=violation_type,
        res_iri=base_info.focus_node_iri,
        res_class=base_info.focus_node_type,
        property=base_info.result_path,
    )


def _query_all_with_detail(
    all_base_info: list[ValidationResultBaseInfo], results_and_onto: Graph, data_onto_graph: Graph
) -> tuple[list[ValidationResult], list[UnexpectedComponent]]:
    extracted_results: list[ValidationResult] = []
    unexpected_components: list[UnexpectedComponent] = []

    for base_info in all_base_info:
        res = _query_one_with_detail(base_info, results_and_onto, data_onto_graph)
        if isinstance(res, UnexpectedComponent):
            unexpected_components.append(res)
        elif not res:
            continue
        else:
            extracted_results.append(res)
    return extracted_results, unexpected_components


def _query_one_with_detail(
    base_info: ValidationResultBaseInfo, results_and_onto: Graph, data_graph: Graph
) -> ValidationResult | UnexpectedComponent | None:
    detail_info = cast(DetailBaseInfo, base_info.detail)
    match detail_info.source_constraint_component:
        case SH.MinCountConstraintComponent:
            if base_info.result_path in FILE_VALUE_PROPERTIES:
                return _query_generic_violation(base_info, results_and_onto)
            return _query_for_value_type_violation(base_info, results_and_onto, data_graph)
        case SH.ClassConstraintComponent:
            return _query_class_constraint_component_violation(base_info, results_and_onto, data_graph)
        case (
            SH.InConstraintComponent
            | SH.LessThanConstraintComponent
            | SH.MinExclusiveConstraintComponent
            | SH.MinInclusiveConstraintComponent
        ):
            return _query_generic_violation(base_info, results_and_onto)
        case SH.PatternConstraintComponent:
            return None
        case _:
            return UnexpectedComponent(str(detail_info.source_constraint_component))


def _query_class_constraint_component_violation(
    base_info: ValidationResultBaseInfo, results_and_onto: Graph, data_graph: Graph
) -> ValidationResult | UnexpectedComponent:
    detail_info = cast(DetailBaseInfo, base_info.detail)
    detail_path = next(results_and_onto.objects(detail_info.detail_bn, SH.resultPath))
    if detail_path == RDF.type:
        return _query_for_value_type_violation(base_info, results_and_onto, data_graph)
    return _query_for_link_value_target_violation(base_info, results_and_onto, data_graph)


def _query_for_value_type_violation(
    base_info: ValidationResultBaseInfo, results_and_onto: Graph, data_graph: Graph
) -> ValidationResult:
    detail_info = cast(DetailBaseInfo, base_info.detail)
    msg = next(results_and_onto.objects(detail_info.detail_bn, SH.resultMessage))
    val = next(results_and_onto.objects(base_info.result_bn, SH.value))
    val_type = next(data_graph.objects(val, RDF.type))
    return ValidationResult(
        violation_type=ViolationType.VALUE_TYPE,
        res_iri=base_info.focus_node_iri,
        res_class=base_info.focus_node_type,
        property=base_info.result_path,
        expected=msg,
        input_type=val_type,
    )


def _query_pattern_constraint_component_violation(
    base_info: ValidationResultBaseInfo, results_and_onto: Graph, data: Graph
) -> ValidationResult:
    target_resource = base_info.resource_iri
    target_resource_type = base_info.res_class_type
    user_facing_property = base_info.result_path

    rdf_type_superclasses = list(results_and_onto.transitive_objects(base_info.res_class_type, RDFS.subClassOf))
    # In case it is a value, the information above is about the value itself and not user facing
    if KNORA_API.Value in rdf_type_superclasses:
        subj, pred = next(data.subject_predicates(base_info.resource_iri))
        user_facing_property = pred
        target_resource = subj
        target_resource_type = next(data.objects(subj, RDF.type))

    val = next(results_and_onto.objects(base_info.result_bn, SH.value))
    msg = next(results_and_onto.objects(base_info.result_bn, SH.resultMessage))
    return ValidationResult(
        violation_type=ViolationType.PATTERN,
<<<<<<< HEAD
        res_iri=target_resource,
        res_class=target_resource_type,
        property=user_facing_property,
=======
        res_iri=base_info.focus_node_iri,
        res_class=base_info.focus_node_type,
        property=base_info.result_path,
>>>>>>> 2994e0de
        expected=msg,
        input_value=val,
    )


def _query_generic_violation(base_info: ValidationResultBaseInfo, results_and_onto: Graph) -> ValidationResult:
    detail_info = cast(DetailBaseInfo, base_info.detail)
    val = None
    if found_val := list(results_and_onto.objects(detail_info.detail_bn, SH.value)):
        val = found_val.pop()
    msg = next(results_and_onto.objects(detail_info.detail_bn, SH.resultMessage))
    return ValidationResult(
        violation_type=ViolationType.GENERIC,
        res_iri=base_info.focus_node_iri,
        res_class=base_info.focus_node_type,
        property=base_info.result_path,
        message=msg,
        input_value=val,
    )


def _query_for_link_value_target_violation(
    base_info: ValidationResultBaseInfo, results_and_onto: Graph, data_graph: Graph
) -> ValidationResult:
    detail_info = cast(DetailBaseInfo, base_info.detail)
    target_iri = next(results_and_onto.objects(detail_info.detail_bn, SH.value))
    target_rdf_type: SubjectObjectTypeAlias | None = None
    if target_type := list(data_graph.objects(target_iri, RDF.type)):
        target_rdf_type = target_type[0]
    expected_type = next(results_and_onto.objects(detail_info.detail_bn, SH.resultMessage))
    return ValidationResult(
        violation_type=ViolationType.LINK_TARGET,
        res_iri=base_info.focus_node_iri,
        res_class=base_info.focus_node_type,
        property=base_info.result_path,
        expected=expected_type,
        input_value=target_iri,
        input_type=target_rdf_type,
    )


def _query_for_min_cardinality_violation(
    base_info: ValidationResultBaseInfo,
    msg: SubjectObjectTypeAlias,
    results_and_onto: Graph,
) -> ValidationResult:
    source_shape = next(results_and_onto.objects(base_info.result_bn, SH.sourceShape))
    if source_shape in FILE_VALUE_PROP_SHAPES:
        violation_type = ViolationType.FILE_VALUE
    elif base_info.result_path in LEGAL_INFO_PROPS:
        violation_type = ViolationType.GENERIC
    else:
        violation_type = ViolationType.MIN_CARD
    return ValidationResult(
        violation_type=violation_type,
        res_iri=base_info.focus_node_iri,
        res_class=base_info.focus_node_type,
        property=base_info.result_path,
        expected=msg,
    )


def _query_for_unique_value_violation(
    base_info: ValidationResultBaseInfo,
    results_and_onto: Graph,
) -> ValidationResult:
    val = next(results_and_onto.objects(base_info.result_bn, SH.value))
    return ValidationResult(
        violation_type=ViolationType.UNIQUE_VALUE,
        res_iri=base_info.focus_node_iri,
        res_class=base_info.focus_node_type,
        property=base_info.result_path,
        input_value=val,
    )


def _reformat_extracted_results(results: list[ValidationResult]) -> list[InputProblem]:
    return [_reformat_one_validation_result(x) for x in results]


def _reformat_one_validation_result(validation_result: ValidationResult) -> InputProblem:
    match validation_result.violation_type:
        case (
            ViolationType.MAX_CARD
            | ViolationType.MIN_CARD
            | ViolationType.NON_EXISTING_CARD
            | ViolationType.PATTERN
            | ViolationType.UNIQUE_VALUE
            | ViolationType.VALUE_TYPE as violation
        ):
            problem = RESULT_TO_PROBLEM_MAPPER[violation]
            return _reformat_generic(result=validation_result, problem_type=problem)
        case ViolationType.GENERIC:
            prop_str = None
            if validation_result.property in FILE_VALUE_PROPERTIES:
                prop_str = "bitstream / iiif-uri"
            return _reformat_generic(validation_result, ProblemType.GENERIC, prop_string=prop_str)
        case ViolationType.FILEVALUE_PROHIBITED | ViolationType.FILE_VALUE as violation:
            problem = RESULT_TO_PROBLEM_MAPPER[violation]
            return _reformat_generic(result=validation_result, problem_type=problem, prop_string="bitstream / iiif-uri")
        case ViolationType.SEQNUM_IS_PART_OF:
            return _reformat_generic(
                result=validation_result, problem_type=ProblemType.GENERIC, prop_string="seqnum or isPartOf"
            )
        case ViolationType.LINK_TARGET:
            return _reformat_link_target_violation_result(validation_result)
        case _:
            raise BaseError(f"An unknown violation result was found: {validation_result.__class__.__name__}")


def _reformat_generic(
    result: ValidationResult, problem_type: ProblemType, prop_string: str | None = None
) -> InputProblem:
    iris = _reformat_main_iris(result)
    user_prop = iris.prop_name if not prop_string else prop_string
    return InputProblem(
        problem_type=problem_type,
        res_id=iris.res_id,
        res_type=iris.res_type,
        prop_name=user_prop,
        message=_convert_rdflib_input_to_string(result.message),
        input_value=_convert_rdflib_input_to_string(result.input_value),
        input_type=_convert_rdflib_input_to_string(result.input_type),
        expected=_convert_rdflib_input_to_string(result.expected),
    )


def _reformat_link_target_violation_result(result: ValidationResult) -> InputProblem:
    iris = _reformat_main_iris(result)
    input_type = None
    expected = None
    problem_type = ProblemType.INEXISTENT_LINKED_RESOURCE

    if result.input_type:
        problem_type = ProblemType.LINK_TARGET_TYPE_MISMATCH
        input_type = reformat_onto_iri(str(result.input_type))
        expected = reformat_onto_iri(str(result.expected))

    return InputProblem(
        problem_type=problem_type,
        res_id=iris.res_id,
        res_type=iris.res_type,
        prop_name=iris.prop_name,
        input_value=reformat_data_iri(str(result.input_value)),
        input_type=input_type,
        expected=expected,
    )


def _reformat_main_iris(result: ValidationResult) -> ReformattedIRI:
    subject_id = reformat_data_iri(result.res_iri)
    prop_name = reformat_onto_iri(result.property) if result.property else ""
    res_type = reformat_onto_iri(result.res_class)
    return ReformattedIRI(res_id=subject_id, res_type=res_type, prop_name=prop_name)


def _convert_rdflib_input_to_string(input_val: SubjectObjectTypeAlias | None) -> str | None:
    if not input_val:
        return None
    if isinstance(input_val, URIRef):
        return reformat_any_iri(input_val)
    return str(input_val)<|MERGE_RESOLUTION|>--- conflicted
+++ resolved
@@ -290,6 +290,9 @@
             if base_info.result_path in FILE_VALUE_PROPERTIES:
                 return _query_generic_violation(base_info, results_and_onto)
             return _query_for_value_type_violation(base_info, results_and_onto, data_graph)
+        case SH.PatternConstraintComponent:
+            return _query_pattern_constraint_component_violation(detail_info.detail_bn, base_info, results_and_onto)
+
         case SH.ClassConstraintComponent:
             return _query_class_constraint_component_violation(base_info, results_and_onto, data_graph)
         case (
@@ -299,8 +302,6 @@
             | SH.MinInclusiveConstraintComponent
         ):
             return _query_generic_violation(base_info, results_and_onto)
-        case SH.PatternConstraintComponent:
-            return None
         case _:
             return UnexpectedComponent(str(detail_info.source_constraint_component))
 
@@ -333,37 +334,41 @@
 
 
 def _query_pattern_constraint_component_violation(
-    base_info: ValidationResultBaseInfo, results_and_onto: Graph, data: Graph
+    bn_with_info: SubjectObjectTypeAlias, base_info: ValidationResultBaseInfo, results_and_onto: Graph
 ) -> ValidationResult:
-    target_resource = base_info.resource_iri
-    target_resource_type = base_info.res_class_type
-    user_facing_property = base_info.result_path
-
-    rdf_type_superclasses = list(results_and_onto.transitive_objects(base_info.res_class_type, RDFS.subClassOf))
-    # In case it is a value, the information above is about the value itself and not user facing
-    if KNORA_API.Value in rdf_type_superclasses:
-        subj, pred = next(data.subject_predicates(base_info.resource_iri))
-        user_facing_property = pred
-        target_resource = subj
-        target_resource_type = next(data.objects(subj, RDF.type))
-
-    val = next(results_and_onto.objects(base_info.result_bn, SH.value))
-    msg = next(results_and_onto.objects(base_info.result_bn, SH.resultMessage))
+    val = next(results_and_onto.objects(bn_with_info, SH.value))
+    msg = next(results_and_onto.objects(bn_with_info, SH.resultMessage))
     return ValidationResult(
         violation_type=ViolationType.PATTERN,
-<<<<<<< HEAD
-        res_iri=target_resource,
-        res_class=target_resource_type,
-        property=user_facing_property,
-=======
-        res_iri=base_info.focus_node_iri,
-        res_class=base_info.focus_node_type,
-        property=base_info.result_path,
->>>>>>> 2994e0de
+        res_iri=base_info.focus_node_iri,
+        res_class=base_info.focus_node_type,
+        property=base_info.result_path,
         expected=msg,
         input_value=val,
     )
 
+    # target_resource = base_info.resource_iri
+    # target_resource_type = base_info.res_class_type
+    # user_facing_property = base_info.result_path
+    #
+    # rdf_type_superclasses = list(results_and_onto.transitive_objects(base_info.res_class_type, RDFS.subClassOf))
+    # # In case it is a value, the information above is about the value itself and not user facing
+    # if KNORA_API.Value in rdf_type_superclasses:
+    #     subj, pred = next(data.subject_predicates(base_info.resource_iri))
+    #     user_facing_property = pred
+    #     target_resource = subj
+    #     target_resource_type = next(data.objects(subj, RDF.type))
+    #
+    # val = next(results_and_onto.objects(base_info.result_bn, SH.value))
+    # msg = next(results_and_onto.objects(base_info.result_bn, SH.resultMessage))
+    # return ValidationResult(
+    #     violation_type=ViolationType.PATTERN,
+    #     res_iri=target_resource,
+    #     res_class=target_resource_type,
+    #     property=user_facing_property,
+    #     expected=msg,
+    #     input_value=val,
+    # )
 
 def _query_generic_violation(base_info: ValidationResultBaseInfo, results_and_onto: Graph) -> ValidationResult:
     detail_info = cast(DetailBaseInfo, base_info.detail)
