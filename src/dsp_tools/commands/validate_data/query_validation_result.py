from typing import cast

import regex
from loguru import logger
from rdflib import RDF
from rdflib import RDFS
from rdflib import SH
from rdflib import Graph
from rdflib import Literal

from dsp_tools.commands.validate_data.constants import DASH
from dsp_tools.commands.validate_data.constants import FILE_VALUE_PROP_SHAPES
from dsp_tools.commands.validate_data.constants import FILE_VALUE_PROPERTIES
from dsp_tools.commands.validate_data.constants import KNORA_API
from dsp_tools.commands.validate_data.constants import VALUE_CLASS_SHAPES
from dsp_tools.commands.validate_data.constants import SubjectObjectTypeAlias
from dsp_tools.commands.validate_data.mappers import RESULT_TO_PROBLEM_MAPPER
from dsp_tools.commands.validate_data.models.input_problems import AllProblems
from dsp_tools.commands.validate_data.models.input_problems import InputProblem
from dsp_tools.commands.validate_data.models.input_problems import ProblemType
from dsp_tools.commands.validate_data.models.input_problems import UnexpectedResults
from dsp_tools.commands.validate_data.models.validation import DetailBaseInfo
from dsp_tools.commands.validate_data.models.validation import QueryInfo
from dsp_tools.commands.validate_data.models.validation import ReformattedIRI
from dsp_tools.commands.validate_data.models.validation import ResultFileValueNotAllowedViolation
from dsp_tools.commands.validate_data.models.validation import ResultFileValueViolation
from dsp_tools.commands.validate_data.models.validation import ResultGenericViolation
from dsp_tools.commands.validate_data.models.validation import ResultLinkTargetViolation
from dsp_tools.commands.validate_data.models.validation import ResultMaxCardinalityViolation
from dsp_tools.commands.validate_data.models.validation import ResultMinCardinalityViolation
from dsp_tools.commands.validate_data.models.validation import ResultNonExistentCardinalityViolation
from dsp_tools.commands.validate_data.models.validation import ResultPatternViolation
from dsp_tools.commands.validate_data.models.validation import ResultUniqueValueViolation
from dsp_tools.commands.validate_data.models.validation import ResultValueTypeViolation
from dsp_tools.commands.validate_data.models.validation import SeqnumIsPartOfViolation
from dsp_tools.commands.validate_data.models.validation import UnexpectedComponent
from dsp_tools.commands.validate_data.models.validation import ValidationReportGraphs
from dsp_tools.commands.validate_data.models.validation import ValidationResult
from dsp_tools.commands.validate_data.models.validation import ValidationResultBaseInfo
from dsp_tools.commands.validate_data.models.validation import ViolationType
from dsp_tools.commands.validate_data.utils import reformat_data_iri
from dsp_tools.commands.validate_data.utils import reformat_onto_iri
from dsp_tools.models.exceptions import BaseError


def reformat_validation_graph(report: ValidationReportGraphs) -> AllProblems:
    """
    Reformats the validation result from an RDF graph into class instances
    that are used to communicate the problems with the user.

    Args:
        report: with all the information necessary to construct a user message

    Returns:
        All Problems
    """
    logger.info("Reformatting validation results.")
    results_and_onto = report.validation_graph + report.onto_graph
    data_and_onto = report.onto_graph + report.data_graph
    validation_results, unexpected_extracted = _query_all_results(results_and_onto, data_and_onto)
    reformatted_results = _reformat_extracted_results(validation_results)

    unexpected_found = UnexpectedResults(unexpected_extracted) if unexpected_extracted else None
    return AllProblems(reformatted_results, unexpected_found)


def _query_all_results(
    results_and_onto: Graph, data_onto_graph: Graph
) -> tuple[list[ValidationResult], list[UnexpectedComponent]]:
    no_details, with_details = _separate_result_types(results_and_onto, data_onto_graph)
    extracted_results: list[ValidationResult] = []
    unexpected_components: list[UnexpectedComponent] = []

    no_detail_extracted, no_detail_unexpected = _query_all_without_detail(no_details, results_and_onto)
    extracted_results.extend(no_detail_extracted)
    unexpected_components.extend(no_detail_unexpected)

    detail_reformatted, detail_unexpected = _query_all_with_detail(with_details, results_and_onto, data_onto_graph)
    extracted_results.extend(detail_reformatted)
    unexpected_components.extend(detail_unexpected)
    return extracted_results, unexpected_components


def _separate_result_types(
    results_and_onto: Graph, data_onto_graph: Graph
) -> tuple[list[ValidationResultBaseInfo], list[ValidationResultBaseInfo]]:
    base_info = _extract_base_info_of_resource_results(results_and_onto, data_onto_graph)
    no_details = [x for x in base_info if not x.detail]
    with_details = [x for x in base_info if x.detail]
    return no_details, with_details


def _extract_base_info_of_resource_results(
    results_and_onto: Graph, data_onto_graph: Graph
) -> list[ValidationResultBaseInfo]:
    focus_nodes = list(results_and_onto.subject_objects(SH.focusNode))
    resource_classes = list(data_onto_graph.subjects(KNORA_API.canBeInstantiated, Literal(True)))
    all_res_focus_nodes = []
    for nd in focus_nodes:
        focus_iri = nd[1]
        res_type = next(data_onto_graph.objects(focus_iri, RDF.type))
        if res_type in resource_classes:
            info = QueryInfo(
                validation_bn=nd[0],
                focus_iri=focus_iri,
                focus_rdf_type=res_type,
            )
            all_res_focus_nodes.extend(_extract_one_base_info(info, results_and_onto))
    return all_res_focus_nodes


def _extract_one_base_info(info: QueryInfo, results_and_onto: Graph) -> list[ValidationResultBaseInfo]:
    results = []
    path = next(results_and_onto.objects(info.validation_bn, SH.resultPath))
    main_component_type = next(results_and_onto.objects(info.validation_bn, SH.sourceConstraintComponent))
    if detail_bn_list := list(results_and_onto.objects(info.validation_bn, SH.detail)):
        for single_detail in detail_bn_list:
            detail_component = next(results_and_onto.objects(single_detail, SH.sourceConstraintComponent))
            detail = DetailBaseInfo(
                detail_bn=single_detail,
                source_constraint_component=detail_component,
            )
            results.append(
                ValidationResultBaseInfo(
                    result_bn=info.validation_bn,
                    source_constraint_component=main_component_type,
                    resource_iri=info.focus_iri,
                    res_class_type=info.focus_rdf_type,
                    result_path=path,
                    detail=detail,
                )
            )
    else:
        results.append(
            ValidationResultBaseInfo(
                result_bn=info.validation_bn,
                source_constraint_component=main_component_type,
                resource_iri=info.focus_iri,
                res_class_type=info.focus_rdf_type,
                result_path=path,
                detail=None,
            )
        )
    return results


def _query_all_without_detail(
    all_base_info: list[ValidationResultBaseInfo], results_and_onto: Graph
) -> tuple[list[ValidationResult], list[UnexpectedComponent]]:
    extracted_results: list[ValidationResult] = []
    unexpected_components: list[UnexpectedComponent] = []

    for base_info in all_base_info:
        res = _query_one_without_detail(base_info, results_and_onto)
        if res is None:
            pass
        elif isinstance(res, UnexpectedComponent):
            unexpected_components.append(res)
        else:
            extracted_results.append(res)
    return extracted_results, unexpected_components


def _query_one_without_detail(  # noqa:PLR0911 (Too many return statements)
    base_info: ValidationResultBaseInfo, results_and_onto: Graph
) -> ValidationResult | UnexpectedComponent | None:
    msg = str(next(results_and_onto.objects(base_info.result_bn, SH.resultMessage)))
    msg = _remove_whitespaces_from_string(msg)
    component = next(results_and_onto.objects(base_info.result_bn, SH.sourceConstraintComponent))
    match component:
        case SH.PatternConstraintComponent:
            return _query_pattern_constraint_component_violation(base_info.result_bn, base_info, results_and_onto)
        case SH.MinCountConstraintComponent:
            return _query_for_min_cardinality_violation(base_info, msg, results_and_onto)
        case SH.MaxCountConstraintComponent:
            return ResultMaxCardinalityViolation(
                res_iri=base_info.resource_iri,
                res_class=base_info.res_class_type,
                property=base_info.result_path,
                expected=msg,
            )
        case DASH.ClosedByTypesConstraintComponent:
            return _query_for_non_existent_cardinality_violation(base_info, results_and_onto)
        case SH.SPARQLConstraintComponent:
            return _query_for_unique_value_violation(base_info, results_and_onto)
        case DASH.CoExistsWithConstraintComponent:
            return ValidationResult(
                violation_type=ViolationType.SEQNUM_IS_PART_OF,
                res_iri=base_info.resource_iri,
                res_class=base_info.res_class_type,
                message=msg,
            )
        case SH.ClassConstraintComponent:
            val = next(results_and_onto.objects(base_info.result_bn, SH.value))
            target_id = reformat_data_iri(val)
            return ResultGenericViolation(
                res_iri=base_info.resource_iri,
                res_class=base_info.res_class_type,
                property=base_info.result_path,
                message=msg,
                input_value=target_id,
            )
        case _:
            return UnexpectedComponent(str(component))


def _query_for_non_existent_cardinality_violation(
    base_info: ValidationResultBaseInfo, results_and_onto: Graph
) -> ValidationResult | None:
    # If a class is for example, an AudioRepresentation, but a jpg file is used,
    # the created value is of type StillImageFileValue.
    # This creates a min cardinality and a closed constraint violation.
    # The closed constraint we ignore, because the problem is communicated through the min cardinality violation.
    if base_info.result_path in FILE_VALUE_PROPERTIES:
        sub_classes = list(results_and_onto.transitive_objects(base_info.res_class_type, RDFS.subClassOf))
        if KNORA_API.Representation in sub_classes:
            return None
        return ResultFileValueNotAllowedViolation(
            res_iri=base_info.resource_iri,
            res_class=base_info.res_class_type,
            property=base_info.result_path,
        )
    return ResultNonExistentCardinalityViolation(
        res_iri=base_info.resource_iri,
        res_class=base_info.res_class_type,
        property=base_info.result_path,
    )


def _query_all_with_detail(
    all_base_info: list[ValidationResultBaseInfo], results_and_onto: Graph, data_onto_graph: Graph
) -> tuple[list[ValidationResult], list[UnexpectedComponent]]:
    extracted_results: list[ValidationResult] = []
    unexpected_components: list[UnexpectedComponent] = []

    for base_info in all_base_info:
        res = _query_one_with_detail(base_info, results_and_onto, data_onto_graph)
        if isinstance(res, UnexpectedComponent):
            unexpected_components.append(res)
        else:
            extracted_results.append(res)
    return extracted_results, unexpected_components


def _query_one_with_detail(
    base_info: ValidationResultBaseInfo, results_and_onto: Graph, data_graph: Graph
) -> ValidationResult | UnexpectedComponent:
    detail_info = cast(DetailBaseInfo, base_info.detail)
    match detail_info.source_constraint_component:
        case SH.MinCountConstraintComponent:
            return _query_for_value_type_violation(base_info, results_and_onto, data_graph)
        case SH.PatternConstraintComponent:
            return _query_pattern_constraint_component_violation(detail_info.detail_bn, base_info, results_and_onto)
        case SH.ClassConstraintComponent:
            return _query_class_constraint_component_violation(base_info, results_and_onto, data_graph)
        case (
            SH.InConstraintComponent
            | SH.LessThanConstraintComponent
            | SH.MinExclusiveConstraintComponent
            | SH.MinInclusiveConstraintComponent
        ):
            return _query_generic_violation(base_info, results_and_onto)
        case _:
            return UnexpectedComponent(str(detail_info.source_constraint_component))


def _query_class_constraint_component_violation(
    base_info: ValidationResultBaseInfo, results_and_onto: Graph, data_graph: Graph
) -> ValidationResult | UnexpectedComponent:
    detail_info = cast(DetailBaseInfo, base_info.detail)
    detail_source_shape = next(results_and_onto.objects(detail_info.detail_bn, SH.sourceShape))
    if detail_source_shape in VALUE_CLASS_SHAPES:
        return _query_for_value_type_violation(base_info, results_and_onto, data_graph)
    return _query_for_link_value_target_violation(base_info, results_and_onto, data_graph)


def _query_for_value_type_violation(
    base_info: ValidationResultBaseInfo, results_and_onto: Graph, data_graph: Graph
) -> ResultValueTypeViolation:
    detail_info = cast(DetailBaseInfo, base_info.detail)
    msg = next(results_and_onto.objects(detail_info.detail_bn, SH.resultMessage))
    val = next(results_and_onto.objects(base_info.result_bn, SH.value))
    val_type = next(data_graph.objects(val, RDF.type))
    return ResultValueTypeViolation(
        res_iri=base_info.resource_iri,
        res_class=base_info.res_class_type,
        property=base_info.result_path,
        expected=str(msg),
        input_type=val_type,
    )


def _query_pattern_constraint_component_violation(
    bn_with_info: SubjectObjectTypeAlias, base_info: ValidationResultBaseInfo, results_and_onto: Graph
) -> ValidationResult:
    val = next(results_and_onto.objects(bn_with_info, SH.value))
    msg = str(next(results_and_onto.objects(bn_with_info, SH.resultMessage)))
    msg = _remove_whitespaces_from_string(msg)
    return ValidationResult(
        violation_type=ViolationType.PATTERN,
        res_iri=base_info.resource_iri,
        res_class=base_info.res_class_type,
        property=base_info.result_path,
        expected=msg,
        input_value=str(val),
    )


def _query_generic_violation(base_info: ValidationResultBaseInfo, results_and_onto: Graph) -> ResultGenericViolation:
    detail_info = cast(DetailBaseInfo, base_info.detail)
    val = next(results_and_onto.objects(detail_info.detail_bn, SH.value))
    msg = str(next(results_and_onto.objects(detail_info.detail_bn, SH.resultMessage)))
    msg = _remove_whitespaces_from_string(msg)
    return ResultGenericViolation(
        res_iri=base_info.resource_iri,
        res_class=base_info.res_class_type,
        property=base_info.result_path,
        message=msg,
        input_value=str(val),
    )


def _query_for_link_value_target_violation(
    base_info: ValidationResultBaseInfo, results_and_onto: Graph, data_graph: Graph
) -> ResultLinkTargetViolation:
    detail_info = cast(DetailBaseInfo, base_info.detail)
    target_iri = next(results_and_onto.objects(detail_info.detail_bn, SH.value))
    target_rdf_type: SubjectObjectTypeAlias | None = None
    if target_type := list(data_graph.objects(target_iri, RDF.type)):
        target_rdf_type = target_type[0]
    expected_type = next(results_and_onto.objects(detail_info.detail_bn, SH.resultMessage))
    return ResultLinkTargetViolation(
        res_iri=base_info.resource_iri,
        res_class=base_info.res_class_type,
        property=base_info.result_path,
        expected=str(expected_type),
        input_value=str(target_iri),
        input_type=target_rdf_type,
    )


def _query_for_min_cardinality_violation(
    base_info: ValidationResultBaseInfo,
    msg: str,
    results_and_onto: Graph,
) -> ValidationResult:
    source_shape = next(results_and_onto.objects(base_info.result_bn, SH.sourceShape))
<<<<<<< HEAD
    file_shapes = {
        API_SHAPES.hasArchiveFileValue_PropShape,
        API_SHAPES.hasAudioFileValue_PropShape,
        API_SHAPES.hasDocumentFileValue_PropShape,
        API_SHAPES.hasMovingImageFileValue_PropShape,
        API_SHAPES.hasTextFileValue_PropShape,
        API_SHAPES.hasStillImageFileValue_PropShape,
    }
    if source_shape in file_shapes:
        violation_type = ViolationType.FILE_VALUE
    else:
        violation_type = ViolationType.MIN_CARD
    return ValidationResult(
        violation_type=violation_type,
=======

    if source_shape in FILE_VALUE_PROP_SHAPES:
        return ResultFileValueViolation(
            res_iri=base_info.resource_iri,
            res_class=base_info.res_class_type,
            property=base_info.result_path,
            expected=msg,
        )
    return ResultMinCardinalityViolation(
>>>>>>> 86601255
        res_iri=base_info.resource_iri,
        res_class=base_info.res_class_type,
        property=base_info.result_path,
        expected=msg,
    )


def _query_for_unique_value_violation(
    base_info: ValidationResultBaseInfo,
    results_and_onto: Graph,
) -> ResultUniqueValueViolation:
    val = next(results_and_onto.objects(base_info.result_bn, SH.value))
    return ResultUniqueValueViolation(
        res_iri=base_info.resource_iri,
        res_class=base_info.res_class_type,
        property=base_info.result_path,
        input_value=str(val),
    )


def _reformat_extracted_results(results: list[ValidationResult]) -> list[InputProblem]:
    return [_reformat_one_validation_result(x) for x in results]


def _reformat_one_validation_result(validation_result: ValidationResult) -> InputProblem:  # noqa: PLR0911 Too many return statements
    match validation_result:
        case ResultMaxCardinalityViolation() | ResultMinCardinalityViolation() as violation:
            problem = RESULT_TO_PROBLEM_MAPPER[type(violation)]
            return _reformat_with_prop_and_message(result=validation_result, problem_type=problem)
        case ResultNonExistentCardinalityViolation():
            iris = _reformat_main_iris(validation_result)
            return InputProblem(
                problem_type=ProblemType.NON_EXISTING_CARD,
                res_id=iris.res_id,
                res_type=iris.res_type,
                prop_name=iris.prop_name,
            )
        case ResultFileValueNotAllowedViolation():
            iris = _reformat_main_iris(validation_result)
            return InputProblem(
                problem_type=ProblemType.FILE_VALUE_PROHIBITED,
                res_id=iris.res_id,
                res_type=iris.res_type,
                prop_name="bitstream / iiif-uri",
            )
        case ResultGenericViolation():
            iris = _reformat_main_iris(validation_result)
            return InputProblem(
                problem_type=ProblemType.GENERIC,
                res_id=iris.res_id,
                res_type=iris.res_type,
                prop_name=iris.prop_name,
                message=validation_result.message,
                input_value=validation_result.input_value,
            )
        case SeqnumIsPartOfViolation():
            iris = _reformat_main_iris(validation_result)
            return InputProblem(
                problem_type=ProblemType.GENERIC,
                res_id=iris.res_id,
                res_type=iris.res_type,
                prop_name="seqnum or isPartOf",
                message=validation_result.message,
            )
        case ResultValueTypeViolation():
            return _reformat_value_type_violation_result(validation_result)
        case ResultPatternViolation():
            return _reformat_pattern_violation_result(validation_result)
        case ResultLinkTargetViolation():
            return _reformat_link_target_violation_result(validation_result)
        case ResultUniqueValueViolation():
            return _reformat_unique_value_violation_result(validation_result)
        case ResultFileValueViolation():
            iris = _reformat_main_iris(validation_result)
            return InputProblem(
                problem_type=ProblemType.FILE_VALUE,
                res_id=iris.res_id,
                res_type=iris.res_type,
                prop_name="bitstream / iiif-uri",
                expected=validation_result.expected,
            )
        case _:
            raise BaseError(f"An unknown violation result was found: {validation_result.__class__.__name__}")


def _reformat_with_prop_and_message(
    result: ResultMaxCardinalityViolation | ResultMinCardinalityViolation,
    problem_type: ProblemType,
) -> InputProblem:
    iris = _reformat_main_iris(result)
    return InputProblem(
        problem_type=problem_type,
        res_id=iris.res_id,
        res_type=iris.res_type,
        prop_name=iris.prop_name,
        expected=result.expected,
    )


def _reformat_value_type_violation_result(result: ResultValueTypeViolation) -> InputProblem:
    iris = _reformat_main_iris(result)
    actual_type = reformat_onto_iri(str(result.input_type))
    return InputProblem(
        problem_type=ProblemType.VALUE_TYPE_MISMATCH,
        res_id=iris.res_id,
        res_type=iris.res_type,
        prop_name=iris.prop_name,
        input_type=actual_type,
        expected=result.expected,
    )


def _reformat_pattern_violation_result(result: ResultPatternViolation) -> InputProblem:
    iris = _reformat_main_iris(result)
    val: str | None = result.input_value
    if val and not regex.search(r"\S+", val):
        val = None
    return InputProblem(
        problem_type=ProblemType.INPUT_REGEX,
        res_id=iris.res_id,
        res_type=iris.res_type,
        prop_name=iris.prop_name,
        input_value=val,
        expected=result.expected,
    )


def _reformat_link_target_violation_result(result: ResultLinkTargetViolation) -> InputProblem:
    iris = _reformat_main_iris(result)
    target_id = reformat_data_iri(str(result.input_value))
    if not result.input_type:
        return InputProblem(
            problem_type=ProblemType.INEXISTENT_LINKED_RESOURCE,
            res_id=iris.res_id,
            res_type=iris.res_type,
            prop_name=iris.prop_name,
            input_value=target_id,
        )
    actual_type = reformat_onto_iri(str(result.input_type))
    expected_type = reformat_onto_iri(str(result.expected))
    return InputProblem(
        problem_type=ProblemType.LINK_TARGET_TYPE_MISMATCH,
        res_id=iris.res_id,
        res_type=iris.res_type,
        prop_name=iris.prop_name,
        input_value=target_id,
        input_type=actual_type,
        expected=expected_type,
    )


def _reformat_unique_value_violation_result(result: ResultUniqueValueViolation) -> InputProblem:
    iris = _reformat_main_iris(result)
    if isinstance(result.input_value, Literal):
        actual_value = str(result.input_value)
    else:
        actual_value = reformat_data_iri(str(result.input_value))
    return InputProblem(
        problem_type=ProblemType.DUPLICATE_VALUE,
        res_id=iris.res_id,
        res_type=iris.res_type,
        prop_name=iris.prop_name,
        input_value=actual_value,
    )


def _reformat_main_iris(result: ValidationResult) -> ReformattedIRI:
    subject_id = reformat_data_iri(result.res_iri)
    prop_name = reformat_onto_iri(result.property) if result.property else ""
    res_type = reformat_onto_iri(result.res_class)
    return ReformattedIRI(res_id=subject_id, res_type=res_type, prop_name=prop_name)


def _remove_whitespaces_from_string(msg: str) -> str:
    splt = msg.split(" ")
    splt = [found for x in splt if (found := x.strip())]
    return " ".join(splt)<|MERGE_RESOLUTION|>--- conflicted
+++ resolved
@@ -8,6 +8,7 @@
 from rdflib import Graph
 from rdflib import Literal
 
+from dsp_tools.commands.validate_data.constants import API_SHAPES
 from dsp_tools.commands.validate_data.constants import DASH
 from dsp_tools.commands.validate_data.constants import FILE_VALUE_PROP_SHAPES
 from dsp_tools.commands.validate_data.constants import FILE_VALUE_PROPERTIES
@@ -43,6 +44,7 @@
 from dsp_tools.models.exceptions import BaseError
 
 
+
 def reformat_validation_graph(report: ValidationReportGraphs) -> AllProblems:
     """
     Reformats the validation result from an RDF graph into class instances
@@ -184,11 +186,11 @@
         case SH.SPARQLConstraintComponent:
             return _query_for_unique_value_violation(base_info, results_and_onto)
         case DASH.CoExistsWithConstraintComponent:
-            return ValidationResult(
-                violation_type=ViolationType.SEQNUM_IS_PART_OF,
+            return SeqnumIsPartOfViolation(
                 res_iri=base_info.resource_iri,
                 res_class=base_info.res_class_type,
                 message=msg,
+                property=None,
             )
         case SH.ClassConstraintComponent:
             val = next(results_and_onto.objects(base_info.result_bn, SH.value))
@@ -345,32 +347,12 @@
     results_and_onto: Graph,
 ) -> ValidationResult:
     source_shape = next(results_and_onto.objects(base_info.result_bn, SH.sourceShape))
-<<<<<<< HEAD
-    file_shapes = {
-        API_SHAPES.hasArchiveFileValue_PropShape,
-        API_SHAPES.hasAudioFileValue_PropShape,
-        API_SHAPES.hasDocumentFileValue_PropShape,
-        API_SHAPES.hasMovingImageFileValue_PropShape,
-        API_SHAPES.hasTextFileValue_PropShape,
-        API_SHAPES.hasStillImageFileValue_PropShape,
-    }
-    if source_shape in file_shapes:
+    if source_shape in FILE_VALUE_PROP_SHAPES:
         violation_type = ViolationType.FILE_VALUE
     else:
         violation_type = ViolationType.MIN_CARD
     return ValidationResult(
         violation_type=violation_type,
-=======
-
-    if source_shape in FILE_VALUE_PROP_SHAPES:
-        return ResultFileValueViolation(
-            res_iri=base_info.resource_iri,
-            res_class=base_info.res_class_type,
-            property=base_info.result_path,
-            expected=msg,
-        )
-    return ResultMinCardinalityViolation(
->>>>>>> 86601255
         res_iri=base_info.resource_iri,
         res_class=base_info.res_class_type,
         property=base_info.result_path,
