from typing import cast

from loguru import logger
from rdflib import RDF
from rdflib import RDFS
from rdflib import SH
from rdflib import Graph
from rdflib import URIRef

from dsp_tools.commands.validate_data.constants import DASH
from dsp_tools.commands.validate_data.constants import FILE_VALUE_PROP_SHAPES
from dsp_tools.commands.validate_data.constants import FILE_VALUE_PROPERTIES
from dsp_tools.commands.validate_data.constants import KNORA_API
from dsp_tools.commands.validate_data.constants import SubjectObjectTypeAlias
from dsp_tools.commands.validate_data.mappers import RESULT_TO_PROBLEM_MAPPER
from dsp_tools.commands.validate_data.models.input_problems import AllProblems
from dsp_tools.commands.validate_data.models.input_problems import InputProblem
from dsp_tools.commands.validate_data.models.input_problems import ProblemType
from dsp_tools.commands.validate_data.models.input_problems import UnexpectedResults
from dsp_tools.commands.validate_data.models.validation import DetailBaseInfo
from dsp_tools.commands.validate_data.models.validation import QueryInfo
from dsp_tools.commands.validate_data.models.validation import ReformattedIRI
from dsp_tools.commands.validate_data.models.validation import UnexpectedComponent
from dsp_tools.commands.validate_data.models.validation import ValidationReportGraphs
from dsp_tools.commands.validate_data.models.validation import ValidationResult
from dsp_tools.commands.validate_data.models.validation import ValidationResultBaseInfo
from dsp_tools.commands.validate_data.models.validation import ViolationType
from dsp_tools.commands.validate_data.utils import reformat_any_iri
from dsp_tools.commands.validate_data.utils import reformat_data_iri
from dsp_tools.commands.validate_data.utils import reformat_onto_iri
from dsp_tools.models.exceptions import BaseError

STILL_IMAGE_VALUE_CLASSES = {KNORA_API.StillImageFileValue, KNORA_API.StillImageExternalFileValue}
LEGAL_INFO_PROPS = {KNORA_API.hasLicense, KNORA_API.hasCopyrightHolder, KNORA_API.hasAuthorship}


def reformat_validation_graph(report: ValidationReportGraphs) -> AllProblems:
    """
    Reformats the validation result from an RDF graph into class instances
    that are used to communicate the problems with the user.

    Args:
        report: with all the information necessary to construct a user message

    Returns:
        All Problems
    """
    logger.info("Reformatting validation results.")
    results_and_onto = report.validation_graph + report.onto_graph
    data_and_onto = report.onto_graph + report.data_graph
    validation_results, unexpected_extracted = _query_all_results(results_and_onto, data_and_onto)
    reformatted_results = _reformat_extracted_results(validation_results)

    unexpected_found = UnexpectedResults(unexpected_extracted) if unexpected_extracted else None
    return AllProblems(reformatted_results, unexpected_found)


def _query_all_results(
    results_and_onto: Graph, data_onto_graph: Graph
) -> tuple[list[ValidationResult], list[UnexpectedComponent]]:
    no_details, with_details = _separate_result_types(results_and_onto, data_onto_graph)
    extracted_results: list[ValidationResult] = []
    unexpected_components: list[UnexpectedComponent] = []

    no_detail_extracted, no_detail_unexpected = _query_all_without_detail(no_details, results_and_onto, data_onto_graph)
    extracted_results.extend(no_detail_extracted)
    unexpected_components.extend(no_detail_unexpected)

    detail_reformatted, detail_unexpected = _query_all_with_detail(with_details, results_and_onto, data_onto_graph)
    extracted_results.extend(detail_reformatted)
    unexpected_components.extend(detail_unexpected)
    return extracted_results, unexpected_components


def _separate_result_types(
    results_and_onto: Graph, data_onto_graph: Graph
) -> tuple[list[ValidationResultBaseInfo], list[ValidationResultBaseInfo]]:
    base_info = _extract_base_info_of_resource_results(results_and_onto, data_onto_graph)
    no_details = [x for x in base_info if not x.detail]
    with_details = [x for x in base_info if x.detail]
    return no_details, with_details


def _extract_base_info_of_resource_results(
    results_and_onto: Graph, data_onto_graph: Graph
) -> list[ValidationResultBaseInfo]:
    main_bns = _get_all_main_result_bns(results_and_onto)
    all_res_focus_nodes = []
    for nd in main_bns:
        focus_iri = next(results_and_onto.objects(nd, SH.focusNode))
        res_type = next(data_onto_graph.objects(focus_iri, RDF.type))
        info = QueryInfo(
            validation_bn=nd,
            focus_iri=focus_iri,
            focus_rdf_type=res_type,
        )
        all_res_focus_nodes.extend(_extract_one_base_info(info, results_and_onto, data_onto_graph))
    return all_res_focus_nodes


def _get_all_main_result_bns(results_and_onto: Graph) -> set[SubjectObjectTypeAlias]:
    all_bns = set(results_and_onto.subjects(RDF.type, SH.ValidationResult))
    detail_bns = set(results_and_onto.objects(predicate=SH.detail))
    return all_bns - detail_bns


def _extract_one_base_info(
    info: QueryInfo, results_and_onto: Graph, data_onto_graph: Graph
) -> list[ValidationResultBaseInfo]:
    results = []
    path = next(results_and_onto.objects(info.validation_bn, SH.resultPath))
    main_component_type = next(results_and_onto.objects(info.validation_bn, SH.sourceConstraintComponent))
    if detail_bn_list := list(results_and_onto.objects(info.validation_bn, SH.detail)):
        for single_detail in detail_bn_list:
            detail_component = next(results_and_onto.objects(single_detail, SH.sourceConstraintComponent))
            detail = DetailBaseInfo(
                detail_bn=single_detail,
                source_constraint_component=detail_component,
            )
            results.append(
                ValidationResultBaseInfo(
                    result_bn=info.validation_bn,
                    source_constraint_component=main_component_type,
                    focus_node_iri=info.focus_iri,
                    focus_node_type=info.focus_rdf_type,
                    result_path=path,
                    detail=detail,
                )
            )
    else:
        resource_iri = info.focus_iri
        resource_type = info.focus_rdf_type
        if info.focus_rdf_type in STILL_IMAGE_VALUE_CLASSES:
            resource_iri = next(data_onto_graph.subjects(KNORA_API.hasStillImageFileValue, info.focus_iri))
            resource_type = next(data_onto_graph.objects(resource_iri, RDF.type))
        results.append(
            ValidationResultBaseInfo(
                result_bn=info.validation_bn,
                source_constraint_component=main_component_type,
                focus_node_iri=resource_iri,
                focus_node_type=resource_type,
                result_path=path,
                detail=None,
            )
        )
    return results


def _query_all_without_detail(
    all_base_info: list[ValidationResultBaseInfo], results_and_onto: Graph, data: Graph
) -> tuple[list[ValidationResult], list[UnexpectedComponent]]:
    extracted_results: list[ValidationResult] = []
    unexpected_components: list[UnexpectedComponent] = []

    for base_info in all_base_info:
        res = _query_one_without_detail(base_info, results_and_onto, data)
        if res is None:
            pass
        elif isinstance(res, UnexpectedComponent):
            unexpected_components.append(res)
        else:
            extracted_results.append(res)
    return extracted_results, unexpected_components


def _query_one_without_detail(  # noqa:PLR0911 (Too many return statements)
    base_info: ValidationResultBaseInfo, results_and_onto: Graph, data: Graph
) -> ValidationResult | UnexpectedComponent | None:
    msg = next(results_and_onto.objects(base_info.result_bn, SH.resultMessage))
    component = next(results_and_onto.objects(base_info.result_bn, SH.sourceConstraintComponent))
    match component:
        case SH.PatternConstraintComponent:
            return _query_pattern_constraint_component_violation(base_info.result_bn, base_info, results_and_onto, data)
        case SH.MinCountConstraintComponent:
            return _query_for_min_cardinality_violation(base_info, msg, results_and_onto)
        case SH.MaxCountConstraintComponent:
            return ValidationResult(
                violation_type=ViolationType.MAX_CARD,
                res_iri=base_info.focus_node_iri,
                res_class=base_info.focus_node_type,
                property=base_info.result_path,
                expected=msg,
            )
        case DASH.ClosedByTypesConstraintComponent:
            return _query_for_non_existent_cardinality_violation(base_info, results_and_onto)
        case SH.SPARQLConstraintComponent:
            return _query_for_unique_value_violation(base_info, results_and_onto)
        case DASH.CoExistsWithConstraintComponent:
            return ValidationResult(
                violation_type=ViolationType.SEQNUM_IS_PART_OF,
                res_iri=base_info.focus_node_iri,
                res_class=base_info.focus_node_type,
                message=msg,
            )
        case SH.ClassConstraintComponent:
            return _query_class_constraint_without_detail(base_info, results_and_onto, data, msg)
        # This component appears when an image file has any kind of problem.
        # We ignore this because it is communicated either through the IIIF or the actual file shape
        case SH.XoneConstraintComponent:
            return None
        case _:
            return UnexpectedComponent(str(component))


def _query_class_constraint_without_detail(
    base_info: ValidationResultBaseInfo, results_and_onto: Graph, data: Graph, message: SubjectObjectTypeAlias
) -> ValidationResult | None:
    val: None | SubjectObjectTypeAlias = next(results_and_onto.objects(base_info.result_bn, SH.value))
    # In this case we have some kind of FileValue violation
    violation_type = ViolationType.GENERIC
    value_type: None | SubjectObjectTypeAlias = None
    msg: None | SubjectObjectTypeAlias = message
    expected = None
    val_type_list = list(data.objects(val, RDF.type))
    # Here we have a normal value type violation
    if val_type_list:
        val_type = val_type_list.pop(0)
        value_super_class = list(results_and_onto.transitive_objects(val_type, RDFS.subClassOf))
        if KNORA_API.FileValue not in value_super_class:
            value_type = val_type
            val = None
            violation_type = ViolationType.VALUE_TYPE
            msg = None
            expected = message
    return ValidationResult(
        violation_type=violation_type,
        res_iri=base_info.focus_node_iri,
        res_class=base_info.focus_node_type,
        property=base_info.result_path,
        message=msg,
        expected=expected,
        input_value=val,
        input_type=value_type,
    )


def _query_for_non_existent_cardinality_violation(
    base_info: ValidationResultBaseInfo, results_and_onto: Graph
) -> ValidationResult | None:
    # If a class is for example, an AudioRepresentation, but a jpg file is used,
    # the created value is of type StillImageFileValue.
    # This creates a min cardinality and a closed constraint violation.
    # The closed constraint we ignore, because the problem is communicated through the min cardinality violation.
    if base_info.result_path in FILE_VALUE_PROPERTIES:
        sub_classes = list(results_and_onto.transitive_objects(base_info.focus_node_type, RDFS.subClassOf))
        if KNORA_API.Representation in sub_classes:
            return None
        violation_type = ViolationType.FILEVALUE_PROHIBITED
    else:
        violation_type = ViolationType.NON_EXISTING_CARD

    return ValidationResult(
        violation_type=violation_type,
        res_iri=base_info.focus_node_iri,
        res_class=base_info.focus_node_type,
        property=base_info.result_path,
    )


def _query_all_with_detail(
    all_base_info: list[ValidationResultBaseInfo], results_and_onto: Graph, data_onto_graph: Graph
) -> tuple[list[ValidationResult], list[UnexpectedComponent]]:
    extracted_results: list[ValidationResult] = []
    unexpected_components: list[UnexpectedComponent] = []

    for base_info in all_base_info:
        res = _query_one_with_detail(base_info, results_and_onto, data_onto_graph)
        if isinstance(res, UnexpectedComponent):
            unexpected_components.append(res)
        elif not res:
            continue
        else:
            extracted_results.append(res)
    return extracted_results, unexpected_components


def _query_one_with_detail(
    base_info: ValidationResultBaseInfo, results_and_onto: Graph, data_graph: Graph
) -> ValidationResult | UnexpectedComponent | None:
    detail_info = cast(DetailBaseInfo, base_info.detail)
    match detail_info.source_constraint_component:
        case SH.MinCountConstraintComponent:
            if base_info.result_path in FILE_VALUE_PROPERTIES:
                return _query_generic_violation(base_info, results_and_onto)
            return _query_for_value_type_violation(base_info, results_and_onto, data_graph)
        case SH.PatternConstraintComponent:
            return _query_pattern_constraint_component_violation(
                detail_info.detail_bn, base_info, results_and_onto, data_graph
            )

        case SH.ClassConstraintComponent:
            return _query_class_constraint_component_violation(base_info, results_and_onto, data_graph)
        case (
            SH.InConstraintComponent
            | SH.LessThanConstraintComponent
            | SH.MinExclusiveConstraintComponent
            | SH.MinInclusiveConstraintComponent
        ):
            return _query_generic_violation(base_info, results_and_onto)
        case _:
            return UnexpectedComponent(str(detail_info.source_constraint_component))


def _query_class_constraint_component_violation(
    base_info: ValidationResultBaseInfo, results_and_onto: Graph, data_graph: Graph
) -> ValidationResult | UnexpectedComponent:
    detail_info = cast(DetailBaseInfo, base_info.detail)
    detail_path = next(results_and_onto.objects(detail_info.detail_bn, SH.resultPath))
    if detail_path == RDF.type:
        return _query_for_value_type_violation(base_info, results_and_onto, data_graph)
    return _query_for_link_value_target_violation(base_info, results_and_onto, data_graph)


def _query_for_value_type_violation(
    base_info: ValidationResultBaseInfo, results_and_onto: Graph, data_graph: Graph
) -> ValidationResult:
    detail_info = cast(DetailBaseInfo, base_info.detail)
    msg = next(results_and_onto.objects(detail_info.detail_bn, SH.resultMessage))
    val = next(results_and_onto.objects(base_info.result_bn, SH.value))
    val_type = next(data_graph.objects(val, RDF.type))
    return ValidationResult(
        violation_type=ViolationType.VALUE_TYPE,
        res_iri=base_info.focus_node_iri,
        res_class=base_info.focus_node_type,
        property=base_info.result_path,
        expected=msg,
        input_type=val_type,
    )


def _query_pattern_constraint_component_violation(
    bn_with_info: SubjectObjectTypeAlias, base_info: ValidationResultBaseInfo, results_and_onto: Graph, data: Graph
) -> ValidationResult:
    target_resource = base_info.focus_node_iri
    target_resource_type = base_info.focus_node_type
    user_facing_property = base_info.result_path

    rdf_type_superclasses = list(results_and_onto.transitive_objects(base_info.focus_node_type, RDFS.subClassOf))
    # In case it is a value, the information above is about the value itself and not user facing
    if KNORA_API.Value in rdf_type_superclasses:
        subj, pred = next(data.subject_predicates(base_info.focus_node_iri))
        user_facing_property = pred
        target_resource = subj
        target_resource_type = next(data.objects(subj, RDF.type))

    val = next(results_and_onto.objects(bn_with_info, SH.value))
    msg = next(results_and_onto.objects(bn_with_info, SH.resultMessage))
    return ValidationResult(
        violation_type=ViolationType.PATTERN,
<<<<<<< HEAD
        res_iri=target_resource,
        res_class=target_resource_type,
        property=user_facing_property,
=======
        res_iri=base_info.focus_node_iri,
        res_class=base_info.focus_node_type,
        property=base_info.result_path,
>>>>>>> 67be1b66
        expected=msg,
        input_value=val,
    )


def _query_generic_violation(base_info: ValidationResultBaseInfo, results_and_onto: Graph) -> ValidationResult:
    detail_info = cast(DetailBaseInfo, base_info.detail)
    val = None
    if found_val := list(results_and_onto.objects(detail_info.detail_bn, SH.value)):
        val = found_val.pop()
    msg = next(results_and_onto.objects(detail_info.detail_bn, SH.resultMessage))
    return ValidationResult(
        violation_type=ViolationType.GENERIC,
        res_iri=base_info.focus_node_iri,
        res_class=base_info.focus_node_type,
        property=base_info.result_path,
        message=msg,
        input_value=val,
    )


def _query_for_link_value_target_violation(
    base_info: ValidationResultBaseInfo, results_and_onto: Graph, data_graph: Graph
) -> ValidationResult:
    detail_info = cast(DetailBaseInfo, base_info.detail)
    target_iri = next(results_and_onto.objects(detail_info.detail_bn, SH.value))
    target_rdf_type: SubjectObjectTypeAlias | None = None
    if target_type := list(data_graph.objects(target_iri, RDF.type)):
        target_rdf_type = target_type[0]
    expected_type = next(results_and_onto.objects(detail_info.detail_bn, SH.resultMessage))
    return ValidationResult(
        violation_type=ViolationType.LINK_TARGET,
        res_iri=base_info.focus_node_iri,
        res_class=base_info.focus_node_type,
        property=base_info.result_path,
        expected=expected_type,
        input_value=target_iri,
        input_type=target_rdf_type,
    )


def _query_for_min_cardinality_violation(
    base_info: ValidationResultBaseInfo,
    msg: SubjectObjectTypeAlias,
    results_and_onto: Graph,
) -> ValidationResult:
    source_shape = next(results_and_onto.objects(base_info.result_bn, SH.sourceShape))
    if source_shape in FILE_VALUE_PROP_SHAPES:
        violation_type = ViolationType.FILE_VALUE
    elif base_info.result_path in LEGAL_INFO_PROPS:
        violation_type = ViolationType.GENERIC
    else:
        violation_type = ViolationType.MIN_CARD
    return ValidationResult(
        violation_type=violation_type,
        res_iri=base_info.focus_node_iri,
        res_class=base_info.focus_node_type,
        property=base_info.result_path,
        expected=msg,
    )


def _query_for_unique_value_violation(
    base_info: ValidationResultBaseInfo,
    results_and_onto: Graph,
) -> ValidationResult:
    val = next(results_and_onto.objects(base_info.result_bn, SH.value))
    return ValidationResult(
        violation_type=ViolationType.UNIQUE_VALUE,
        res_iri=base_info.focus_node_iri,
        res_class=base_info.focus_node_type,
        property=base_info.result_path,
        input_value=val,
    )


def _reformat_extracted_results(results: list[ValidationResult]) -> list[InputProblem]:
    return [_reformat_one_validation_result(x) for x in results]


def _reformat_one_validation_result(validation_result: ValidationResult) -> InputProblem:
    match validation_result.violation_type:
        case (
            ViolationType.MAX_CARD
            | ViolationType.MIN_CARD
            | ViolationType.NON_EXISTING_CARD
            | ViolationType.PATTERN
            | ViolationType.UNIQUE_VALUE
            | ViolationType.VALUE_TYPE as violation
        ):
            problem = RESULT_TO_PROBLEM_MAPPER[violation]
            return _reformat_generic(result=validation_result, problem_type=problem)
        case ViolationType.GENERIC:
            prop_str = None
            if validation_result.property in FILE_VALUE_PROPERTIES:
                prop_str = "bitstream / iiif-uri"
            return _reformat_generic(validation_result, ProblemType.GENERIC, prop_string=prop_str)
        case ViolationType.FILEVALUE_PROHIBITED | ViolationType.FILE_VALUE as violation:
            problem = RESULT_TO_PROBLEM_MAPPER[violation]
            return _reformat_generic(result=validation_result, problem_type=problem, prop_string="bitstream / iiif-uri")
        case ViolationType.SEQNUM_IS_PART_OF:
            return _reformat_generic(
                result=validation_result, problem_type=ProblemType.GENERIC, prop_string="seqnum or isPartOf"
            )
        case ViolationType.LINK_TARGET:
            return _reformat_link_target_violation_result(validation_result)
        case _:
            raise BaseError(f"An unknown violation result was found: {validation_result.__class__.__name__}")


def _reformat_generic(
    result: ValidationResult, problem_type: ProblemType, prop_string: str | None = None
) -> InputProblem:
    iris = _reformat_main_iris(result)
    user_prop = iris.prop_name if not prop_string else prop_string
    return InputProblem(
        problem_type=problem_type,
        res_id=iris.res_id,
        res_type=iris.res_type,
        prop_name=user_prop,
        message=_convert_rdflib_input_to_string(result.message),
        input_value=_convert_rdflib_input_to_string(result.input_value),
        input_type=_convert_rdflib_input_to_string(result.input_type),
        expected=_convert_rdflib_input_to_string(result.expected),
    )


def _reformat_link_target_violation_result(result: ValidationResult) -> InputProblem:
    iris = _reformat_main_iris(result)
    input_type = None
    expected = None
    problem_type = ProblemType.INEXISTENT_LINKED_RESOURCE

    if result.input_type:
        problem_type = ProblemType.LINK_TARGET_TYPE_MISMATCH
        input_type = reformat_onto_iri(str(result.input_type))
        expected = reformat_onto_iri(str(result.expected))

    return InputProblem(
        problem_type=problem_type,
        res_id=iris.res_id,
        res_type=iris.res_type,
        prop_name=iris.prop_name,
        input_value=reformat_data_iri(str(result.input_value)),
        input_type=input_type,
        expected=expected,
    )


def _reformat_main_iris(result: ValidationResult) -> ReformattedIRI:
    subject_id = reformat_data_iri(result.res_iri)
    prop_name = reformat_onto_iri(result.property) if result.property else ""
    res_type = reformat_onto_iri(result.res_class)
    return ReformattedIRI(res_id=subject_id, res_type=res_type, prop_name=prop_name)


def _convert_rdflib_input_to_string(input_val: SubjectObjectTypeAlias | None) -> str | None:
    if not input_val:
        return None
    if isinstance(input_val, URIRef):
        return reformat_any_iri(input_val)
    return str(input_val)<|MERGE_RESOLUTION|>--- conflicted
+++ resolved
@@ -347,15 +347,9 @@
     msg = next(results_and_onto.objects(bn_with_info, SH.resultMessage))
     return ValidationResult(
         violation_type=ViolationType.PATTERN,
-<<<<<<< HEAD
-        res_iri=target_resource,
-        res_class=target_resource_type,
-        property=user_facing_property,
-=======
-        res_iri=base_info.focus_node_iri,
-        res_class=base_info.focus_node_type,
-        property=base_info.result_path,
->>>>>>> 67be1b66
+        res_iri=base_info.focus_node_iri,
+        res_class=base_info.focus_node_type,
+        property=base_info.result_path,
         expected=msg,
         input_value=val,
     )
