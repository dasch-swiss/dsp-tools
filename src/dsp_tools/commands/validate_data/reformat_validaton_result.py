--- conflicted
+++ resolved
@@ -331,11 +331,8 @@
         API_SHAPES.hasAudioFileValue_PropShape,
         API_SHAPES.hasDocumentFileValue_PropShape,
         API_SHAPES.hasMovingImageFileValue_PropShape,
-<<<<<<< HEAD
         API_SHAPES.hasTextFileValue_PropShape,
-=======
         API_SHAPES.hasStillImageFileValue_PropShape,
->>>>>>> 15cdf265
     }
     if source_shape in file_shapes:
         return ResultFileValueViolation(
