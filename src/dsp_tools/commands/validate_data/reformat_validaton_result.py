from typing import cast

import regex
from rdflib import RDF
from rdflib import SH
from rdflib import Graph
from rdflib import Literal
from rdflib import Namespace
from rdflib.term import Node

from dsp_tools.commands.validate_data.models.input_problems import AllProblems
from dsp_tools.commands.validate_data.models.input_problems import ContentRegexViolation
from dsp_tools.commands.validate_data.models.input_problems import InputProblem
from dsp_tools.commands.validate_data.models.input_problems import LinkedResourceDoesNotExist
from dsp_tools.commands.validate_data.models.input_problems import LinkTargetTypeMismatch
from dsp_tools.commands.validate_data.models.input_problems import MaxCardinalityViolation
from dsp_tools.commands.validate_data.models.input_problems import MinCardinalityViolation
from dsp_tools.commands.validate_data.models.input_problems import NonExistentCardinalityViolation
from dsp_tools.commands.validate_data.models.input_problems import UnexpectedResults
from dsp_tools.commands.validate_data.models.input_problems import ValueTypeViolation
<<<<<<< HEAD
from dsp_tools.commands.validate_data.models.validation import ExtractedResultWithDetail
from dsp_tools.commands.validate_data.models.validation import ResultDetail
from dsp_tools.commands.validate_data.models.validation import ResultMaxCardinalityViolation
from dsp_tools.commands.validate_data.models.validation import ResultMinCardinalityViolation
from dsp_tools.commands.validate_data.models.validation import ResultNonExistentCardinalityViolation
from dsp_tools.commands.validate_data.models.validation import ResultPatternViolation
from dsp_tools.commands.validate_data.models.validation import ResultValueTypeViolation
from dsp_tools.commands.validate_data.models.validation import ResultWithoutDetail
from dsp_tools.commands.validate_data.models.validation import UnexpectedComponent
from dsp_tools.commands.validate_data.models.validation import ValidationReport
from dsp_tools.commands.validate_data.models.validation import ValidationResult
=======
from dsp_tools.commands.validate_data.models.validation import DetailBaseInfo
from dsp_tools.commands.validate_data.models.validation import ExtractedResultDetail
from dsp_tools.commands.validate_data.models.validation import ExtractedResultWithDetail
from dsp_tools.commands.validate_data.models.validation import ExtractedResultWithoutDetail
from dsp_tools.commands.validate_data.models.validation import QueryInfo
from dsp_tools.commands.validate_data.models.validation import UnexpectedComponent
from dsp_tools.commands.validate_data.models.validation import ValidationReport
>>>>>>> a51b2f08
from dsp_tools.commands.validate_data.models.validation import ValidationResultBaseInfo

DASH = Namespace("http://datashapes.org/dash#")
KNORA_API = Namespace("http://api.knora.org/ontology/knora-api/v2#")
API_SHAPES = Namespace("http://api.knora.org/ontology/knora-api/shapes/v2#")


def reformat_validation_graph(report: ValidationReport) -> AllProblems:
    """
    Reformats the validation result from an RDF graph into class instances
    that are used to communicate the problems with the user.

    Args:
        report: with all the information necessary to construct a user message

    Returns:
        All Problems
    """
    unexpected_components: list[UnexpectedComponent] = []

    results_and_onto = report.validation_graph + report.onto_graph
    data_and_onto = report.onto_graph + report.data_graph

    validation_results, unexpected_extracted = _query_all_results(results_and_onto, data_and_onto)
    reformatted_results: list[InputProblem] = _reformat_validation_results(validation_results)

    unexpected_found = UnexpectedResults(unexpected_components) if unexpected_components else None
    return AllProblems(reformatted_results, unexpected_found)


def _query_all_results(
    results_and_onto: Graph, data_onto_graph: Graph
) -> tuple[list[ValidationResult], list[UnexpectedComponent]]:
    no_details, with_details = _separate_result_types(results_and_onto, data_onto_graph)
    extracted_results: list[ValidationResult] = []
    unexpected_components: list[UnexpectedComponent] = []

    no_detail_extracted, no_detail_unexpected = _query_all_without_detail(no_details, results_and_onto)
    extracted_results.extend(no_detail_extracted)
    unexpected_components.extend(no_detail_unexpected)

    detail_reformatted, detail_unexpected = _query_all_with_detail(with_details, results_and_onto, data_onto_graph)
    extracted_results.extend(detail_reformatted)
    unexpected_components.extend(detail_unexpected)
    return extracted_results, unexpected_components


def _separate_result_types(
    results_and_onto: Graph, data_onto_graph: Graph
<<<<<<< HEAD
) -> tuple[list[ValidationResultBaseInfo], list[ValidationResultBaseInfo]]:
    base_info = _extract_base_info_of_resource_results(results_and_onto, data_onto_graph)
    no_details = [x for x in base_info if not x.detail_node]
    with_details = [x for x in base_info if x.detail_node]
    return no_details, with_details
=======
) -> tuple[list[ExtractedResultWithoutDetail], list[ExtractedResultWithDetail]]:
    all_base_info = _extract_base_info_of_resource_results(results_and_onto, data_onto_graph)
    no_details = [x for x in all_base_info if not x.detail]
    no_detail_results = [_query_without_detail(x, results_and_onto) for x in no_details]
    with_details = [x for x in all_base_info if x.detail]
    details_results = [_query_with_detail(x, results_and_onto, data_onto_graph) for x in with_details]
    return no_detail_results, details_results
>>>>>>> a51b2f08


def _extract_base_info_of_resource_results(
    results_and_onto: Graph, data_onto_graph: Graph
) -> list[ValidationResultBaseInfo]:
    focus_nodes = list(results_and_onto.subject_objects(SH.focusNode))
    resource_classes = list(data_onto_graph.subjects(KNORA_API.canBeInstantiated, Literal(True)))
    all_res_focus_nodes = []
    for nd in focus_nodes:
        focus_iri = nd[1]
        res_type = next(data_onto_graph.objects(focus_iri, RDF.type))
        if res_type in resource_classes:
<<<<<<< HEAD
            detail_bn = None
            if detail_bn_list := list(results_and_onto.objects(validation_bn, SH.detail)):
                detail_bn = detail_bn_list[0]
            path = next(results_and_onto.objects(validation_bn, SH.resultPath))
            all_res_focus_nodes.append(
                ValidationResultBaseInfo(
                    validation_bn=validation_bn,
                    focus_node_iri=focus_iri,
                    res_class_type=res_type,
                    result_path=path,
                    detail_node=detail_bn,
                )
=======
            info = QueryInfo(
                validation_bn=nd[0],
                focus_iri=focus_iri,
                focus_rdf_type=res_type,
>>>>>>> a51b2f08
            )
            all_res_focus_nodes.append(_extract_one_base_info(info, results_and_onto))
    return all_res_focus_nodes


<<<<<<< HEAD
def _query_all_without_detail(
    all_base_info: list[ValidationResultBaseInfo], results_and_onto: Graph
) -> tuple[list[ValidationResult], list[UnexpectedComponent]]:
    extracted_results: list[ValidationResult] = []
    unexpected_components: list[UnexpectedComponent] = []

    for base_info in all_base_info:
        res = _query_one_without_detail(base_info, results_and_onto)
        if isinstance(res, UnexpectedComponent):
            unexpected_components.append(res)
        else:
            extracted_results.append(res)
    return extracted_results, unexpected_components


def _query_one_without_detail(
    base_info: ValidationResultBaseInfo, results_and_onto: Graph
) -> ValidationResult | UnexpectedComponent:
    msg = str(next(results_and_onto.objects(base_info.validation_bn, SH.resultMessage)))
    component = next(results_and_onto.objects(base_info.validation_bn, SH.sourceConstraintComponent))
    match component:
        case SH.PatternConstraintComponent:
            val = next(results_and_onto.objects(base_info.validation_bn, SH.value))
            return ResultPatternViolation(
                res_iri=base_info.focus_node_iri,
                res_class=base_info.res_class_type,
                property=base_info.result_path,
                results_message=msg,
                actual_value=str(val),
            )
        case SH.MinCountConstraintComponent:
            return ResultMinCardinalityViolation(
                res_iri=base_info.focus_node_iri,
                res_class=base_info.res_class_type,
                property=base_info.result_path,
                results_message=msg,
            )
        case SH.MaxCountConstraintComponent:
            return ResultMaxCardinalityViolation(
                res_iri=base_info.focus_node_iri,
                res_class=base_info.res_class_type,
                property=base_info.result_path,
                results_message=msg,
            )
        case DASH.ClosedByTypesConstraintComponent:
            return ResultNonExistentCardinalityViolation(
                res_iri=base_info.focus_node_iri,
                res_class=base_info.res_class_type,
                property=base_info.result_path,
            )
        case _:
            return UnexpectedComponent(str(component))


def _query_all_with_detail(
    all_base_info: list[ValidationResultBaseInfo], results_and_onto: Graph, data_graph: Graph
) -> tuple[list[ValidationResult], list[UnexpectedComponent]]:
    extracted_results: list[ValidationResult] = []
    unexpected_components: list[UnexpectedComponent] = []

    for base_info in all_base_info:
        res = _query_one_with_detail(base_info, results_and_onto)
        if isinstance(res, UnexpectedComponent):
            unexpected_components.append(res)
        else:
            extracted_results.append(res)
    return extracted_results, unexpected_components


def _query_one_with_detail(
    base_info: ValidationResultBaseInfo, results_and_onto: Graph, data_graph: Graph
) -> ValidationResult | UnexpectedComponent:
    component = next(results_and_onto.objects(base_info.validation_bn, SH.sourceConstraintComponent))
    match component:
        case SH.MinCountConstraintComponent:
            return ResultValueTypeViolation

        case SH.PatternConstraintComponent:
            return ResultPatternViolation

        case SH.ClassConstraintComponent:
            return _query_one_class_constraint_component(base_info, results_and_onto, data_graph)

        case _:
            return UnexpectedComponent(str(component))
    """
    TODO:
    constraint component type
    - MinCount
    - Pattern
    - Class
        - source shape
            - None -> Link
            - Other -> ValueType
    - OTHER

    """

    path = next(results_and_onto.objects(base_info.validation_bn, SH.resultPath))
    value_iri = next(results_and_onto.objects(base_info.validation_bn, SH.value))
    value_type = next(data_graph.objects(value_iri, RDF.type))
    detail_component = next(results_and_onto.objects(base_info.detail_node, SH.sourceConstraintComponent))
    detail_path: None | Node = None
    if path_found := list(results_and_onto.objects(base_info.detail_node, SH.resultPath)):
        detail_path = path_found[0]
    val = None
    if node_value := list(results_and_onto.objects(base_info.detail_node, SH.value)):
        val = str(node_value[0])
    msg = str(next(results_and_onto.objects(base_info.detail_node, SH.resultMessage)))
    detail = ResultDetail(
        component=detail_component,
=======
def _extract_one_base_info(info: QueryInfo, results_and_onto: Graph) -> ValidationResultBaseInfo:
    path = next(results_and_onto.objects(info.validation_bn, SH.resultPath))
    main_component_type = next(results_and_onto.objects(info.validation_bn, SH.sourceConstraintComponent))
    detail = None
    if detail_bn_list := list(results_and_onto.objects(info.validation_bn, SH.detail)):
        detail_bn = detail_bn_list[0]
        detail_component = next(results_and_onto.objects(detail_bn, SH.sourceConstraintComponent))
        detail = DetailBaseInfo(
            detail_bn=detail_bn,
            source_constraint_component=detail_component,
        )
    return ValidationResultBaseInfo(
        result_bn=info.validation_bn,
        source_constraint_component=main_component_type,
        resource_iri=info.focus_iri,
        res_class_type=info.focus_rdf_type,
        result_path=path,
        detail=detail,
    )


def _query_without_detail(base_info: ValidationResultBaseInfo, results_and_onto: Graph) -> ExtractedResultWithoutDetail:
    msg = str(next(results_and_onto.objects(base_info.result_bn, SH.resultMessage)))
    res_value: str | None = None
    if val := list(results_and_onto.objects(base_info.result_bn, SH.value)):
        res_value = str(val[0])
    return ExtractedResultWithoutDetail(
        source_constraint_component=base_info.source_constraint_component,
        res_iri=base_info.resource_iri,
        res_class=base_info.res_class_type,
        property=base_info.result_path,
        results_message=msg,
        value=res_value,
    )


def _query_with_detail(
    base_info: ValidationResultBaseInfo, results_and_onto: Graph, data_graph: Graph
) -> ExtractedResultWithDetail:
    detail_info = cast(DetailBaseInfo, base_info.detail)
    value_iri = next(results_and_onto.objects(base_info.result_bn, SH.value))
    value_type = next(data_graph.objects(value_iri, RDF.type))
    detail_path: None | Node = None
    if path_found := list(results_and_onto.objects(detail_info.detail_bn, SH.resultPath)):
        detail_path = path_found[0]
    val = None
    if node_value := list(results_and_onto.objects(detail_info.detail_bn, SH.value)):
        val = str(node_value[0])
    msg = str(next(results_and_onto.objects(detail_info.detail_bn, SH.resultMessage)))
    detail = ExtractedResultDetail(
        component=detail_info.source_constraint_component,
>>>>>>> a51b2f08
        results_message=msg,
        result_path=detail_path,
        value_type=value_type,
        value=val,
    )
<<<<<<< HEAD


def _query_one_class_constraint_component(
    base_info: ValidationResultBaseInfo, results_and_onto: Graph, data_graph: Graph
) -> ValidationResult | UnexpectedComponent:
    detail_component = list(results_and_onto.objects(base_info.detail_node, SH.sourceConstraintComponent))
    if detail_component:
        return ResultValueTypeViolation
    return _query_link_value_target_result()
=======
    return ExtractedResultWithDetail(
        source_constraint_component=base_info.source_constraint_component,
        res_iri=base_info.resource_iri,
        res_class=base_info.res_class_type,
        property=base_info.result_path,
        detail=detail,
    )


def _reformat_without_detail(
    validation_results: list[ExtractedResultWithoutDetail],
) -> tuple[list[InputProblem], list[UnexpectedComponent]]:
    input_problems: list[InputProblem] = []
    unexpected_components: list[UnexpectedComponent] = []
>>>>>>> a51b2f08


def _query_link_value_target_result(base_info: ValidationResultBaseInfo, results_and_onto: Graph, data_graph: Graph):
    pass


def _reformat_validation_results(results: list[ValidationResult]) -> list[InputProblem]:
    pass


def _reformat_one_validation_result(validation_result: ValidationResult) -> InputProblem:
    pass


<<<<<<< HEAD
def _reformat_one_without_detail(violation: ResultWithoutDetail) -> InputProblem | UnexpectedComponent:
    # TODO: REMOVE
=======
def _reformat_one_without_detail(violation: ExtractedResultWithoutDetail) -> InputProblem | UnexpectedComponent:
>>>>>>> a51b2f08
    subject_id = _reformat_data_iri(str(violation.res_iri))
    prop_name = _reformat_onto_iri(str(violation.property))
    res_type = _reformat_onto_iri(str(violation.res_class))
    match violation.source_constraint_component:
        case SH.MaxCountConstraintComponent:
            return MaxCardinalityViolation(
                res_id=subject_id,
                res_type=res_type,
                prop_name=prop_name,
                expected_cardinality=violation.results_message,
            )
        case SH.MinCountConstraintComponent:
            return MinCardinalityViolation(
                res_id=subject_id,
                res_type=res_type,
                prop_name=prop_name,
                expected_cardinality=violation.results_message,
            )
        case DASH.ClosedByTypesConstraintComponent:
            return NonExistentCardinalityViolation(
                res_id=subject_id,
                res_type=res_type,
                prop_name=prop_name,
            )
        case SH.PatternConstraintComponent:
            return ContentRegexViolation(
                res_id=subject_id,
                res_type=res_type,
                prop_name=prop_name,
                expected_format=violation.results_message,
                actual_content=violation.value,
            )
        case _:
            return UnexpectedComponent(str(violation.source_constraint_component))


<<<<<<< HEAD
def _reformat_one_with_detail(val_result: ExtractedResultWithDetail) -> InputProblem | UnexpectedComponent:
    # TODO: REMOVE
=======
def _reformat_with_detail(
    validation_results: list[ExtractedResultWithDetail],
) -> tuple[list[InputProblem], list[UnexpectedComponent]]:
    input_problems: list[InputProblem] = []
    unexpected_components: list[UnexpectedComponent] = []

    for violation in validation_results:
        problem = _reformat_one_with_detail(violation)
        if isinstance(problem, UnexpectedComponent):
            unexpected_components.append(problem)
        else:
            input_problems.append(problem)
    return input_problems, unexpected_components


def _reformat_one_with_detail(val_result: ExtractedResultWithDetail) -> InputProblem | UnexpectedComponent:
>>>>>>> a51b2f08
    subject_id = _reformat_data_iri(str(val_result.res_iri))
    prop_name = _reformat_onto_iri(str(val_result.property))
    res_type = _reformat_onto_iri(str(val_result.res_class))
    match val_result.detail.component:
        case SH.PatternConstraintComponent:
            val: str | None = val_result.detail.value
            if val and not regex.search(r"\S+", val):
                val = None
            return ContentRegexViolation(
                res_id=subject_id,
                res_type=res_type,
                prop_name=prop_name,
                expected_format=val_result.detail.results_message,
                actual_content=val,
            )
        case SH.ClassConstraintComponent:
            return _reformat_detail_class_constraint_component(val_result)
        case SH.MinCountConstraintComponent:
            actual_type = _reformat_onto_iri(str(val_result.detail.value_type)).replace("knora-api:", "")
            return ValueTypeViolation(
                res_id=subject_id,
                res_type=res_type,
                prop_name=prop_name,
                actual_type=actual_type,
                expected_type=val_result.detail.results_message,
            )
        case _:
            return UnexpectedComponent(str(val_result.source_constraint_component))


def _reformat_detail_class_constraint_component(val_result: ExtractedResultWithDetail) -> InputProblem:
<<<<<<< HEAD
    # TODO: REMOVE
=======
>>>>>>> a51b2f08
    subject_id = _reformat_data_iri(str(val_result.res_iri))
    prop_name = _reformat_onto_iri(str(val_result.property))
    res_type = _reformat_onto_iri(str(val_result.res_class))
    actual_type = _reformat_onto_iri(str(val_result.detail.value_type)).replace("knora-api:", "")
    match val_result.detail.result_path:
        case API_SHAPES.linkValueHasTargetID:
            value = _reformat_data_iri(str(val_result.detail.value))
            if val_result.detail.results_message == "Resource":
                return LinkedResourceDoesNotExist(
                    res_id=subject_id,
                    res_type=res_type,
                    prop_name=prop_name,
                    link_target_id=value,
                )
            return LinkTargetTypeMismatch(
                res_id=subject_id,
                res_type=res_type,
                prop_name=prop_name,
                link_target_id=value,
                expected_type=val_result.detail.results_message,
            )
        case _:
            return ValueTypeViolation(
                res_id=subject_id,
                res_type=res_type,
                prop_name=prop_name,
                actual_type=actual_type,
                expected_type=val_result.detail.results_message,
            )


def _reformat_onto_iri(prop: str) -> str:
    if "http://www.w3.org/2000/01/rdf-schema#" in prop:
        return f'rdfs:{prop.split("#")[-1]}'
    onto = prop.split("/")[-2]
    return f'{onto}:{prop.split("#")[-1]}'


def _reformat_data_iri(iri: str) -> str:
    return iri.replace("http://data/", "")<|MERGE_RESOLUTION|>--- conflicted
+++ resolved
@@ -1,5 +1,3 @@
-from typing import cast
-
 import regex
 from rdflib import RDF
 from rdflib import SH
@@ -18,8 +16,9 @@
 from dsp_tools.commands.validate_data.models.input_problems import NonExistentCardinalityViolation
 from dsp_tools.commands.validate_data.models.input_problems import UnexpectedResults
 from dsp_tools.commands.validate_data.models.input_problems import ValueTypeViolation
-<<<<<<< HEAD
+from dsp_tools.commands.validate_data.models.validation import DetailBaseInfo
 from dsp_tools.commands.validate_data.models.validation import ExtractedResultWithDetail
+from dsp_tools.commands.validate_data.models.validation import QueryInfo
 from dsp_tools.commands.validate_data.models.validation import ResultDetail
 from dsp_tools.commands.validate_data.models.validation import ResultMaxCardinalityViolation
 from dsp_tools.commands.validate_data.models.validation import ResultMinCardinalityViolation
@@ -30,15 +29,6 @@
 from dsp_tools.commands.validate_data.models.validation import UnexpectedComponent
 from dsp_tools.commands.validate_data.models.validation import ValidationReport
 from dsp_tools.commands.validate_data.models.validation import ValidationResult
-=======
-from dsp_tools.commands.validate_data.models.validation import DetailBaseInfo
-from dsp_tools.commands.validate_data.models.validation import ExtractedResultDetail
-from dsp_tools.commands.validate_data.models.validation import ExtractedResultWithDetail
-from dsp_tools.commands.validate_data.models.validation import ExtractedResultWithoutDetail
-from dsp_tools.commands.validate_data.models.validation import QueryInfo
-from dsp_tools.commands.validate_data.models.validation import UnexpectedComponent
-from dsp_tools.commands.validate_data.models.validation import ValidationReport
->>>>>>> a51b2f08
 from dsp_tools.commands.validate_data.models.validation import ValidationResultBaseInfo
 
 DASH = Namespace("http://datashapes.org/dash#")
@@ -88,21 +78,11 @@
 
 def _separate_result_types(
     results_and_onto: Graph, data_onto_graph: Graph
-<<<<<<< HEAD
 ) -> tuple[list[ValidationResultBaseInfo], list[ValidationResultBaseInfo]]:
     base_info = _extract_base_info_of_resource_results(results_and_onto, data_onto_graph)
     no_details = [x for x in base_info if not x.detail_node]
     with_details = [x for x in base_info if x.detail_node]
     return no_details, with_details
-=======
-) -> tuple[list[ExtractedResultWithoutDetail], list[ExtractedResultWithDetail]]:
-    all_base_info = _extract_base_info_of_resource_results(results_and_onto, data_onto_graph)
-    no_details = [x for x in all_base_info if not x.detail]
-    no_detail_results = [_query_without_detail(x, results_and_onto) for x in no_details]
-    with_details = [x for x in all_base_info if x.detail]
-    details_results = [_query_with_detail(x, results_and_onto, data_onto_graph) for x in with_details]
-    return no_detail_results, details_results
->>>>>>> a51b2f08
 
 
 def _extract_base_info_of_resource_results(
@@ -112,146 +92,19 @@
     resource_classes = list(data_onto_graph.subjects(KNORA_API.canBeInstantiated, Literal(True)))
     all_res_focus_nodes = []
     for nd in focus_nodes:
+        validation_bn = nd[0]
         focus_iri = nd[1]
         res_type = next(data_onto_graph.objects(focus_iri, RDF.type))
         if res_type in resource_classes:
-<<<<<<< HEAD
-            detail_bn = None
-            if detail_bn_list := list(results_and_onto.objects(validation_bn, SH.detail)):
-                detail_bn = detail_bn_list[0]
-            path = next(results_and_onto.objects(validation_bn, SH.resultPath))
-            all_res_focus_nodes.append(
-                ValidationResultBaseInfo(
-                    validation_bn=validation_bn,
-                    focus_node_iri=focus_iri,
-                    res_class_type=res_type,
-                    result_path=path,
-                    detail_node=detail_bn,
-                )
-=======
             info = QueryInfo(
                 validation_bn=nd[0],
                 focus_iri=focus_iri,
                 focus_rdf_type=res_type,
->>>>>>> a51b2f08
             )
             all_res_focus_nodes.append(_extract_one_base_info(info, results_and_onto))
     return all_res_focus_nodes
 
 
-<<<<<<< HEAD
-def _query_all_without_detail(
-    all_base_info: list[ValidationResultBaseInfo], results_and_onto: Graph
-) -> tuple[list[ValidationResult], list[UnexpectedComponent]]:
-    extracted_results: list[ValidationResult] = []
-    unexpected_components: list[UnexpectedComponent] = []
-
-    for base_info in all_base_info:
-        res = _query_one_without_detail(base_info, results_and_onto)
-        if isinstance(res, UnexpectedComponent):
-            unexpected_components.append(res)
-        else:
-            extracted_results.append(res)
-    return extracted_results, unexpected_components
-
-
-def _query_one_without_detail(
-    base_info: ValidationResultBaseInfo, results_and_onto: Graph
-) -> ValidationResult | UnexpectedComponent:
-    msg = str(next(results_and_onto.objects(base_info.validation_bn, SH.resultMessage)))
-    component = next(results_and_onto.objects(base_info.validation_bn, SH.sourceConstraintComponent))
-    match component:
-        case SH.PatternConstraintComponent:
-            val = next(results_and_onto.objects(base_info.validation_bn, SH.value))
-            return ResultPatternViolation(
-                res_iri=base_info.focus_node_iri,
-                res_class=base_info.res_class_type,
-                property=base_info.result_path,
-                results_message=msg,
-                actual_value=str(val),
-            )
-        case SH.MinCountConstraintComponent:
-            return ResultMinCardinalityViolation(
-                res_iri=base_info.focus_node_iri,
-                res_class=base_info.res_class_type,
-                property=base_info.result_path,
-                results_message=msg,
-            )
-        case SH.MaxCountConstraintComponent:
-            return ResultMaxCardinalityViolation(
-                res_iri=base_info.focus_node_iri,
-                res_class=base_info.res_class_type,
-                property=base_info.result_path,
-                results_message=msg,
-            )
-        case DASH.ClosedByTypesConstraintComponent:
-            return ResultNonExistentCardinalityViolation(
-                res_iri=base_info.focus_node_iri,
-                res_class=base_info.res_class_type,
-                property=base_info.result_path,
-            )
-        case _:
-            return UnexpectedComponent(str(component))
-
-
-def _query_all_with_detail(
-    all_base_info: list[ValidationResultBaseInfo], results_and_onto: Graph, data_graph: Graph
-) -> tuple[list[ValidationResult], list[UnexpectedComponent]]:
-    extracted_results: list[ValidationResult] = []
-    unexpected_components: list[UnexpectedComponent] = []
-
-    for base_info in all_base_info:
-        res = _query_one_with_detail(base_info, results_and_onto)
-        if isinstance(res, UnexpectedComponent):
-            unexpected_components.append(res)
-        else:
-            extracted_results.append(res)
-    return extracted_results, unexpected_components
-
-
-def _query_one_with_detail(
-    base_info: ValidationResultBaseInfo, results_and_onto: Graph, data_graph: Graph
-) -> ValidationResult | UnexpectedComponent:
-    component = next(results_and_onto.objects(base_info.validation_bn, SH.sourceConstraintComponent))
-    match component:
-        case SH.MinCountConstraintComponent:
-            return ResultValueTypeViolation
-
-        case SH.PatternConstraintComponent:
-            return ResultPatternViolation
-
-        case SH.ClassConstraintComponent:
-            return _query_one_class_constraint_component(base_info, results_and_onto, data_graph)
-
-        case _:
-            return UnexpectedComponent(str(component))
-    """
-    TODO:
-    constraint component type
-    - MinCount
-    - Pattern
-    - Class
-        - source shape
-            - None -> Link
-            - Other -> ValueType
-    - OTHER
-
-    """
-
-    path = next(results_and_onto.objects(base_info.validation_bn, SH.resultPath))
-    value_iri = next(results_and_onto.objects(base_info.validation_bn, SH.value))
-    value_type = next(data_graph.objects(value_iri, RDF.type))
-    detail_component = next(results_and_onto.objects(base_info.detail_node, SH.sourceConstraintComponent))
-    detail_path: None | Node = None
-    if path_found := list(results_and_onto.objects(base_info.detail_node, SH.resultPath)):
-        detail_path = path_found[0]
-    val = None
-    if node_value := list(results_and_onto.objects(base_info.detail_node, SH.value)):
-        val = str(node_value[0])
-    msg = str(next(results_and_onto.objects(base_info.detail_node, SH.resultMessage)))
-    detail = ResultDetail(
-        component=detail_component,
-=======
 def _extract_one_base_info(info: QueryInfo, results_and_onto: Graph) -> ValidationResultBaseInfo:
     path = next(results_and_onto.objects(info.validation_bn, SH.resultPath))
     main_component_type = next(results_and_onto.objects(info.validation_bn, SH.sourceConstraintComponent))
@@ -273,43 +126,122 @@
     )
 
 
-def _query_without_detail(base_info: ValidationResultBaseInfo, results_and_onto: Graph) -> ExtractedResultWithoutDetail:
-    msg = str(next(results_and_onto.objects(base_info.result_bn, SH.resultMessage)))
-    res_value: str | None = None
-    if val := list(results_and_onto.objects(base_info.result_bn, SH.value)):
-        res_value = str(val[0])
-    return ExtractedResultWithoutDetail(
-        source_constraint_component=base_info.source_constraint_component,
-        res_iri=base_info.resource_iri,
-        res_class=base_info.res_class_type,
-        property=base_info.result_path,
-        results_message=msg,
-        value=res_value,
-    )
-
-
-def _query_with_detail(
+def _query_all_without_detail(
+    all_base_info: list[ValidationResultBaseInfo], results_and_onto: Graph
+) -> tuple[list[ValidationResult], list[UnexpectedComponent]]:
+    extracted_results: list[ValidationResult] = []
+    unexpected_components: list[UnexpectedComponent] = []
+
+    for base_info in all_base_info:
+        res = _query_one_without_detail(base_info, results_and_onto)
+        if isinstance(res, UnexpectedComponent):
+            unexpected_components.append(res)
+        else:
+            extracted_results.append(res)
+    return extracted_results, unexpected_components
+
+
+def _query_one_without_detail(
+    base_info: ValidationResultBaseInfo, results_and_onto: Graph
+) -> ValidationResult | UnexpectedComponent:
+    msg = str(next(results_and_onto.objects(base_info.validation_bn, SH.resultMessage)))
+    component = next(results_and_onto.objects(base_info.validation_bn, SH.sourceConstraintComponent))
+    match component:
+        case SH.PatternConstraintComponent:
+            val = next(results_and_onto.objects(base_info.validation_bn, SH.value))
+            return ResultPatternViolation(
+                res_iri=base_info.focus_node_iri,
+                res_class=base_info.res_class_type,
+                property=base_info.result_path,
+                results_message=msg,
+                actual_value=str(val),
+            )
+        case SH.MinCountConstraintComponent:
+            return ResultMinCardinalityViolation(
+                res_iri=base_info.focus_node_iri,
+                res_class=base_info.res_class_type,
+                property=base_info.result_path,
+                results_message=msg,
+            )
+        case SH.MaxCountConstraintComponent:
+            return ResultMaxCardinalityViolation(
+                res_iri=base_info.focus_node_iri,
+                res_class=base_info.res_class_type,
+                property=base_info.result_path,
+                results_message=msg,
+            )
+        case DASH.ClosedByTypesConstraintComponent:
+            return ResultNonExistentCardinalityViolation(
+                res_iri=base_info.focus_node_iri,
+                res_class=base_info.res_class_type,
+                property=base_info.result_path,
+            )
+        case _:
+            return UnexpectedComponent(str(component))
+
+
+def _query_all_with_detail(
+    all_base_info: list[ValidationResultBaseInfo], results_and_onto: Graph, data_graph: Graph
+) -> tuple[list[ValidationResult], list[UnexpectedComponent]]:
+    extracted_results: list[ValidationResult] = []
+    unexpected_components: list[UnexpectedComponent] = []
+
+    for base_info in all_base_info:
+        res = _query_one_with_detail(base_info, results_and_onto)
+        if isinstance(res, UnexpectedComponent):
+            unexpected_components.append(res)
+        else:
+            extracted_results.append(res)
+    return extracted_results, unexpected_components
+
+
+def _query_one_with_detail(
     base_info: ValidationResultBaseInfo, results_and_onto: Graph, data_graph: Graph
-) -> ExtractedResultWithDetail:
-    detail_info = cast(DetailBaseInfo, base_info.detail)
-    value_iri = next(results_and_onto.objects(base_info.result_bn, SH.value))
+) -> ValidationResult | UnexpectedComponent:
+    component = next(results_and_onto.objects(base_info.validation_bn, SH.sourceConstraintComponent))
+    match component:
+        case SH.MinCountConstraintComponent:
+            return ResultValueTypeViolation
+
+        case SH.PatternConstraintComponent:
+            return ResultPatternViolation
+
+        case SH.ClassConstraintComponent:
+            return _query_one_class_constraint_component(base_info, results_and_onto, data_graph)
+
+        case _:
+            return UnexpectedComponent(str(component))
+    """
+    TODO:
+    constraint component type
+    - MinCount
+    - Pattern
+    - Class
+        - source shape
+            - None -> Link
+            - Other -> ValueType
+    - OTHER
+
+    """
+
+    path = next(results_and_onto.objects(base_info.validation_bn, SH.resultPath))
+    value_iri = next(results_and_onto.objects(base_info.validation_bn, SH.value))
     value_type = next(data_graph.objects(value_iri, RDF.type))
+    detail_component = next(results_and_onto.objects(base_info.detail_node, SH.sourceConstraintComponent))
     detail_path: None | Node = None
-    if path_found := list(results_and_onto.objects(detail_info.detail_bn, SH.resultPath)):
+    if path_found := list(results_and_onto.objects(base_info.detail_node, SH.resultPath)):
         detail_path = path_found[0]
     val = None
-    if node_value := list(results_and_onto.objects(detail_info.detail_bn, SH.value)):
+    if node_value := list(results_and_onto.objects(base_info.detail_node, SH.value)):
         val = str(node_value[0])
-    msg = str(next(results_and_onto.objects(detail_info.detail_bn, SH.resultMessage)))
-    detail = ExtractedResultDetail(
-        component=detail_info.source_constraint_component,
->>>>>>> a51b2f08
+    msg = str(next(results_and_onto.objects(base_info.detail_node, SH.resultMessage)))
+    detail = ResultDetail(
+        component=detail_component,
         results_message=msg,
         result_path=detail_path,
         value_type=value_type,
         value=val,
     )
-<<<<<<< HEAD
 
 
 def _query_one_class_constraint_component(
@@ -319,22 +251,6 @@
     if detail_component:
         return ResultValueTypeViolation
     return _query_link_value_target_result()
-=======
-    return ExtractedResultWithDetail(
-        source_constraint_component=base_info.source_constraint_component,
-        res_iri=base_info.resource_iri,
-        res_class=base_info.res_class_type,
-        property=base_info.result_path,
-        detail=detail,
-    )
-
-
-def _reformat_without_detail(
-    validation_results: list[ExtractedResultWithoutDetail],
-) -> tuple[list[InputProblem], list[UnexpectedComponent]]:
-    input_problems: list[InputProblem] = []
-    unexpected_components: list[UnexpectedComponent] = []
->>>>>>> a51b2f08
 
 
 def _query_link_value_target_result(base_info: ValidationResultBaseInfo, results_and_onto: Graph, data_graph: Graph):
@@ -349,12 +265,8 @@
     pass
 
 
-<<<<<<< HEAD
 def _reformat_one_without_detail(violation: ResultWithoutDetail) -> InputProblem | UnexpectedComponent:
     # TODO: REMOVE
-=======
-def _reformat_one_without_detail(violation: ExtractedResultWithoutDetail) -> InputProblem | UnexpectedComponent:
->>>>>>> a51b2f08
     subject_id = _reformat_data_iri(str(violation.res_iri))
     prop_name = _reformat_onto_iri(str(violation.property))
     res_type = _reformat_onto_iri(str(violation.res_class))
@@ -391,27 +303,8 @@
             return UnexpectedComponent(str(violation.source_constraint_component))
 
 
-<<<<<<< HEAD
 def _reformat_one_with_detail(val_result: ExtractedResultWithDetail) -> InputProblem | UnexpectedComponent:
     # TODO: REMOVE
-=======
-def _reformat_with_detail(
-    validation_results: list[ExtractedResultWithDetail],
-) -> tuple[list[InputProblem], list[UnexpectedComponent]]:
-    input_problems: list[InputProblem] = []
-    unexpected_components: list[UnexpectedComponent] = []
-
-    for violation in validation_results:
-        problem = _reformat_one_with_detail(violation)
-        if isinstance(problem, UnexpectedComponent):
-            unexpected_components.append(problem)
-        else:
-            input_problems.append(problem)
-    return input_problems, unexpected_components
-
-
-def _reformat_one_with_detail(val_result: ExtractedResultWithDetail) -> InputProblem | UnexpectedComponent:
->>>>>>> a51b2f08
     subject_id = _reformat_data_iri(str(val_result.res_iri))
     prop_name = _reformat_onto_iri(str(val_result.property))
     res_type = _reformat_onto_iri(str(val_result.res_class))
@@ -443,10 +336,7 @@
 
 
 def _reformat_detail_class_constraint_component(val_result: ExtractedResultWithDetail) -> InputProblem:
-<<<<<<< HEAD
     # TODO: REMOVE
-=======
->>>>>>> a51b2f08
     subject_id = _reformat_data_iri(str(val_result.res_iri))
     prop_name = _reformat_onto_iri(str(val_result.property))
     res_type = _reformat_onto_iri(str(val_result.res_class))
