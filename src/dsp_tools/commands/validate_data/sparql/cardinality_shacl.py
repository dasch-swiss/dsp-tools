from rdflib import Graph


def construct_cardinality_node_shapes(onto: Graph) -> Graph:
    """
    Returns the sh:NodeShapes for the resource classes in the ontology.

    Args:
        onto: ontology graph

    Returns:
        Graph with the resource class node shapes
    """
    g = Graph()
    g += _construct_resource_nodeshape(onto)
    g += _construct_all_cardinalities(onto)
    return g


def _construct_resource_nodeshape(onto_graph: Graph) -> Graph:
    query_s = """
    PREFIX owl: <http://www.w3.org/2002/07/owl#> 
    PREFIX sh: <http://www.w3.org/ns/shacl#>
    PREFIX rdf: <http://www.w3.org/1999/02/22-rdf-syntax-ns#>
    PREFIX api-shapes: <http://api.knora.org/ontology/knora-api/shapes/v2#>
    PREFIX knora-api:  <http://api.knora.org/ontology/knora-api/v2#>
    PREFIX rdfs: <http://www.w3.org/2000/01/rdf-schema#> 
    PREFIX dash: <http://datashapes.org/dash#>

    CONSTRUCT {
        ?class a sh:NodeShape ;
                sh:property api-shapes:rdfsLabel_Shape ;
                dash:closedByTypes true .
    } WHERE {
        ?class a owl:Class ;
               knora-api:isResourceClass true ;
               knora-api:canBeInstantiated true .
    }
    """
    if results_graph := onto_graph.query(query_s).graph:
        return results_graph
    return Graph()


def _construct_all_cardinalities(onto_graph: Graph) -> Graph:
    g = Graph()
    g += _construct_1_cardinality(onto_graph)
    g += _construct_0_1_cardinality(onto_graph)
    g += _construct_1_n_cardinality(onto_graph)
    g += _construct_0_n_cardinality(onto_graph)
    return g


def _construct_1_cardinality(onto_graph: Graph) -> Graph:
    query_s = """
    PREFIX owl: <http://www.w3.org/2002/07/owl#> 
    PREFIX sh: <http://www.w3.org/ns/shacl#>
    PREFIX rdfs: <http://www.w3.org/2000/01/rdf-schema#>
    PREFIX salsah-gui: <http://api.knora.org/ontology/salsah-gui/v2#> 
    PREFIX api-shapes: <http://api.knora.org/ontology/knora-api/shapes/v2#>
    PREFIX knora-api:  <http://api.knora.org/ontology/knora-api/v2#>
    PREFIX dash: <http://datashapes.org/dash#>

    CONSTRUCT {
      ?class sh:property [
          a sh:PropertyShape ;
          sh:path ?propRestriction ;
          sh:minCount 1 ;
          sh:maxCount 1 ;
          sh:severity sh:Violation ;
          sh:message "1" ;
      ] .
    } WHERE {
      ?class a owl:Class ;
          knora-api:isResourceClass true ;
          knora-api:canBeInstantiated true ;
          rdfs:subClassOf ?restriction .
      ?restriction a owl:Restriction ;
          owl:onProperty ?propRestriction ;
          salsah-gui:guiOrder ?order ;
          owl:cardinality 1 .
      FILTER NOT EXISTS { ?propRestriction knora-api:isLinkValueProperty true }
<<<<<<< HEAD
      FILTER (?class NOT IN (
            knora-api:Region, knora-api:Annotation, knora-api:AudioSegment, knora-api:VideoSegment, knora-api:LinkObj)
      )
=======
>>>>>>> e78f4f8a
    }
    """
    if results_graph := onto_graph.query(query_s).graph:
        return results_graph
    return Graph()


def _construct_0_1_cardinality(onto_graph: Graph) -> Graph:
    query_s = """
    PREFIX owl: <http://www.w3.org/2002/07/owl#> 
    PREFIX sh: <http://www.w3.org/ns/shacl#>
    PREFIX rdfs: <http://www.w3.org/2000/01/rdf-schema#>
    PREFIX salsah-gui: <http://api.knora.org/ontology/salsah-gui/v2#> 
    PREFIX api-shapes: <http://api.knora.org/ontology/knora-api/shapes/v2#>
    PREFIX knora-api:  <http://api.knora.org/ontology/knora-api/v2#>
    PREFIX dash: <http://datashapes.org/dash#>

    CONSTRUCT {
      ?class sh:property [
          a sh:PropertyShape ;
          sh:path ?propRestriction ;
          sh:minCount 0 ;
          sh:maxCount 1 ;
          sh:severity sh:Violation ;
          sh:message "0-1" ;
      ] .
    } WHERE {
      ?class a owl:Class ;
          knora-api:isResourceClass true ;
          knora-api:canBeInstantiated true ;
          rdfs:subClassOf ?restriction .
      ?restriction a owl:Restriction ;
          owl:onProperty ?propRestriction ;
          salsah-gui:guiOrder ?order ;
          owl:maxCardinality 1 .
      FILTER NOT EXISTS { ?propRestriction knora-api:isLinkValueProperty true }
<<<<<<< HEAD
      FILTER (?class NOT IN (
            knora-api:Region, knora-api:Annotation, knora-api:AudioSegment, knora-api:VideoSegment, knora-api:LinkObj)
      )
=======
>>>>>>> e78f4f8a
    }
    """
    if results_graph := onto_graph.query(query_s).graph:
        return results_graph
    return Graph()


def _construct_1_n_cardinality(onto_graph: Graph) -> Graph:
    query_s = """
    PREFIX owl: <http://www.w3.org/2002/07/owl#> 
    PREFIX sh: <http://www.w3.org/ns/shacl#>
    PREFIX rdfs: <http://www.w3.org/2000/01/rdf-schema#>
    PREFIX salsah-gui: <http://api.knora.org/ontology/salsah-gui/v2#> 
    PREFIX api-shapes: <http://api.knora.org/ontology/knora-api/shapes/v2#>
    PREFIX knora-api:  <http://api.knora.org/ontology/knora-api/v2#>
    PREFIX dash: <http://datashapes.org/dash#>

    CONSTRUCT {
      ?class sh:property [
          a sh:PropertyShape ;
          sh:path ?propRestriction ;
          sh:minCount 1 ;
          sh:severity sh:Violation ;
          sh:message "1-n" ;
      ] .
    } WHERE {
      ?class a owl:Class ;
          knora-api:isResourceClass true ;
          knora-api:canBeInstantiated true ;
          rdfs:subClassOf ?restriction .
      ?restriction a owl:Restriction ;
          owl:onProperty ?propRestriction ;
          salsah-gui:guiOrder ?order ;
          owl:minCardinality 1 .
      FILTER NOT EXISTS { ?propRestriction knora-api:isLinkValueProperty true }
<<<<<<< HEAD
      FILTER (?class NOT IN (
            knora-api:Region, knora-api:Annotation, knora-api:AudioSegment, knora-api:VideoSegment, knora-api:LinkObj)
      )
=======
>>>>>>> e78f4f8a
    }
    """
    if results_graph := onto_graph.query(query_s).graph:
        return results_graph
    return Graph()


def _construct_0_n_cardinality(onto_graph: Graph) -> Graph:
    query_s = """
    PREFIX owl: <http://www.w3.org/2002/07/owl#> 
    PREFIX sh: <http://www.w3.org/ns/shacl#>
    PREFIX rdfs: <http://www.w3.org/2000/01/rdf-schema#>
    PREFIX salsah-gui: <http://api.knora.org/ontology/salsah-gui/v2#> 
    PREFIX api-shapes: <http://api.knora.org/ontology/knora-api/shapes/v2#>
    PREFIX knora-api:  <http://api.knora.org/ontology/knora-api/v2#>
    PREFIX dash: <http://datashapes.org/dash#>

    CONSTRUCT {
      ?class sh:property [
          a sh:PropertyShape ;
          sh:path ?propRestriction ;
      ] .
    } WHERE {
      ?class a owl:Class ;
          knora-api:isResourceClass true ;
          knora-api:canBeInstantiated true ;
          rdfs:subClassOf ?restriction .
      ?restriction a owl:Restriction ;
          owl:onProperty ?propRestriction ;
          salsah-gui:guiOrder ?order ;
          owl:minCardinality 0 .
      FILTER NOT EXISTS { ?propRestriction knora-api:isLinkValueProperty true }
<<<<<<< HEAD
      FILTER (?class NOT IN (
            knora-api:Region, knora-api:Annotation, knora-api:AudioSegment, knora-api:VideoSegment, knora-api:LinkObj)
      )
=======
>>>>>>> e78f4f8a
    }
    """
    if results_graph := onto_graph.query(query_s).graph:
        return results_graph
    return Graph()<|MERGE_RESOLUTION|>--- conflicted
+++ resolved
@@ -80,12 +80,9 @@
           salsah-gui:guiOrder ?order ;
           owl:cardinality 1 .
       FILTER NOT EXISTS { ?propRestriction knora-api:isLinkValueProperty true }
-<<<<<<< HEAD
-      FILTER (?class NOT IN (
-            knora-api:Region, knora-api:Annotation, knora-api:AudioSegment, knora-api:VideoSegment, knora-api:LinkObj)
-      )
-=======
->>>>>>> e78f4f8a
+      FILTER (?class NOT IN (
+            knora-api:Region, knora-api:Annotation, knora-api:AudioSegment, knora-api:VideoSegment, knora-api:LinkObj)
+      )
     }
     """
     if results_graph := onto_graph.query(query_s).graph:
@@ -122,12 +119,9 @@
           salsah-gui:guiOrder ?order ;
           owl:maxCardinality 1 .
       FILTER NOT EXISTS { ?propRestriction knora-api:isLinkValueProperty true }
-<<<<<<< HEAD
-      FILTER (?class NOT IN (
-            knora-api:Region, knora-api:Annotation, knora-api:AudioSegment, knora-api:VideoSegment, knora-api:LinkObj)
-      )
-=======
->>>>>>> e78f4f8a
+      FILTER (?class NOT IN (
+            knora-api:Region, knora-api:Annotation, knora-api:AudioSegment, knora-api:VideoSegment, knora-api:LinkObj)
+      )
     }
     """
     if results_graph := onto_graph.query(query_s).graph:
@@ -163,12 +157,9 @@
           salsah-gui:guiOrder ?order ;
           owl:minCardinality 1 .
       FILTER NOT EXISTS { ?propRestriction knora-api:isLinkValueProperty true }
-<<<<<<< HEAD
-      FILTER (?class NOT IN (
-            knora-api:Region, knora-api:Annotation, knora-api:AudioSegment, knora-api:VideoSegment, knora-api:LinkObj)
-      )
-=======
->>>>>>> e78f4f8a
+      FILTER (?class NOT IN (
+            knora-api:Region, knora-api:Annotation, knora-api:AudioSegment, knora-api:VideoSegment, knora-api:LinkObj)
+      )
     }
     """
     if results_graph := onto_graph.query(query_s).graph:
@@ -201,12 +192,9 @@
           salsah-gui:guiOrder ?order ;
           owl:minCardinality 0 .
       FILTER NOT EXISTS { ?propRestriction knora-api:isLinkValueProperty true }
-<<<<<<< HEAD
-      FILTER (?class NOT IN (
-            knora-api:Region, knora-api:Annotation, knora-api:AudioSegment, knora-api:VideoSegment, knora-api:LinkObj)
-      )
-=======
->>>>>>> e78f4f8a
+      FILTER (?class NOT IN (
+            knora-api:Region, knora-api:Annotation, knora-api:AudioSegment, knora-api:VideoSegment, knora-api:LinkObj)
+      )
     }
     """
     if results_graph := onto_graph.query(query_s).graph:
