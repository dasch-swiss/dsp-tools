--- conflicted
+++ resolved
@@ -19,11 +19,8 @@
         "AudioRepresentation": "hasAudioFileValue",
         "DocumentRepresentation": "hasDocumentFileValue",
         "MovingImageRepresentation": "hasMovingImageFileValue",
-<<<<<<< HEAD
+        "StillImageRepresentation": "hasStillImageFileValue",
         "TextRepresentation": "hasTextFileValue",
-=======
-        "StillImageRepresentation": "hasStillImageFileValue",
->>>>>>> 15cdf265
     }
 
     def as_class_type_and_shacl_shape(cls_name: str) -> tuple[str, str]:
