from datetime import datetime
from pathlib import Path
from typing import cast

import pandas as pd
from loguru import logger

from dsp_tools.cli.args import ServerCredentials
from dsp_tools.cli.args import ValidateDataConfig
from dsp_tools.cli.args import ValidationSeverity
from dsp_tools.clients.authentication_client import AuthenticationClient
from dsp_tools.clients.authentication_client_live import AuthenticationClientLive
<<<<<<< HEAD
from dsp_tools.commands.validate_data.models.input_problems import DuplicateFileWarnings
=======
from dsp_tools.commands.validate_data.models.input_problems import OntologyValidationProblem
>>>>>>> d23e3893
from dsp_tools.commands.validate_data.models.input_problems import SortedProblems
from dsp_tools.commands.validate_data.models.input_problems import UnknownClassesInData
from dsp_tools.commands.validate_data.models.input_problems import ValidateDataResult
from dsp_tools.commands.validate_data.models.validation import RDFGraphs
from dsp_tools.commands.validate_data.models.validation import ValidationReportGraphs
from dsp_tools.commands.validate_data.prepare_data.prepare_data import get_info_and_parsed_resources_from_file
from dsp_tools.commands.validate_data.prepare_data.prepare_data import prepare_data_for_validation_from_parsed_resource
from dsp_tools.commands.validate_data.process_validation_report.get_user_validation_message import get_user_message
from dsp_tools.commands.validate_data.process_validation_report.get_user_validation_message import sort_user_problems
from dsp_tools.commands.validate_data.process_validation_report.query_validation_result import reformat_validation_graph
from dsp_tools.commands.validate_data.shacl_cli_validator import ShaclCliValidator
from dsp_tools.commands.validate_data.validation.check_duplicate_files import check_for_duplicate_files
from dsp_tools.commands.validate_data.validation.check_for_unknown_classes import check_for_unknown_resource_classes
from dsp_tools.commands.validate_data.validation.check_for_unknown_classes import get_msg_str_unknown_classes_in_data
from dsp_tools.commands.validate_data.validation.get_validation_report import get_validation_report
from dsp_tools.commands.validate_data.validation.validate_ontology import get_msg_str_ontology_validation_violation
from dsp_tools.commands.validate_data.validation.validate_ontology import validate_ontology
from dsp_tools.error.exceptions import BaseError
from dsp_tools.utils.ansi_colors import BACKGROUND_BOLD_CYAN
from dsp_tools.utils.ansi_colors import BACKGROUND_BOLD_GREEN
from dsp_tools.utils.ansi_colors import BACKGROUND_BOLD_RED
from dsp_tools.utils.ansi_colors import BACKGROUND_BOLD_YELLOW
from dsp_tools.utils.ansi_colors import BOLD_CYAN
from dsp_tools.utils.ansi_colors import BOLD_RED
from dsp_tools.utils.ansi_colors import BOLD_YELLOW
from dsp_tools.utils.ansi_colors import RESET_TO_DEFAULT
from dsp_tools.utils.data_formats.uri_util import is_prod_like_server
from dsp_tools.utils.xml_parsing.models.parsed_resource import ParsedResource

VALIDATION_ERRORS_FOUND_MSG = BACKGROUND_BOLD_RED + "\n   Validation errors found!   " + RESET_TO_DEFAULT
NO_VALIDATION_ERRORS_FOUND_MSG = BACKGROUND_BOLD_GREEN + "\n   No validation errors found!   " + RESET_TO_DEFAULT


def validate_data(
    filepath: Path, creds: ServerCredentials, ignore_duplicate_files_warning: bool, save_graphs: bool
) -> bool:
    """
    Takes a file and project information and validates it against the ontologies on the server.

    Args:
        filepath: path to the xml data file
        creds: server credentials for authentication
        ignore_duplicate_files_warning: ignore the shape that checks for duplicate files
        save_graphs: if this flag is set, all the graphs will be saved in a folder

    Returns:
        True if no errors that impede an xmlupload were found.
        Warnings and user info do not impede an xmlupload.
    """
    graph_save_dir = None

    if save_graphs:
        graph_save_dir = _get_graph_save_dir(filepath)
    config = ValidateDataConfig(
        xml_file=filepath,
        save_graph_dir=graph_save_dir,
        severity=ValidationSeverity.INFO,
        ignore_duplicate_files_warning=ignore_duplicate_files_warning,
        is_on_prod_server=is_prod_like_server(creds.server),
    )
    auth = AuthenticationClientLive(server=creds.server, email=creds.user, password=creds.password)

    parsed_resources, shortcode, authorship_lookup, permission_ids = get_info_and_parsed_resources_from_file(
        file=filepath,
        api_url=auth.server,
    )
    return validate_parsed_resources(
        parsed_resources=parsed_resources,
        authorship_lookup=authorship_lookup,
        permission_ids=permission_ids,
        shortcode=shortcode,
        config=config,
        auth=auth,
    )


def validate_parsed_resources(
    parsed_resources: list[ParsedResource],
    authorship_lookup: dict[str, list[str]],
    permission_ids: list[str],
    shortcode: str,
    config: ValidateDataConfig,
    auth: AuthenticationClient,
) -> bool:
    duplicate_file_warnings = None
    if not config.ignore_duplicate_files_warning:
        duplicate_file_warnings = check_for_duplicate_files(parsed_resources)

    rdf_graphs, used_iris = prepare_data_for_validation_from_parsed_resource(
        parsed_resources=parsed_resources,
        authorship_lookup=authorship_lookup,
        permission_ids=permission_ids,
        auth=auth,
        shortcode=shortcode,
    )
<<<<<<< HEAD
    return _validate_data(rdf_graphs, used_iris, duplicate_file_warnings, config)


def _validate_data(
    graphs: RDFGraphs,
    used_iris: set[str],
    duplicate_file_warnings: DuplicateFileWarnings | None,
    config: ValidateDataConfig,
) -> bool:
    logger.debug(f"Validate-data called with the following config: {vars(config)}")
    if unknown_classes := check_for_unknown_resource_classes(graphs, used_iris):
        msg = get_msg_str_unknown_classes_in_data(unknown_classes)
=======
    validation_result = _validate_data(rdf_graphs, used_iris, config)
    if validation_result.passed:
        logger.debug("No validation errors found.")
        print(NO_VALIDATION_ERRORS_FOUND_MSG)
        return True
    if isinstance(validation_result.problems, UnknownClassesInData):
        msg = get_msg_str_unknown_classes_in_data(validation_result.problems)
>>>>>>> d23e3893
        logger.error(msg)
        print(VALIDATION_ERRORS_FOUND_MSG)
        print(msg)
        # if unknown classes are found, we cannot validate all the data in the file
        return False
    if isinstance(validation_result.problems, OntologyValidationProblem):
        msg = get_msg_str_ontology_validation_violation(validation_result.problems)
        logger.error(msg)
        print(VALIDATION_ERRORS_FOUND_MSG)
        print(msg)
        # if the ontology itself has errors, we will not validate the data
        return False
    if isinstance(validation_result.problems, SortedProblems):
        _print_shacl_validation_violation_message(validation_result.problems, validation_result.report_graphs, config)
        return _get_validation_status(validation_result.problems, config.is_on_prod_server)
    else:
        raise BaseError(f"Unknown validate data problems: {validation_result.problems!s}")


def _validate_data(graphs: RDFGraphs, used_iris: set[str], config: ValidateDataConfig) -> ValidateDataResult:
    logger.debug(f"Validate-data called with the following config: {vars(config)}")
    if unknown_classes := check_for_unknown_resource_classes(graphs, used_iris):
        return ValidateDataResult(False, unknown_classes, None)
    shacl_validator = ShaclCliValidator()
    onto_validation_result = validate_ontology(graphs.ontos, shacl_validator, config)
    if onto_validation_result:
        return ValidateDataResult(False, onto_validation_result, None)
    report = get_validation_report(graphs, shacl_validator, config.save_graph_dir)
<<<<<<< HEAD

    if report.conforms and not duplicate_file_warnings:
        logger.debug("No validation errors found.")
        print(NO_VALIDATION_ERRORS_FOUND_MSG)
        return True
    if report.conforms and duplicate_file_warnings:
        sorted_problems = SortedProblems(
            unique_violations=[],
            user_warnings=duplicate_file_warnings.warnings_,
            user_info=[],
            unexpected_shacl_validation_components=[],
        )
    else:
        reformatted = reformat_validation_graph(report)
        sorted_problems = sort_user_problems(reformatted, duplicate_file_warnings)
    _print_shacl_validation_violation_message(sorted_problems, report, config)
    return _get_validation_status(sorted_problems, config.is_on_prod_server)
=======
    if report.conforms:
        return ValidateDataResult(True, None, None)
    reformatted = reformat_validation_graph(report)
    sorted_problems = sort_user_problems(reformatted)
    return ValidateDataResult(False, sorted_problems, report)
>>>>>>> d23e3893


def _get_graph_save_dir(filepath: Path) -> Path:
    parent_directory = filepath.parent
    new_directory = parent_directory / "graphs"
    new_directory.mkdir(exist_ok=True)
    save_file_template = new_directory / filepath.stem
    print(BOLD_CYAN + f"\n   Saving graphs to {save_file_template}   " + RESET_TO_DEFAULT)
    return save_file_template


def _get_validation_status(all_problems: SortedProblems, is_on_prod: bool) -> bool:
    violations = any(
        [
            bool(all_problems.unique_violations),
            bool(all_problems.unexpected_shacl_validation_components),
        ]
    )
    if violations:
        return False
    if is_on_prod and all_problems.user_warnings:
        return False
    return True


def _print_shacl_validation_violation_message(
    sorted_problems: SortedProblems, report: ValidationReportGraphs | None, config: ValidateDataConfig
) -> None:
    messages = get_user_message(sorted_problems, config.severity)
    if messages.violations:
        print(VALIDATION_ERRORS_FOUND_MSG)
        print(BOLD_RED, messages.violations.message_header, RESET_TO_DEFAULT)
        v_body = messages.violations.message_body
        if messages.violations.message_df is not None:
            v_body = _save_message_df_get_message_body(messages.violations.message_df, "error", config.xml_file)
        print(v_body)
        logger.error(messages.violations.message_header, v_body)
    else:
        logger.debug("No validation errors found.")
        print(NO_VALIDATION_ERRORS_FOUND_MSG)
    if messages.warnings and config.severity.value <= 2:
        print(BACKGROUND_BOLD_YELLOW + "\n    Warning!    " + RESET_TO_DEFAULT)
        print(BOLD_YELLOW, messages.warnings.message_header, RESET_TO_DEFAULT)
        w_body = messages.warnings.message_body
        if messages.warnings.message_df is not None:
            w_body = _save_message_df_get_message_body(messages.warnings.message_df, "warning", config.xml_file)
        print(w_body)
        logger.warning(messages.warnings.message_header, w_body)
    if messages.infos and config.severity.value == 1:
        print(BACKGROUND_BOLD_CYAN + "\n    Potential Problems Found    " + RESET_TO_DEFAULT)
        print(BOLD_CYAN, messages.infos.message_header, RESET_TO_DEFAULT)
        i_body = messages.infos.message_body
        if messages.infos.message_df is not None:
            i_body = _save_message_df_get_message_body(messages.infos.message_df, "info", config.xml_file)
        print(i_body)
        logger.info(messages.infos.message_header, i_body)
    if messages.unexpected_violations:
        logger.error(messages.unexpected_violations.message_header, messages.unexpected_violations.message_body)
        print(
            BACKGROUND_BOLD_RED,
            "\n    Unknown violations found!   ",
            RESET_TO_DEFAULT,
        )
        if config.save_graph_dir:
            print(
                BOLD_RED,
                messages.unexpected_violations.message_header,
                "Consult the saved graphs for details.",
                RESET_TO_DEFAULT,
            )
            print(messages.unexpected_violations.message_body)
        else:
            report_graph = cast(ValidationReportGraphs, report)
            _save_unexpected_results_and_inform_user(report_graph, config.xml_file)


def _save_message_df_get_message_body(df: pd.DataFrame, severity: str, file_path: Path) -> str:
    out_path = file_path.parent / f"{file_path.stem}_validation_{severity}.csv"
    msg = f"Due to the large number of violations the information was saved at '{out_path}'"
    df.to_csv(out_path, index=False)
    return msg


def _save_unexpected_results_and_inform_user(report: ValidationReportGraphs, filepath: Path) -> None:
    timestamp = f"{datetime.now()!s}_"
    save_path = filepath.parent / f"{timestamp}_validation_result.ttl"
    report.validation_graph.serialize(save_path)
    shacl_p = filepath.parent / f"{timestamp}_shacl.ttl"
    report.shacl_graph.serialize(shacl_p)
    data_p = filepath.parent / f"{timestamp}_data.ttl"
    report.data_graph.serialize(data_p)
    msg = (
        f"\nPlease contact the development team with the files starting with the timestamp '{timestamp}' "
        f"in the directory '{filepath.parent}'."
    )
    print(BOLD_RED + msg + RESET_TO_DEFAULT)<|MERGE_RESOLUTION|>--- conflicted
+++ resolved
@@ -10,11 +10,8 @@
 from dsp_tools.cli.args import ValidationSeverity
 from dsp_tools.clients.authentication_client import AuthenticationClient
 from dsp_tools.clients.authentication_client_live import AuthenticationClientLive
-<<<<<<< HEAD
 from dsp_tools.commands.validate_data.models.input_problems import DuplicateFileWarnings
-=======
 from dsp_tools.commands.validate_data.models.input_problems import OntologyValidationProblem
->>>>>>> d23e3893
 from dsp_tools.commands.validate_data.models.input_problems import SortedProblems
 from dsp_tools.commands.validate_data.models.input_problems import UnknownClassesInData
 from dsp_tools.commands.validate_data.models.input_problems import ValidateDataResult
@@ -110,28 +107,13 @@
         auth=auth,
         shortcode=shortcode,
     )
-<<<<<<< HEAD
-    return _validate_data(rdf_graphs, used_iris, duplicate_file_warnings, config)
-
-
-def _validate_data(
-    graphs: RDFGraphs,
-    used_iris: set[str],
-    duplicate_file_warnings: DuplicateFileWarnings | None,
-    config: ValidateDataConfig,
-) -> bool:
-    logger.debug(f"Validate-data called with the following config: {vars(config)}")
-    if unknown_classes := check_for_unknown_resource_classes(graphs, used_iris):
-        msg = get_msg_str_unknown_classes_in_data(unknown_classes)
-=======
-    validation_result = _validate_data(rdf_graphs, used_iris, config)
+    validation_result = _validate_data(rdf_graphs, used_iris, duplicate_file_warnings, config)
     if validation_result.passed:
         logger.debug("No validation errors found.")
         print(NO_VALIDATION_ERRORS_FOUND_MSG)
         return True
     if isinstance(validation_result.problems, UnknownClassesInData):
         msg = get_msg_str_unknown_classes_in_data(validation_result.problems)
->>>>>>> d23e3893
         logger.error(msg)
         print(VALIDATION_ERRORS_FOUND_MSG)
         print(msg)
@@ -151,7 +133,8 @@
         raise BaseError(f"Unknown validate data problems: {validation_result.problems!s}")
 
 
-def _validate_data(graphs: RDFGraphs, used_iris: set[str], config: ValidateDataConfig) -> ValidateDataResult:
+def _validate_data(graphs: RDFGraphs, used_iris: set[str],
+    duplicate_file_warnings: DuplicateFileWarnings | None, config: ValidateDataConfig) -> ValidateDataResult:
     logger.debug(f"Validate-data called with the following config: {vars(config)}")
     if unknown_classes := check_for_unknown_resource_classes(graphs, used_iris):
         return ValidateDataResult(False, unknown_classes, None)
@@ -160,31 +143,20 @@
     if onto_validation_result:
         return ValidateDataResult(False, onto_validation_result, None)
     report = get_validation_report(graphs, shacl_validator, config.save_graph_dir)
-<<<<<<< HEAD
-
-    if report.conforms and not duplicate_file_warnings:
-        logger.debug("No validation errors found.")
-        print(NO_VALIDATION_ERRORS_FOUND_MSG)
-        return True
-    if report.conforms and duplicate_file_warnings:
-        sorted_problems = SortedProblems(
-            unique_violations=[],
-            user_warnings=duplicate_file_warnings.warnings_,
-            user_info=[],
-            unexpected_shacl_validation_components=[],
-        )
-    else:
-        reformatted = reformat_validation_graph(report)
-        sorted_problems = sort_user_problems(reformatted, duplicate_file_warnings)
-    _print_shacl_validation_violation_message(sorted_problems, report, config)
-    return _get_validation_status(sorted_problems, config.is_on_prod_server)
-=======
     if report.conforms:
-        return ValidateDataResult(True, None, None)
+        if not duplicate_file_warnings:
+            return ValidateDataResult(True, None, None)
+        else:
+            sorted_problems = SortedProblems(
+                unique_violations=[],
+                user_warnings=duplicate_file_warnings.warnings_,
+                user_info=[],
+                unexpected_shacl_validation_components=[]
+            )
+            return ValidateDataResult(False, sorted_problems, report)
     reformatted = reformat_validation_graph(report)
-    sorted_problems = sort_user_problems(reformatted)
+    sorted_problems = sort_user_problems(reformatted, duplicate_file_warnings)
     return ValidateDataResult(False, sorted_problems, report)
->>>>>>> d23e3893
 
 
 def _get_graph_save_dir(filepath: Path) -> Path:
