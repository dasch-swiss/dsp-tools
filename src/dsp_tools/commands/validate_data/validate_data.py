import importlib.resources
from pathlib import Path

from rdflib import Graph
from rdflib import Literal
from rdflib import URIRef

from dsp_tools.commands.validate_data.api_clients import ListClient
from dsp_tools.commands.validate_data.api_clients import OntologyClient
from dsp_tools.commands.validate_data.api_clients import ShaclValidator
from dsp_tools.commands.validate_data.get_data_deserialised import get_data_deserialised
from dsp_tools.commands.validate_data.get_user_validation_message import get_user_message
from dsp_tools.commands.validate_data.make_data_rdf import make_data_rdf
from dsp_tools.commands.validate_data.models.input_problems import UnknownClassesInData
from dsp_tools.commands.validate_data.models.validation import RDFGraphs
from dsp_tools.commands.validate_data.models.validation import ValidationReportGraphs
from dsp_tools.commands.validate_data.query_validation_result import reformat_validation_graph
from dsp_tools.commands.validate_data.sparql.construct_shacl import construct_shapes_graphs
from dsp_tools.commands.validate_data.validate_ontology import validate_ontology
from dsp_tools.utils.ansi_colors import BACKGROUND_BOLD_GREEN
from dsp_tools.utils.ansi_colors import BACKGROUND_BOLD_MAGENTA
from dsp_tools.utils.ansi_colors import BACKGROUND_BOLD_YELLOW
from dsp_tools.utils.ansi_colors import BOLD_CYAN
from dsp_tools.utils.ansi_colors import RESET_TO_DEFAULT
from dsp_tools.utils.rdflib_constants import KNORA_API_STR
from dsp_tools.utils.xml_parsing.get_parsed_resources import get_parsed_resources
from dsp_tools.utils.xml_parsing.models.parsed_resource import ParsedResource
from dsp_tools.utils.xml_parsing.parse_clean_validate_xml import parse_and_clean_xml_file

LIST_SEPARATOR = "\n    - "


VALIDATION_ERRORS_FOUND_MSG = BACKGROUND_BOLD_MAGENTA + "\n   Validation errors found!   " + RESET_TO_DEFAULT


def validate_data(filepath: Path, api_url: str, save_graphs: bool) -> bool:
    """
    Takes a file and project information and validates it against the ontologies on the server.

    Args:
        filepath: path to the xml data file
        api_url: url of the api host
        save_graphs: if this flag is set, all the graphs will be saved in a folder

    Returns:
        true unless it crashed
    """

<<<<<<< HEAD
    graphs, resource_type_iris = _get_parsed_graphs(api_url, filepath)
=======
    graphs = _get_parsed_graphs(api_url, filepath)
>>>>>>> a3beba0d

    if unknown_classes := _check_for_unknown_resource_classes(graphs, resource_type_iris):
        msg = unknown_classes.get_msg()
        print(VALIDATION_ERRORS_FOUND_MSG)
        print(msg)
        # if unknown classes are found, we cannot validate all the data in the file
        return True

    shacl_validator = ShaclValidator(api_url)
    save_path = None
    if save_graphs:
        save_path = _get_save_directory(filepath)

    onto_validation_result = validate_ontology(graphs.ontos, shacl_validator, save_path)
    if onto_validation_result:
        problem_msg = onto_validation_result.get_msg()
        print(VALIDATION_ERRORS_FOUND_MSG)
        print(problem_msg)
        # if the ontology itself has errors, we will not validate the data
        return True

    report = _get_validation_result(graphs, shacl_validator, save_path)
    if report.conforms:
        print(BACKGROUND_BOLD_GREEN + "\n   Validation passed!   " + RESET_TO_DEFAULT)
    else:
        reformatted = reformat_validation_graph(report)
        problem_msg = get_user_message(reformatted.problems, filepath)
        print(VALIDATION_ERRORS_FOUND_MSG)
        print(problem_msg)
        if reformatted.unexpected_results:
            if save_graphs:
                print(
                    BACKGROUND_BOLD_YELLOW + "\n   Unexpected violations were found! "
                    "Consult the saved graphs for details.   " + RESET_TO_DEFAULT
                )
                return True
            reformatted.unexpected_results.save_inform_user(
                results_graph=report.validation_graph,
                shacl=report.shacl_graph,
                data=report.data_graph,
            )
    return True


def _get_parsed_graphs(api_url: str, filepath: Path) -> RDFGraphs:
    parsed_resources, shortcode = _get_info_from_xml(filepath, api_url)
    data_rdf = _make_data_graph_from_parsed_resources(parsed_resources)
    onto_client = OntologyClient(api_url, shortcode)
    list_client = ListClient(api_url, shortcode)
    rdf_graphs = _create_graphs(onto_client, list_client, data_rdf)
    return rdf_graphs


def _get_info_from_xml(file: Path, api_url: str) -> tuple[list[ParsedResource], str]:
    root = parse_and_clean_xml_file(file)
    shortcode = root.attrib["shortcode"]
    parsed_resources = get_parsed_resources(root, api_url)
    return parsed_resources, shortcode


def _make_data_graph_from_parsed_resources(parsed_resources: list[ParsedResource]) -> Graph:
    data_deserialised = get_data_deserialised(parsed_resources)
    rdf_data = make_data_rdf(data_deserialised)
    return rdf_data


def _check_for_unknown_resource_classes(
    rdf_graphs: RDFGraphs, used_resource_iris: set[str]
) -> UnknownClassesInData | None:
    res_cls = _get_all_onto_classes(rdf_graphs.ontos)
    if extra_cls := used_resource_iris - res_cls:
        return UnknownClassesInData(unknown_classes=extra_cls, classes_onto=res_cls)
    return None


def _get_all_onto_classes(ontos: Graph) -> set[str]:
    is_resource_iri = URIRef(KNORA_API_STR + "isResourceClass")
    resource_classes = set(ontos.subjects(is_resource_iri, Literal(True)))
    return {str(x) for x in resource_classes}


def _get_validation_result(
    rdf_graphs: RDFGraphs, shacl_validator: ShaclValidator, save_path: Path | None
) -> ValidationReportGraphs:
    if save_path:
        _save_graphs(save_path, rdf_graphs)
    report = _validate(shacl_validator, rdf_graphs)
    if save_path:
        report.validation_graph.serialize(f"{save_path}_VALIDATION_REPORT.ttl")
    return report


def _save_graphs(save_path: Path, rdf_graphs: RDFGraphs) -> None:
    rdf_graphs.ontos.serialize(f"{save_path}_ONTO.ttl")
    shacl_onto = rdf_graphs.content_shapes + rdf_graphs.cardinality_shapes + rdf_graphs.ontos
    shacl_onto.serialize(f"{save_path}_SHACL_ONTO.ttl")
    rdf_graphs.cardinality_shapes.serialize(f"{save_path}_SHACL_CARD.ttl")
    rdf_graphs.content_shapes.serialize(f"{save_path}_SHACL_CONTENT.ttl")
    rdf_graphs.data.serialize(f"{save_path}_DATA.ttl")
    onto_data = rdf_graphs.data + rdf_graphs.ontos
    onto_data.serialize(f"{save_path}_ONTO_DATA.ttl")


def _create_graphs(onto_client: OntologyClient, list_client: ListClient, data_rdf: Graph) -> RDFGraphs:
    ontologies = _get_project_ontos(onto_client)
    all_lists = list_client.get_lists()
    knora_ttl = onto_client.get_knora_api()
    knora_api = Graph()
    knora_api.parse(data=knora_ttl, format="ttl")
    shapes = construct_shapes_graphs(ontologies, knora_api, all_lists)
    api_shapes = Graph()
    api_shapes_path = importlib.resources.files("dsp_tools").joinpath("resources/validate_data/api-shapes.ttl")
    api_shapes.parse(str(api_shapes_path))
    api_card_shapes = Graph()
    api_card_path = importlib.resources.files("dsp_tools").joinpath(
        "resources/validate_data/api-shapes-resource-cardinalities.ttl"
    )
    api_card_shapes.parse(str(api_card_path))
    content_shapes = shapes.content + api_shapes
    card_shapes = shapes.cardinality + api_card_shapes
    return RDFGraphs(
        data=data_rdf,
        ontos=ontologies,
        cardinality_shapes=card_shapes,
        content_shapes=content_shapes,
        knora_api=knora_api,
    )


def _get_project_ontos(onto_client: OntologyClient) -> Graph:
    all_ontos = onto_client.get_ontologies()
    onto_g = Graph()
    for onto in all_ontos:
        og = Graph()
        og.parse(data=onto, format="ttl")
        onto_g += og
    return onto_g


def _validate(validator: ShaclValidator, rdf_graphs: RDFGraphs) -> ValidationReportGraphs:
    validation_results = validator.validate(rdf_graphs)
    return ValidationReportGraphs(
        conforms=validation_results.conforms,
        validation_graph=validation_results.validation_graph,
        shacl_graph=rdf_graphs.cardinality_shapes + rdf_graphs.content_shapes,
        onto_graph=rdf_graphs.ontos + rdf_graphs.knora_api,
        data_graph=rdf_graphs.data,
    )


def _get_save_directory(filepath: Path) -> Path:
    parent_directory = filepath.parent
    new_directory = parent_directory / "graphs"
    new_directory.mkdir(exist_ok=True)
    save_path = new_directory / filepath.stem
    print(BOLD_CYAN + f"\n   Saving graphs to {save_path}   " + RESET_TO_DEFAULT)
    return save_path<|MERGE_RESOLUTION|>--- conflicted
+++ resolved
@@ -46,13 +46,9 @@
         true unless it crashed
     """
 
-<<<<<<< HEAD
-    graphs, resource_type_iris = _get_parsed_graphs(api_url, filepath)
-=======
     graphs = _get_parsed_graphs(api_url, filepath)
->>>>>>> a3beba0d
-
-    if unknown_classes := _check_for_unknown_resource_classes(graphs, resource_type_iris):
+
+    if unknown_classes := _check_for_unknown_resource_classes(graphs):
         msg = unknown_classes.get_msg()
         print(VALIDATION_ERRORS_FOUND_MSG)
         print(msg)
