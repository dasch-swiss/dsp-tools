--- conflicted
+++ resolved
@@ -7,14 +7,10 @@
 from rdflib import Literal
 from rdflib import URIRef
 
-<<<<<<< HEAD
 from dsp_tools.cli.args import ValidateDataConfig, ServerCredentials
 from dsp_tools.clients.authentication_client_live import AuthenticationClientLive
 from dsp_tools.clients.authentication_client import AuthenticationClient
 from dsp_tools.clients.legal_info_client_live import LegalInfoClientLive
-=======
-from dsp_tools.cli.args import ValidateDataConfig
->>>>>>> 378aa26a
 from dsp_tools.commands.validate_data.api_clients import ListClient
 from dsp_tools.commands.validate_data.api_clients import OntologyClient
 from dsp_tools.commands.validate_data.api_clients import ShaclValidator
@@ -52,54 +48,43 @@
 VALIDATION_ERRORS_FOUND_MSG = BACKGROUND_BOLD_RED + "\n   Validation errors found!   " + RESET_TO_DEFAULT
 
 
-def validate_data(config: ValidateDataConfig, creds: ServerCredentials) -> bool:
+def validate_data(filepath: Path, api_url: str, save_graphs: bool, creds: ServerCredentials) -> bool:
     """
     Takes a file and project information and validates it against the ontologies on the server.
 
     Args:
-        config: validate data configuration
+        filepath: path to the xml data file
         api_url: url of the api host
+        save_graphs: if this flag is set, all the graphs will be saved in a folder
 
     Returns:
         True if no errors that impede an xmlupload were found.
         Warnings and user info do not impede an xmlupload.
     """
-<<<<<<< HEAD
+    save_dir = _get_save_directory(filepath)
+    config = ValidateDataConfig(save_dir, save_graphs)
     graphs, used_iris = _prepare_data_for_validation_from_file(creds.server, config.save_dir)
     auth = AuthenticationClientLive(server=creds.server, email=creds.user, password=creds.password)
     return _validate_data(graphs, used_iris, auth, config)
-=======
-    save_dir = _get_save_directory(filepath)
-    config = ValidateDataConfig(save_dir, save_graphs)
-    graphs, used_iris = _prepare_data_for_validation_from_file(api_url, filepath)
-    return _validate_data(graphs, used_iris, api_url, config)
->>>>>>> 378aa26a
 
 
 def validate_parsed_resources(
     parsed_resources: list[ParsedResource],
     authorship_lookup: dict[str, list[str]],
     shortcode: str,
+    input_filepath: Path,
     auth: AuthenticationClient,
-    config: ValidateDataConfig,
 ) -> bool:
-    rdf_graphs, used_iris = _prepare_data_for_validation_from_parsed_resource(
-        parsed_resources, authorship_lookup, auth.server, shortcode
-    )
-<<<<<<< HEAD
-    return _validate_data(rdf_graphs, used_iris, auth, config)
-
-
-def _validate_data(graphs: RDFGraphs, used_iris: set[str], auth: AuthenticationClient, config: ValidateDataConfig) -> bool:
-=======
     # The save directory is still relevant in case unexpected violations are found.
     save_dir = _get_save_directory(input_filepath)
     config = ValidateDataConfig(save_dir, False)
-    return _validate_data(rdf_graphs, used_iris, api_url, config)
-
-
-def _validate_data(graphs: RDFGraphs, used_iris: set[str], api_url: str, config: ValidateDataConfig) -> bool:
->>>>>>> 378aa26a
+    rdf_graphs, used_iris = _prepare_data_for_validation_from_parsed_resource(
+        parsed_resources, authorship_lookup, auth.server, shortcode
+    )
+    return _validate_data(rdf_graphs, used_iris, auth, config)
+
+
+def _validate_data(graphs: RDFGraphs, used_iris: set[str], auth: AuthenticationClient, config: ValidateDataConfig) -> bool:
     if unknown_classes := _check_for_unknown_resource_classes(graphs, used_iris):
         msg = _get_msg_str_unknown_classes_in_data(unknown_classes)
         logger.info(msg)
@@ -107,16 +92,11 @@
         print(msg)
         # if unknown classes are found, we cannot validate all the data in the file
         return False
-<<<<<<< HEAD
     shacl_validator = ShaclValidator(auth.server)
     save_path = None
     if config.save_graphs:
         save_path = _get_save_directory(config.save_dir)
     onto_validation_result = validate_ontology(graphs.ontos, shacl_validator, save_path)
-=======
-    shacl_validator = ShaclValidator(api_url)
-    onto_validation_result = validate_ontology(graphs.ontos, shacl_validator, config)
->>>>>>> 378aa26a
     if onto_validation_result:
         msg = _get_msg_str_ontology_validation_violation(onto_validation_result)
         logger.info(msg)
