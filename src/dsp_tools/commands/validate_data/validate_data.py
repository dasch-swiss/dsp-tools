--- conflicted
+++ resolved
@@ -7,13 +7,9 @@
 from rdflib import Literal
 from rdflib import URIRef
 
-<<<<<<< HEAD
 from dsp_tools.cli.args import ServerCredentials
 from dsp_tools.cli.args import ValidateDataConfig
 from dsp_tools.clients.legal_info_client_live import LegalInfoClientLive
-=======
-from dsp_tools.cli.args import ValidateDataConfig
->>>>>>> 2092ac48
 from dsp_tools.commands.validate_data.api_clients import ListClient
 from dsp_tools.commands.validate_data.api_clients import OntologyClient
 from dsp_tools.commands.validate_data.api_clients import ShaclValidator
@@ -51,11 +47,7 @@
 VALIDATION_ERRORS_FOUND_MSG = BACKGROUND_BOLD_RED + "\n   Validation errors found!   " + RESET_TO_DEFAULT
 
 
-<<<<<<< HEAD
-def validate_data(filepath: Path, api_url: str, save_graphs: bool, user: str, password: str) -> bool:
-=======
 def validate_data(config: ValidateDataConfig, api_url: str) -> bool:
->>>>>>> 2092ac48
     """
     Takes a file and project information and validates it against the ontologies on the server.
 
@@ -67,15 +59,8 @@
         True if no errors that impede an xmlupload were found.
         Warnings and user info do not impede an xmlupload.
     """
-<<<<<<< HEAD
-    graphs, used_iris = _prepare_data_for_validation_from_file(api_url, filepath)
-    creds = ServerCredentials(user=user, password=password, server=api_url)
-    validate_config = ValidateDataConfig()
-    return _validate_data(graphs, used_iris, api_url, filepath, save_graphs)
-=======
     graphs, used_iris = _prepare_data_for_validation_from_file(api_url, config.xml_filepath)
     return _validate_data(graphs, used_iris, api_url, config)
->>>>>>> 2092ac48
 
 
 def validate_parsed_resources(
@@ -130,10 +115,7 @@
 
 def _prepare_data_for_validation_from_file(api_url: str, filepath: Path) -> tuple[RDFGraphs, set[str]]:
     parsed_resources, shortcode, authorship_lookup = _get_info_from_xml(filepath, api_url)
-    rdf_graphs, used_iris = _prepare_data_for_validation_from_parsed_resource(
-        parsed_resources, authorship_lookup, api_url, shortcode
-    )
-    return rdf_graphs, used_iris, shortcode
+    return _prepare_data_for_validation_from_parsed_resource(parsed_resources, authorship_lookup, api_url, shortcode)
 
 
 def _get_info_from_xml(file: Path, api_url: str) -> tuple[list[ParsedResource], str, dict[str, list[str]]]:
