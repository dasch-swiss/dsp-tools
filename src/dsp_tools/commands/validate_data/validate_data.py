--- conflicted
+++ resolved
@@ -1,11 +1,5 @@
-<<<<<<< HEAD
-import importlib.resources
-import shutil
-=======
->>>>>>> 00f6adef
 from datetime import datetime
 from pathlib import Path
-from tempfile import TemporaryDirectory
 
 from loguru import logger
 from rdflib import Graph
@@ -108,135 +102,35 @@
 
 
 def _validate_data(graphs: RDFGraphs, used_iris: set[str], config: ValidateDataConfig) -> bool:
-    temp_dir = _create_directory()
-    file_dir = Path(temp_dir.name)
+    TURTLE_FILE_PATH.mkdir(exist_ok=True)
     logger.debug(f"Validate-data called with the following config: {vars(config)}")
     if unknown_classes := check_for_unknown_resource_classes(graphs, used_iris):
         msg = _get_msg_str_unknown_classes_in_data(unknown_classes)
         logger.error(msg)
         print(VALIDATION_ERRORS_FOUND_MSG)
         print(msg)
-        _clean_up_directory(temp_dir, config.save_graph_dir)
         # if unknown classes are found, we cannot validate all the data in the file
         return False
     shacl_validator = ShaclCliValidator()
-    onto_validation_result = validate_ontology(graphs.ontos, shacl_validator, file_dir, config)
+    onto_validation_result = validate_ontology(graphs.ontos, shacl_validator, config)
     if onto_validation_result:
         msg = _get_msg_str_ontology_validation_violation(onto_validation_result)
         logger.error(msg)
         print(VALIDATION_ERRORS_FOUND_MSG)
         print(msg)
-        _clean_up_directory(temp_dir, config.save_graph_dir)
         # if the ontology itself has errors, we will not validate the data
         return False
-<<<<<<< HEAD
-    report = _get_validation_result(graphs, shacl_validator, file_dir, config)
-=======
     report = _get_validation_report(graphs, shacl_validator, config)
->>>>>>> 00f6adef
     if report.conforms:
         logger.debug("No validation errors found.")
         print(NO_VALIDATION_ERRORS_FOUND_MSG)
-        _clean_up_directory(temp_dir, config.save_graph_dir)
         return True
     reformatted = reformat_validation_graph(report)
     sorted_problems = sort_user_problems(reformatted)
     _print_shacl_validation_violation_message(sorted_problems, report, config)
-    _clean_up_directory(temp_dir, config.save_graph_dir)
     return _get_validation_status(sorted_problems, config.is_on_prod_server)
 
 
-<<<<<<< HEAD
-def _create_directory() -> TemporaryDirectory:
-    TURTLE_FILE_PATH.mkdir(exist_ok=True)
-    return TemporaryDirectory(dir=TURTLE_FILE_PATH)
-
-
-def _clean_up_directory(temp_dir: TemporaryDirectory, save_graphs: Path | None) -> None:
-    if save_graphs:
-        shutil.copytree(temp_dir.name, save_graphs)
-    temp_dir.cleanup()
-
-
-def _get_validation_status(all_problems: SortedProblems, is_on_prod: bool) -> bool:
-    violations = any(
-        [
-            bool(all_problems.unique_violations),
-            bool(all_problems.unexpected_shacl_validation_components),
-        ]
-    )
-    if violations:
-        return False
-    if is_on_prod and all_problems.user_warnings:
-        return False
-    return True
-
-
-def _prepare_data_for_validation_from_file(
-    filepath: Path, auth: AuthenticationClient, ignore_duplicate_files_warning: bool
-) -> tuple[RDFGraphs, set[str]]:
-    parsed_resources, shortcode, authorship_lookup, permission_ids = _get_info_from_xml(filepath, auth.server)
-    return _prepare_data_for_validation_from_parsed_resource(
-        parsed_resources=parsed_resources,
-        authorship_lookup=authorship_lookup,
-        permission_ids=permission_ids,
-        auth=auth,
-        shortcode=shortcode,
-        ignore_duplicate_files_warning=ignore_duplicate_files_warning,
-    )
-
-
-def _get_info_from_xml(file: Path, api_url: str) -> tuple[list[ParsedResource], str, dict[str, list[str]], list[str]]:
-    root = parse_and_clean_xml_file(file)
-    shortcode = root.attrib["shortcode"]
-    authorship_lookup = get_authorship_lookup(root)
-    permission_ids = [perm.attrib["id"] for perm in root.findall("permissions")]
-    parsed_resources = get_parsed_resources(root, api_url)
-    return parsed_resources, shortcode, authorship_lookup, permission_ids
-
-
-def _prepare_data_for_validation_from_parsed_resource(
-    parsed_resources: list[ParsedResource],
-    authorship_lookup: dict[str, list[str]],
-    permission_ids: list[str],
-    auth: AuthenticationClient,
-    shortcode: str,
-    ignore_duplicate_files_warning: bool,
-) -> tuple[RDFGraphs, set[str]]:
-    used_iris = {x.res_type for x in parsed_resources}
-    proj_info = _get_project_specific_information_from_api(auth, shortcode)
-    list_lookup = _make_list_lookup(proj_info.all_lists)
-    data_rdf = _make_data_graph_from_parsed_resources(parsed_resources, authorship_lookup, list_lookup)
-    rdf_graphs = _create_graphs(data_rdf, shortcode, auth, proj_info, permission_ids, ignore_duplicate_files_warning)
-    return rdf_graphs, used_iris
-
-
-def _make_list_lookup(project_lists: list[OneList]) -> ListLookup:
-    lookup = {}
-    for li in project_lists:
-        for nd in li.nodes:
-            lookup[(li.list_name, nd.name)] = nd.iri
-            lookup[("", nd.iri)] = nd.iri
-    return ListLookup(lookup)
-
-
-def _get_project_specific_information_from_api(auth: AuthenticationClient, shortcode: str) -> ProjectDataFromApi:
-    list_client = ListClient(auth.server, shortcode)
-    all_lists = list_client.get_lists()
-    enabled_licenses = _get_license_iris(shortcode, auth)
-    return ProjectDataFromApi(all_lists, enabled_licenses)
-
-
-def _make_data_graph_from_parsed_resources(
-    parsed_resources: list[ParsedResource], authorship_lookup: dict[str, list[str]], list_lookup: ListLookup
-) -> Graph:
-    rdf_like_data = get_rdf_like_data(parsed_resources, authorship_lookup, list_lookup)
-    rdf_data = make_data_graph(rdf_like_data)
-    return rdf_data
-
-
-=======
->>>>>>> 00f6adef
 def _get_msg_str_unknown_classes_in_data(unknown: UnknownClassesInData) -> str:
     if unknown_onto_msg := _get_unknown_ontos_msg(unknown):
         return unknown_onto_msg
@@ -281,7 +175,114 @@
     )
 
 
-<<<<<<< HEAD
+def _get_validation_report(
+    rdf_graphs: RDFGraphs, shacl_validator: ShaclCliValidator, config: ValidateDataConfig
+) -> ValidationReportGraphs:
+    report = _validate(shacl_validator, rdf_graphs, config.save_graph_dir)
+    if config.save_graph_dir:
+        report.validation_graph.serialize(f"{config.save_graph_dir}_VALIDATION_REPORT.ttl")
+    return report
+
+
+def _validate(
+    validator: ShaclCliValidator, rdf_graphs: RDFGraphs, graph_save_dir: Path | None
+) -> ValidationReportGraphs:
+    _create_and_write_graphs(rdf_graphs, graph_save_dir)
+
+    results_graph = Graph()
+    conforms = True
+
+    card_files = ValidationFilePaths(
+        directory=TURTLE_FILE_PATH,
+        data_file=CARDINALITY_DATA_TTL,
+        shacl_file=CARDINALITY_SHACL_TTL,
+        report_file=CARDINALITY_REPORT_TTL,
+    )
+    card_result = validator.validate(card_files)
+    if not card_result.conforms:
+        results_graph += card_result.validation_graph
+        conforms = False
+
+    content_files = ValidationFilePaths(
+        directory=TURTLE_FILE_PATH,
+        data_file=CONTENT_DATA_TTL,
+        shacl_file=CONTENT_SHACL_TTL,
+        report_file=CONTENT_REPORT_TTL,
+    )
+    content_result = validator.validate(content_files)
+    if not content_result.conforms:
+        results_graph += content_result.validation_graph
+        conforms = False
+
+    return ValidationReportGraphs(
+        conforms=conforms,
+        validation_graph=results_graph,
+        shacl_graph=rdf_graphs.cardinality_shapes + rdf_graphs.content_shapes,
+        onto_graph=rdf_graphs.ontos + rdf_graphs.knora_api,
+        data_graph=rdf_graphs.data,
+    )
+
+
+def _create_and_write_graphs(rdf_graphs: RDFGraphs, graph_save_dir: Path | None) -> None:
+    logger.debug("Serialise RDF graphs into turtle strings")
+    data_str = rdf_graphs.data.serialize(format="ttl")
+    ontos_str = rdf_graphs.ontos.serialize(format="ttl")
+    card_shape_str = rdf_graphs.cardinality_shapes.serialize(format="ttl")
+    content_shape_str = rdf_graphs.content_shapes.serialize(format="ttl")
+    knora_api_str = rdf_graphs.knora_api.serialize(format="ttl")
+    if graph_save_dir:
+        graph_strings = RDFGraphStrings(
+            cardinality_validation_data=data_str,
+            cardinality_shapes=card_shape_str + ontos_str + knora_api_str,
+            content_validation_data=data_str + ontos_str + knora_api_str,
+            content_shapes=content_shape_str + ontos_str + knora_api_str,
+        )
+        _save_graphs(graph_save_dir, graph_strings)
+    turtle_paths_and_graphs = [
+        (TURTLE_FILE_PATH / CARDINALITY_DATA_TTL, data_str),
+        (TURTLE_FILE_PATH / CARDINALITY_SHACL_TTL, card_shape_str + ontos_str + knora_api_str),
+        (TURTLE_FILE_PATH / CONTENT_DATA_TTL, data_str + ontos_str + knora_api_str),
+        (TURTLE_FILE_PATH / CONTENT_SHACL_TTL, content_shape_str + ontos_str + knora_api_str),
+    ]
+    for f_path, content in turtle_paths_and_graphs:
+        with open(f_path, "w") as writer:
+            writer.write(content)
+
+
+def _save_graphs(save_path: Path, graph_strings: RDFGraphStrings) -> None:
+    with open(f"{save_path}_CARDINALITY_DATA.ttl", "w") as writer:
+        writer.write(graph_strings.cardinality_validation_data)
+    with open(f"{save_path}_CARDINALITY_SHAPES.ttl", "w") as writer:
+        writer.write(graph_strings.cardinality_shapes)
+    with open(f"{save_path}_CONTENT_DATA.ttl", "w") as writer:
+        writer.write(graph_strings.content_validation_data)
+    with open(f"{save_path}_CONTENT_SHAPES.ttl", "w") as writer:
+        writer.write(graph_strings.content_shapes)
+
+
+def _get_graph_save_dir(filepath: Path) -> Path:
+    parent_directory = filepath.parent
+    new_directory = parent_directory / "graphs"
+    new_directory.mkdir(exist_ok=True)
+    save_file_template = new_directory / filepath.stem
+    print(BOLD_CYAN + f"\n   Saving graphs to {save_file_template}   " + RESET_TO_DEFAULT)
+    return save_file_template
+
+
+def _get_validation_status(all_problems: SortedProblems, is_on_prod: bool) -> bool:
+    violations = any(
+        [
+            bool(all_problems.unique_violations),
+            bool(all_problems.unexpected_shacl_validation_components),
+        ]
+    )
+    if violations:
+        return False
+    if is_on_prod and all_problems.user_warnings:
+        return False
+    return True
+
+
 def _print_shacl_validation_violation_message(
     sorted_problems: SortedProblems, report: ValidationReportGraphs, config: ValidateDataConfig
 ) -> None:
@@ -335,193 +336,4 @@
         f"\nPlease contact the development team with the files starting with the timestamp '{timestamp}' "
         f"in the directory '{filepath.parent}'."
     )
-    print(BOLD_RED + msg + RESET_TO_DEFAULT)
-
-
-def _check_for_unknown_resource_classes(
-    rdf_graphs: RDFGraphs, used_resource_iris: set[str]
-) -> UnknownClassesInData | None:
-    res_cls = _get_all_onto_classes(rdf_graphs)
-    if extra_cls := used_resource_iris - res_cls:
-        unknown_classes = {reformat_onto_iri(x) for x in extra_cls}
-        defined_classes = {reformat_onto_iri(x) for x in res_cls}
-        return UnknownClassesInData(unknown_classes=unknown_classes, defined_classes=defined_classes)
-    return None
-
-
-def _get_all_onto_classes(rdf_graphs: RDFGraphs) -> set[str]:
-    ontos = rdf_graphs.ontos + rdf_graphs.knora_api
-    is_resource_iri = URIRef(KNORA_API_STR + "isResourceClass")
-    resource_classes = set(ontos.subjects(is_resource_iri, Literal(True)))
-    is_usable = URIRef(KNORA_API_STR + "canBeInstantiated")
-    usable_resource_classes = set(ontos.subjects(is_usable, Literal(True)))
-    user_facing = usable_resource_classes.intersection(resource_classes)
-    return {str(x) for x in user_facing}
-
-
-def _get_validation_result(
-    rdf_graphs: RDFGraphs, shacl_validator: ShaclCliValidator, turtle_dir: Path, config: ValidateDataConfig
-=======
-def _get_validation_report(
-    rdf_graphs: RDFGraphs, shacl_validator: ShaclCliValidator, config: ValidateDataConfig
->>>>>>> 00f6adef
-) -> ValidationReportGraphs:
-    report = _validate(shacl_validator, rdf_graphs, turtle_dir, config.save_graph_dir)
-    if config.save_graph_dir:
-        report.validation_graph.serialize(f"{config.save_graph_dir}_VALIDATION_REPORT.ttl")
-    return report
-
-
-def _validate(
-    validator: ShaclCliValidator, rdf_graphs: RDFGraphs, file_dir: Path, graph_save_dir: Path | None
-) -> ValidationReportGraphs:
-    _create_and_write_graphs(rdf_graphs, graph_save_dir, file_dir)
-
-    results_graph = Graph()
-    conforms = True
-
-    card_files = ValidationFilePaths(
-        directory=file_dir,
-        data_file=CARDINALITY_DATA_TTL,
-        shacl_file=CARDINALITY_SHACL_TTL,
-        report_file=CARDINALITY_REPORT_TTL,
-    )
-    card_result = validator.validate(card_files)
-    if not card_result.conforms:
-        results_graph += card_result.validation_graph
-        conforms = False
-
-    content_files = ValidationFilePaths(
-        directory=file_dir,
-        data_file=CONTENT_DATA_TTL,
-        shacl_file=CONTENT_SHACL_TTL,
-        report_file=CONTENT_REPORT_TTL,
-    )
-    content_result = validator.validate(content_files)
-    if not content_result.conforms:
-        results_graph += content_result.validation_graph
-        conforms = False
-
-    return ValidationReportGraphs(
-        conforms=conforms,
-        validation_graph=results_graph,
-        shacl_graph=rdf_graphs.cardinality_shapes + rdf_graphs.content_shapes,
-        onto_graph=rdf_graphs.ontos + rdf_graphs.knora_api,
-        data_graph=rdf_graphs.data,
-    )
-
-
-def _create_and_write_graphs(rdf_graphs: RDFGraphs, graph_save_dir: Path | None, turtle_dir: Path) -> None:
-    logger.debug("Serialise RDF graphs into turtle strings")
-    data_str = rdf_graphs.data.serialize(format="ttl")
-    ontos_str = rdf_graphs.ontos.serialize(format="ttl")
-    card_shape_str = rdf_graphs.cardinality_shapes.serialize(format="ttl")
-    content_shape_str = rdf_graphs.content_shapes.serialize(format="ttl")
-    knora_api_str = rdf_graphs.knora_api.serialize(format="ttl")
-    if graph_save_dir:
-        graph_strings = RDFGraphStrings(
-            cardinality_validation_data=data_str,
-            cardinality_shapes=card_shape_str + ontos_str + knora_api_str,
-            content_validation_data=data_str + ontos_str + knora_api_str,
-            content_shapes=content_shape_str + ontos_str + knora_api_str,
-        )
-        _save_graphs(graph_save_dir, graph_strings)
-    turtle_paths_and_graphs = [
-        (turtle_dir / CARDINALITY_DATA_TTL, data_str),
-        (turtle_dir / CARDINALITY_SHACL_TTL, card_shape_str + ontos_str + knora_api_str),
-        (turtle_dir / CONTENT_DATA_TTL, data_str + ontos_str + knora_api_str),
-        (turtle_dir / CONTENT_SHACL_TTL, content_shape_str + ontos_str + knora_api_str),
-    ]
-    for f_path, content in turtle_paths_and_graphs:
-        with open(f_path, "w") as writer:
-            writer.write(content)
-
-
-def _save_graphs(save_path: Path, graph_strings: RDFGraphStrings) -> None:
-    with open(f"{save_path}_CARDINALITY_DATA.ttl", "w") as writer:
-        writer.write(graph_strings.cardinality_validation_data)
-    with open(f"{save_path}_CARDINALITY_SHAPES.ttl", "w") as writer:
-        writer.write(graph_strings.cardinality_shapes)
-    with open(f"{save_path}_CONTENT_DATA.ttl", "w") as writer:
-        writer.write(graph_strings.content_validation_data)
-    with open(f"{save_path}_CONTENT_SHAPES.ttl", "w") as writer:
-        writer.write(graph_strings.content_shapes)
-
-
-def _get_graph_save_dir(filepath: Path) -> Path:
-    parent_directory = filepath.parent
-    new_directory = parent_directory / "graphs"
-    new_directory.mkdir(exist_ok=True)
-    save_file_template = new_directory / filepath.stem
-    print(BOLD_CYAN + f"\n   Saving graphs to {save_file_template}   " + RESET_TO_DEFAULT)
-    return save_file_template
-
-
-def _get_validation_status(all_problems: SortedProblems, is_on_prod: bool) -> bool:
-    violations = any(
-        [
-            bool(all_problems.unique_violations),
-            bool(all_problems.unexpected_shacl_validation_components),
-        ]
-    )
-    if violations:
-        return False
-    if is_on_prod and all_problems.user_warnings:
-        return False
-    return True
-
-
-def _print_shacl_validation_violation_message(
-    sorted_problems: SortedProblems, report: ValidationReportGraphs, config: ValidateDataConfig
-) -> None:
-    messages = get_user_message(sorted_problems, config.xml_file)
-    if messages.violations:
-        logger.error(messages.violations.message_header, messages.violations.message_body)
-        print(VALIDATION_ERRORS_FOUND_MSG)
-        print(BOLD_RED, messages.violations.message_header, RESET_TO_DEFAULT)
-        print(messages.violations.message_body)
-    else:
-        logger.debug("No validation errors found.")
-        print(NO_VALIDATION_ERRORS_FOUND_MSG)
-    if messages.warnings and config.severity.value <= 2:
-        logger.warning(messages.warnings.message_header, messages.warnings.message_body)
-        print(BACKGROUND_BOLD_YELLOW + "\n    Warning!    " + RESET_TO_DEFAULT)
-        print(BOLD_YELLOW, messages.warnings.message_header, RESET_TO_DEFAULT)
-        print(messages.warnings.message_body)
-    if messages.infos and config.severity.value == 1:
-        logger.info(messages.infos.message_header, messages.infos.message_body)
-        print(BACKGROUND_BOLD_CYAN + "\n    Potential Problems Found    " + RESET_TO_DEFAULT)
-        print(BOLD_CYAN, messages.infos.message_header, RESET_TO_DEFAULT)
-        print(messages.infos.message_body)
-    if messages.unexpected_violations:
-        logger.error(messages.unexpected_violations.message_header, messages.unexpected_violations.message_body)
-        print(
-            BACKGROUND_BOLD_RED,
-            "\n    Unknown violations found!   ",
-            RESET_TO_DEFAULT,
-        )
-        if config.save_graph_dir:
-            print(
-                BOLD_RED,
-                messages.unexpected_violations.message_header,
-                "Consult the saved graphs for details.",
-                RESET_TO_DEFAULT,
-            )
-            print(messages.unexpected_violations.message_body)
-        else:
-            _save_unexpected_results_and_inform_user(report, config.xml_file)
-
-
-def _save_unexpected_results_and_inform_user(report: ValidationReportGraphs, filepath: Path) -> None:
-    timestamp = f"{datetime.now()!s}_"
-    save_path = filepath.parent / f"{timestamp}_validation_result.ttl"
-    report.validation_graph.serialize(save_path)
-    shacl_p = filepath.parent / f"{timestamp}_shacl.ttl"
-    report.shacl_graph.serialize(shacl_p)
-    data_p = filepath.parent / f"{timestamp}_data.ttl"
-    report.data_graph.serialize(data_p)
-    msg = (
-        f"\nPlease contact the development team with the files starting with the timestamp '{timestamp}' "
-        f"in the directory '{filepath.parent}'."
-    )
     print(BOLD_RED + msg + RESET_TO_DEFAULT)