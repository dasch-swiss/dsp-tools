from pathlib import Path
from typing import cast

from lxml import etree

from dsp_tools.commands.xml_validate.models.data_deserialised import DataDeserialised
from dsp_tools.commands.xml_validate.models.data_deserialised import IntValueDeserialised
from dsp_tools.commands.xml_validate.models.data_deserialised import LinkValueDeserialised
from dsp_tools.commands.xml_validate.models.data_deserialised import ListValueDeserialised
from dsp_tools.commands.xml_validate.models.data_deserialised import ResourceDeserialised
from dsp_tools.commands.xml_validate.models.data_deserialised import SimpleTextValueDeserialised
from dsp_tools.commands.xml_validate.models.data_deserialised import ValueDeserialised
from dsp_tools.utils.xml_utils import parse_and_clean_xml_file
from dsp_tools.utils.xml_validation import validate_xml


def parse_file(file: Path) -> DataDeserialised:
    """Returns an object which follows the structure of the XML closely"""
    root = _parse_file_validate_with_schema(file)
    return _transform_into_project_deserialised(root)


def _parse_file_validate_with_schema(file: Path) -> etree._Element:
    root = parse_and_clean_xml_file(file)
    validate_xml(root)
    return root


def _transform_into_project_deserialised(root: etree._Element) -> DataDeserialised:
    shortcode = root.attrib["shortcode"]
    default_ontology = root.attrib["default-ontology"]
    resources = [_deserialise_one_resource(x) for x in root.iterdescendants(tag="resource")]
    return DataDeserialised(shortcode=shortcode, default_onto=default_ontology, resources=resources)


def _deserialise_one_resource(resource: etree._Element) -> ResourceDeserialised:
    res_id = resource.attrib["id"]
    values: list[ValueDeserialised] = []
    for val in resource.iterchildren():
        values.extend(_deserialise_one_property(val, res_id))
    return ResourceDeserialised(
        res_id=res_id,
        res_class=resource.attrib["restype"],
        label=resource.attrib["label"],
        values=values,
    )


def _deserialise_one_property(prop_ele: etree._Element, res_id: str) -> list[ValueDeserialised]:
    match prop_ele.tag:
        case "text-prop":
            return _deserialise_text_prop(prop_ele, res_id)
        case "list-prop":
            return _deserialise_list_prop(prop_ele, res_id)
        case "resptr-prop":
<<<<<<< HEAD
            return _deserialise_resptr_prop(prop_ele, res_id)
=======
            return _deserialise_resptr_prop(prop_ele)
        case "integer-prop":
            return _deserialise_int_prop(prop_ele)
>>>>>>> bcf0bc51
        case _:
            return []


def _deserialise_text_prop(prop: etree._Element, res_id: str) -> list[ValueDeserialised]:
    prop_name = prop.attrib["name"]
    all_vals: list[ValueDeserialised] = []
    for child in prop.iterchildren():
        val = cast(str, child.text)
        match child.attrib["encoding"]:
            case "utf8":
                all_vals.append(SimpleTextValueDeserialised(prop_name=prop_name, prop_value=val, res_id=res_id))
            case _:
                pass
    return all_vals


def _deserialise_list_prop(prop: etree._Element, res_id: str) -> list[ValueDeserialised]:
    prop_name = prop.attrib["name"]
    list_name = prop.attrib["list"]
    all_vals: list[ValueDeserialised] = []
    for val in prop.iterchildren():
        txt = cast(str, val.text)
        all_vals.append(
            ListValueDeserialised(
                prop_name=prop_name,
                prop_value=txt,
                list_name=list_name,
                res_id=res_id,
            )
        )
    return all_vals


def _deserialise_resptr_prop(prop: etree._Element, res_id: str) -> list[ValueDeserialised]:
    prop_name = prop.attrib["name"]
    all_links: list[ValueDeserialised] = []
    for val in prop.iterchildren():
        txt = cast(str, val.text)
<<<<<<< HEAD
        all_links.append(LinkValueDeserialised(prop_name=prop_name, prop_value=txt, res_id=res_id))
=======
        all_links.append(
            LinkValueDeserialised(
                prop_name=prop_name,
                prop_value=txt,
            )
        )
    return all_links


def _deserialise_int_prop(prop: etree._Element) -> list[ValueDeserialised]:
    prop_name = prop.attrib["name"]
    all_links: list[ValueDeserialised] = []
    for val in prop.iterchildren():
        txt = cast(str, val.text)
        all_links.append(
            IntValueDeserialised(
                prop_name=prop_name,
                prop_value=txt,
            )
        )
>>>>>>> bcf0bc51
    return all_links<|MERGE_RESOLUTION|>--- conflicted
+++ resolved
@@ -53,13 +53,9 @@
         case "list-prop":
             return _deserialise_list_prop(prop_ele, res_id)
         case "resptr-prop":
-<<<<<<< HEAD
             return _deserialise_resptr_prop(prop_ele, res_id)
-=======
-            return _deserialise_resptr_prop(prop_ele)
         case "integer-prop":
             return _deserialise_int_prop(prop_ele)
->>>>>>> bcf0bc51
         case _:
             return []
 
@@ -99,15 +95,7 @@
     all_links: list[ValueDeserialised] = []
     for val in prop.iterchildren():
         txt = cast(str, val.text)
-<<<<<<< HEAD
         all_links.append(LinkValueDeserialised(prop_name=prop_name, prop_value=txt, res_id=res_id))
-=======
-        all_links.append(
-            LinkValueDeserialised(
-                prop_name=prop_name,
-                prop_value=txt,
-            )
-        )
     return all_links
 
 
@@ -122,5 +110,4 @@
                 prop_value=txt,
             )
         )
->>>>>>> bcf0bc51
     return all_links