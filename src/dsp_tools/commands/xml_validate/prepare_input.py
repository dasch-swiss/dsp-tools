from pathlib import Path
from typing import cast

from lxml import etree

from dsp_tools.commands.xml_validate.models.data_deserialised import DataDeserialised
from dsp_tools.commands.xml_validate.models.data_deserialised import DataIntValue
from dsp_tools.commands.xml_validate.models.data_deserialised import DataLinkValue
from dsp_tools.commands.xml_validate.models.data_deserialised import DataListValue
from dsp_tools.commands.xml_validate.models.data_deserialised import DataResource
from dsp_tools.commands.xml_validate.models.data_deserialised import DataSimpleText
from dsp_tools.commands.xml_validate.models.data_deserialised import DataValue
from dsp_tools.utils.xml_utils import parse_and_clean_xml_file
from dsp_tools.utils.xml_validation import validate_xml


def parse_file(file: Path) -> DataDeserialised:
    """Returns an object which follows the structure of the XML closely"""
    root = _parse_file_validate_with_schema(file)
    return _transform_into_project_deserialised(root)


def _parse_file_validate_with_schema(file: Path) -> etree._Element:
    root = parse_and_clean_xml_file(file)
    validate_xml(root)
    return root


def _transform_into_project_deserialised(root: etree._Element) -> DataDeserialised:
    shortcode = root.attrib["shortcode"]
    default_ontology = root.attrib["default-ontology"]
    resources = [_deserialise_one_resource(x) for x in root.iterdescendants(tag="resource")]
    return DataDeserialised(shortcode=shortcode, default_onto=default_ontology, resources=resources)


def _deserialise_one_resource(resource: etree._Element) -> DataResource:
    res_id = resource.attrib["id"]
    values: list[DataValue] = []
    for val in resource.iterchildren():
<<<<<<< HEAD
        values.extend(_deserialise_one_property(val, res_id))
    return ResourceDeserialised(
=======
        values.extend(_deserialise_one_property(val))
    return DataResource(
>>>>>>> 6581a4ad
        res_id=res_id,
        res_class=resource.attrib["restype"],
        label=resource.attrib["label"],
        values=values,
    )


<<<<<<< HEAD
def _deserialise_one_property(prop_ele: etree._Element, res_id: str) -> list[ValueDeserialised]:
=======
def _deserialise_one_property(prop_ele: etree._Element) -> list[DataValue]:
>>>>>>> 6581a4ad
    match prop_ele.tag:
        case "text-prop":
            return _deserialise_text_prop(prop_ele, res_id)
        case "list-prop":
            return _deserialise_list_prop(prop_ele, res_id)
        case "resptr-prop":
            return _deserialise_resptr_prop(prop_ele, res_id)
        case "integer-prop":
            return _deserialise_int_prop(prop_ele, res_id)
        case _:
            return []


<<<<<<< HEAD
def _deserialise_text_prop(prop: etree._Element, res_id: str) -> list[ValueDeserialised]:
=======
def _deserialise_text_prop(prop: etree._Element) -> list[DataValue]:
>>>>>>> 6581a4ad
    prop_name = prop.attrib["name"]
    all_vals: list[DataValue] = []
    for child in prop.iterchildren():
        val = cast(str, child.text)
        match child.attrib["encoding"]:
            case "utf8":
<<<<<<< HEAD
                all_vals.append(SimpleTextValueDeserialised(prop_name=prop_name, prop_value=val, res_id=res_id))
=======
                all_vals.append(DataSimpleText(prop_name=prop_name, prop_value=val))
>>>>>>> 6581a4ad
            case _:
                pass
    return all_vals


<<<<<<< HEAD
def _deserialise_list_prop(prop: etree._Element, res_id: str) -> list[ValueDeserialised]:
=======
def _deserialise_list_prop(prop: etree._Element) -> list[DataValue]:
>>>>>>> 6581a4ad
    prop_name = prop.attrib["name"]
    list_name = prop.attrib["list"]
    all_vals: list[DataValue] = []
    for val in prop.iterchildren():
        txt = cast(str, val.text)
        all_vals.append(
            DataListValue(
                prop_name=prop_name,
                prop_value=txt,
                list_name=list_name,
                res_id=res_id,
            )
        )
    return all_vals


<<<<<<< HEAD
def _deserialise_resptr_prop(prop: etree._Element, res_id: str) -> list[ValueDeserialised]:
=======
def _deserialise_resptr_prop(prop: etree._Element) -> list[DataValue]:
>>>>>>> 6581a4ad
    prop_name = prop.attrib["name"]
    all_links: list[DataValue] = []
    for val in prop.iterchildren():
        txt = cast(str, val.text)
<<<<<<< HEAD
        all_links.append(LinkValueDeserialised(prop_name=prop_name, prop_value=txt, res_id=res_id))
    return all_links


def _deserialise_int_prop(prop: etree._Element, res_id: str) -> list[ValueDeserialised]:
=======
        all_links.append(
            DataLinkValue(
                prop_name=prop_name,
                prop_value=txt,
            )
        )
    return all_links


def _deserialise_int_prop(prop: etree._Element) -> list[DataValue]:
>>>>>>> 6581a4ad
    prop_name = prop.attrib["name"]
    all_links: list[DataValue] = []
    for val in prop.iterchildren():
        txt = cast(str, val.text)
<<<<<<< HEAD
        all_links.append(IntValueDeserialised(prop_name=prop_name, prop_value=txt, res_id=res_id))
=======
        all_links.append(
            DataIntValue(
                prop_name=prop_name,
                prop_value=txt,
            )
        )
>>>>>>> 6581a4ad
    return all_links<|MERGE_RESOLUTION|>--- conflicted
+++ resolved
@@ -37,13 +37,8 @@
     res_id = resource.attrib["id"]
     values: list[DataValue] = []
     for val in resource.iterchildren():
-<<<<<<< HEAD
         values.extend(_deserialise_one_property(val, res_id))
-    return ResourceDeserialised(
-=======
-        values.extend(_deserialise_one_property(val))
     return DataResource(
->>>>>>> 6581a4ad
         res_id=res_id,
         res_class=resource.attrib["restype"],
         label=resource.attrib["label"],
@@ -51,11 +46,7 @@
     )
 
 
-<<<<<<< HEAD
-def _deserialise_one_property(prop_ele: etree._Element, res_id: str) -> list[ValueDeserialised]:
-=======
-def _deserialise_one_property(prop_ele: etree._Element) -> list[DataValue]:
->>>>>>> 6581a4ad
+def _deserialise_one_property(prop_ele: etree._Element, res_id: str) -> list[DataValue]:
     match prop_ele.tag:
         case "text-prop":
             return _deserialise_text_prop(prop_ele, res_id)
@@ -69,32 +60,20 @@
             return []
 
 
-<<<<<<< HEAD
-def _deserialise_text_prop(prop: etree._Element, res_id: str) -> list[ValueDeserialised]:
-=======
-def _deserialise_text_prop(prop: etree._Element) -> list[DataValue]:
->>>>>>> 6581a4ad
+def _deserialise_text_prop(prop: etree._Element, res_id: str) -> list[DataValue]:
     prop_name = prop.attrib["name"]
     all_vals: list[DataValue] = []
     for child in prop.iterchildren():
         val = cast(str, child.text)
         match child.attrib["encoding"]:
             case "utf8":
-<<<<<<< HEAD
-                all_vals.append(SimpleTextValueDeserialised(prop_name=prop_name, prop_value=val, res_id=res_id))
-=======
-                all_vals.append(DataSimpleText(prop_name=prop_name, prop_value=val))
->>>>>>> 6581a4ad
+                all_vals.append(DataSimpleText(prop_name=prop_name, prop_value=val, res_id=res_id))
             case _:
                 pass
     return all_vals
 
 
-<<<<<<< HEAD
-def _deserialise_list_prop(prop: etree._Element, res_id: str) -> list[ValueDeserialised]:
-=======
-def _deserialise_list_prop(prop: etree._Element) -> list[DataValue]:
->>>>>>> 6581a4ad
+def _deserialise_list_prop(prop: etree._Element, res_id: str) -> list[DataValue]:
     prop_name = prop.attrib["name"]
     list_name = prop.attrib["list"]
     all_vals: list[DataValue] = []
@@ -111,45 +90,19 @@
     return all_vals
 
 
-<<<<<<< HEAD
-def _deserialise_resptr_prop(prop: etree._Element, res_id: str) -> list[ValueDeserialised]:
-=======
-def _deserialise_resptr_prop(prop: etree._Element) -> list[DataValue]:
->>>>>>> 6581a4ad
+def _deserialise_resptr_prop(prop: etree._Element, res_id: str) -> list[DataValue]:
     prop_name = prop.attrib["name"]
     all_links: list[DataValue] = []
     for val in prop.iterchildren():
         txt = cast(str, val.text)
-<<<<<<< HEAD
-        all_links.append(LinkValueDeserialised(prop_name=prop_name, prop_value=txt, res_id=res_id))
+        all_links.append(DataLinkValue(prop_name=prop_name, prop_value=txt, res_id=res_id))
     return all_links
 
 
-def _deserialise_int_prop(prop: etree._Element, res_id: str) -> list[ValueDeserialised]:
-=======
-        all_links.append(
-            DataLinkValue(
-                prop_name=prop_name,
-                prop_value=txt,
-            )
-        )
-    return all_links
-
-
-def _deserialise_int_prop(prop: etree._Element) -> list[DataValue]:
->>>>>>> 6581a4ad
+def _deserialise_int_prop(prop: etree._Element, res_id: str) -> list[DataValue]:
     prop_name = prop.attrib["name"]
     all_links: list[DataValue] = []
     for val in prop.iterchildren():
         txt = cast(str, val.text)
-<<<<<<< HEAD
-        all_links.append(IntValueDeserialised(prop_name=prop_name, prop_value=txt, res_id=res_id))
-=======
-        all_links.append(
-            DataIntValue(
-                prop_name=prop_name,
-                prop_value=txt,
-            )
-        )
->>>>>>> 6581a4ad
+        all_links.append(DataIntValue(prop_name=prop_name, prop_value=txt, res_id=res_id))
     return all_links