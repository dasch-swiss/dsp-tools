--- conflicted
+++ resolved
@@ -105,90 +105,6 @@
                         break
         return link_properties
 
-<<<<<<< HEAD
-    def get_resptrs(self) -> list[str]:
-        """
-        Get a list of all resource IDs/IRIs that are referenced by this resource.
-
-        Returns:
-            List of resources identified by their unique id's (as given in the XML)
-        """
-        resptrs: list[str] = []
-        for prop in self.properties:
-            if prop.valtype == "resptr":
-                for value in prop.values:
-                    resptrs.append(value.value)
-            elif prop.valtype == "text":
-                for value in prop.values:
-                    if value.resrefs:
-                        resptrs.extend(value.resrefs)
-        return resptrs
-
-    def get_internal_resptrs(self) -> set[str]:
-        """
-        Get a set of all resource IDs that are referenced by this resource by means of an internal ID.
-        Returns:
-            Set of resources identified by their unique id's (as given in the XML)
-        """
-        return {x for x in self.get_resptrs() if not is_resource_iri(x)}
-
-    def get_propvals(
-        self,
-        resiri_lookup: dict[str, str],
-        permissions_lookup: dict[str, Permissions],
-    ) -> dict[str, Union[list[Union[str, dict[str, str]]], str, dict[str, str]]]:
-        """
-        Get a dictionary of the property names and their values. Replace the internal ids by their IRI first.
-
-        Args:
-            resiri_lookup: Is used to solve internal unique id's of resources to real IRI's
-            permissions_lookup: Is used to resolve the permission id's to permission sets
-
-        Returns:
-            A dict of values with the property name as key and a single value. This dict represents the JSON structure
-            that Knora.create_resource() expects.
-        """
-        prop_data = {}
-        for prop in self.properties:
-            vals: list[Union[str, dict[str, str]]] = []
-            for value in prop.values:
-                if prop.valtype == "resptr":  # we have a resptr, therefore simple lookup or IRI
-                    iri = resiri_lookup.get(value.value)
-                    if iri:
-                        v = iri
-                    else:
-                        v = value.value  # if we do not find the id, we assume it's a valid DSP IRI
-                elif prop.valtype == "text":
-                    if isinstance(value.value, KnoraStandoffXml):
-                        res_ids = value.value.find_internal_ids()
-                        for res_id in res_ids:
-                            iri = resiri_lookup.get(res_id)
-                            if not iri:
-                                raise BaseError(
-                                    f"Resource '{self.id}' cannot be created, because it contains a salsah-Link to "
-                                    f"the following invalid resource: '{res_id}'"
-                                )
-                            value.value.replace(f"IRI:{res_id}:IRI", iri)
-                    v = value.value
-                else:
-                    v = value.value
-
-                if value.comment is None and value.permissions is None:
-                    # no comment or permissions
-                    vals.append(v)
-                else:
-                    # we have comment or permissions
-                    tmp = {"value": v}
-                    if value.comment:
-                        tmp["comment"] = value.comment
-                    if value.permissions:
-                        tmp["permissions"] = permissions_lookup.get(value.permissions)
-                    vals.append(tmp)
-            prop_data[prop.name] = vals if len(vals) > 1 else vals[0]
-        return prop_data
-
-=======
->>>>>>> fbbafece
     def get_bitstream_information(
         self,
         internal_file_name_bitstream: str,
