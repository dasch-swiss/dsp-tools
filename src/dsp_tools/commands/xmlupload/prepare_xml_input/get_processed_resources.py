from typing import cast
from uuid import uuid4

from dsp_tools.commands.xmlupload.models.lookup_models import XmlReferenceLookups
from dsp_tools.commands.xmlupload.models.permission import Permissions
from dsp_tools.commands.xmlupload.models.processed.file_values import ProcessedFileMetadata
from dsp_tools.commands.xmlupload.models.processed.file_values import ProcessedFileValue
from dsp_tools.commands.xmlupload.models.processed.file_values import ProcessedIIIFUri
from dsp_tools.commands.xmlupload.models.processed.res import MigrationMetadata
from dsp_tools.commands.xmlupload.models.processed.res import ProcessedResource
from dsp_tools.commands.xmlupload.models.processed.values import ProcessedBoolean
from dsp_tools.commands.xmlupload.models.processed.values import ProcessedColor
from dsp_tools.commands.xmlupload.models.processed.values import ProcessedDate
from dsp_tools.commands.xmlupload.models.processed.values import ProcessedDecimal
from dsp_tools.commands.xmlupload.models.processed.values import ProcessedGeometry
from dsp_tools.commands.xmlupload.models.processed.values import ProcessedGeoname
from dsp_tools.commands.xmlupload.models.processed.values import ProcessedInt
from dsp_tools.commands.xmlupload.models.processed.values import ProcessedInterval
from dsp_tools.commands.xmlupload.models.processed.values import ProcessedLink
from dsp_tools.commands.xmlupload.models.processed.values import ProcessedList
from dsp_tools.commands.xmlupload.models.processed.values import ProcessedRichtext
from dsp_tools.commands.xmlupload.models.processed.values import ProcessedSimpleText
from dsp_tools.commands.xmlupload.models.processed.values import ProcessedTime
from dsp_tools.commands.xmlupload.models.processed.values import ProcessedUri
from dsp_tools.commands.xmlupload.models.processed.values import ProcessedValue
from dsp_tools.commands.xmlupload.prepare_xml_input.ark2iri import convert_ark_v0_to_resource_iri
from dsp_tools.commands.xmlupload.prepare_xml_input.transform_input_values import TypeTransformerMapper
from dsp_tools.commands.xmlupload.prepare_xml_input.transform_input_values import assert_is_string
from dsp_tools.commands.xmlupload.prepare_xml_input.transform_input_values import assert_is_tuple
from dsp_tools.commands.xmlupload.prepare_xml_input.transform_input_values import transform_boolean
from dsp_tools.commands.xmlupload.prepare_xml_input.transform_input_values import transform_date
from dsp_tools.commands.xmlupload.prepare_xml_input.transform_input_values import transform_decimal
from dsp_tools.commands.xmlupload.prepare_xml_input.transform_input_values import transform_geometry
from dsp_tools.commands.xmlupload.prepare_xml_input.transform_input_values import transform_integer
from dsp_tools.commands.xmlupload.prepare_xml_input.transform_input_values import transform_interval
from dsp_tools.commands.xmlupload.prepare_xml_input.transform_input_values import transform_richtext
from dsp_tools.commands.xmlupload.prepare_xml_input.transform_input_values import transform_simpletext
from dsp_tools.error.exceptions import XmlUploadAuthorshipsNotFoundError
from dsp_tools.error.exceptions import XmlUploadListNodeNotFoundError
from dsp_tools.error.exceptions import XmlUploadPermissionsNotFoundError
from dsp_tools.legacy_models.datetimestamp import DateTimeStamp
from dsp_tools.utils.xml_parsing.models.parsed_resource import KnoraValueType
from dsp_tools.utils.xml_parsing.models.parsed_resource import ParsedFileValue
from dsp_tools.utils.xml_parsing.models.parsed_resource import ParsedFileValueMetadata
from dsp_tools.utils.xml_parsing.models.parsed_resource import ParsedMigrationMetadata
from dsp_tools.utils.xml_parsing.models.parsed_resource import ParsedResource
from dsp_tools.utils.xml_parsing.models.parsed_resource import ParsedValue

TYPE_TRANSFORMER_MAPPER: dict[KnoraValueType, TypeTransformerMapper] = {
    KnoraValueType.BOOLEAN_VALUE: TypeTransformerMapper(ProcessedBoolean, transform_boolean),
    KnoraValueType.COLOR_VALUE: TypeTransformerMapper(ProcessedColor, assert_is_string),
    KnoraValueType.DECIMAL_VALUE: TypeTransformerMapper(ProcessedDecimal, transform_decimal),
    KnoraValueType.DATE_VALUE: TypeTransformerMapper(ProcessedDate, transform_date),
    KnoraValueType.GEOM_VALUE: TypeTransformerMapper(ProcessedGeometry, transform_geometry),
    KnoraValueType.GEONAME_VALUE: TypeTransformerMapper(ProcessedGeoname, assert_is_string),
    KnoraValueType.INT_VALUE: TypeTransformerMapper(ProcessedInt, transform_integer),
    KnoraValueType.INTERVAL_VALUE: TypeTransformerMapper(ProcessedInterval, transform_interval),
    KnoraValueType.TIME_VALUE: TypeTransformerMapper(ProcessedTime, assert_is_string),
    KnoraValueType.SIMPLETEXT_VALUE: TypeTransformerMapper(ProcessedSimpleText, transform_simpletext),
    KnoraValueType.URI_VALUE: TypeTransformerMapper(ProcessedUri, assert_is_string),
}


def get_processed_resources(
    resources: list[ParsedResource], lookups: XmlReferenceLookups, is_on_prod_like_server: bool
) -> list[ProcessedResource]:
    return [_get_one_resource(res, lookups, is_on_prod_like_server) for res in resources]


def _get_one_resource(
    resource: ParsedResource, lookups: XmlReferenceLookups, is_on_prod_like_server: bool
) -> ProcessedResource:
    permissions = _resolve_permission(resource.permissions_id, lookups.permissions)
    values = [_get_one_processed_value(val, lookups) for val in resource.values]
<<<<<<< HEAD
    file_val, iiif_uri, migration_metadata = None, None, None
    if resource.file_value:
        file_val, iiif_uri = _resolve_file_value(resource, lookups, is_on_prod_like_server)
=======
    migration_metadata = None
    file_val, iiif_uri = _resolve_file_value(resource, lookups)
>>>>>>> 1e58fa1a
    if resource.migration_metadata:
        migration_metadata = _get_resource_migration_metadata(resource.migration_metadata)
    return ProcessedResource(
        res_id=resource.res_id,
        type_iri=resource.res_type,
        label=resource.label,
        permissions=permissions,
        values=values,
        file_value=file_val,
        iiif_uri=iiif_uri,
        migration_metadata=migration_metadata,
    )


def _get_resource_migration_metadata(metadata: ParsedMigrationMetadata) -> MigrationMetadata:
    res_iri = metadata.iri
    # ARK takes precedence over the IRI,
    # but must be transformed into an IRI as it is only for external reference and not consistent with a DB IRI
    if metadata.ark:
        res_iri = convert_ark_v0_to_resource_iri(metadata.ark)
    date = DateTimeStamp(metadata.creation_date) if metadata.creation_date else None
    return MigrationMetadata(res_iri, date)


def _resolve_file_value(
<<<<<<< HEAD
    resource: ParsedResource, lookups: XmlReferenceLookups, is_on_prod_like_server: bool
) -> tuple[None | ProcessedIIIFUri, None | ProcessedFileValue]:
    if is_on_prod_like_server:
        metadata = _get_file_metadata(resource.file_value.metadata, lookups)
    else:
        metadata = _get_file_metadata_for_test_environments(resource.file_value.metadata, lookups)
    file_val, iiif_uri = None, None
=======
    resource: ParsedResource, lookups: XmlReferenceLookups
) -> tuple[None | ProcessedFileValue, None | ProcessedIIIFUri]:
    file_val, iiif_uri = None, None
    if not resource.file_value:
        return file_val, iiif_uri
    metadata = _get_file_metadata(resource.file_value.metadata, lookups)
>>>>>>> 1e58fa1a
    if resource.file_value.value_type == KnoraValueType.STILL_IMAGE_IIIF:
        iiif_uri = _get_iiif_uri_value(resource.file_value, metadata)
    else:
        file_val = _get_file_value(
            val=resource.file_value, metadata=metadata, res_id=resource.res_id, res_label=resource.label
        )
    return file_val, iiif_uri


def _get_file_value(
    val: ParsedFileValue, metadata: ProcessedFileMetadata, res_id: str, res_label: str
) -> ProcessedFileValue:
    file_type = cast(KnoraValueType, val.value_type)
    file_val = assert_is_string(val.value)
    return ProcessedFileValue(
        value=file_val,
        file_type=file_type,
        metadata=metadata,
        res_id=res_id,
        res_label=res_label,
    )


def _get_iiif_uri_value(iiif_uri: ParsedFileValue, metadata: ProcessedFileMetadata) -> ProcessedIIIFUri:
    file_val = assert_is_string(iiif_uri.value)
    return ProcessedIIIFUri(file_val, metadata)


def _get_file_metadata(file_metadata: ParsedFileValueMetadata, lookups: XmlReferenceLookups) -> ProcessedFileMetadata:
    permissions = _resolve_permission(file_metadata.permissions_id, lookups.permissions)
    return ProcessedFileMetadata(
        license_iri=file_metadata.license_iri,
        copyright_holder=file_metadata.copyright_holder,
        authorships=_resolve_authorship(file_metadata.authorship_id, lookups.authorships),
        permissions=permissions,
    )


def _resolve_authorship(authorship_id: str | None, lookup: dict[str, list[str]]) -> list[str] | None:
    if not authorship_id:
        return None
    if not (found := lookup.get(authorship_id)):
        raise XmlUploadAuthorshipsNotFoundError(f"Could not find authorships for value: {authorship_id}")
    return found


def _get_file_metadata_for_test_environments(
    metadata: ParsedFileValueMetadata, lookups: XmlReferenceLookups
) -> ProcessedFileMetadata:
    permissions = _resolve_permission(metadata.permissions_id, lookups.permissions)
    if not (found := lookups.authorships.get(metadata.authorship_id)):
        authorship = ["DUMMY"]
    else:
        authorship = found
    copy_right = metadata.copyright_holder if metadata.copyright_holder else "DUMMY"
    if not metadata.license_iri:
        lic_iri = "http://rdfh.ch/licenses/unknown"
    else:
        lic_iri = metadata.license_iri
    return ProcessedFileMetadata(
        license_iri=lic_iri, copyright_holder=copy_right, authorships=authorship, permissions=permissions
    )


def _get_one_processed_value(val: ParsedValue, lookups: XmlReferenceLookups) -> ProcessedValue:
    match val.value_type:
        case KnoraValueType.LIST_VALUE:
            return _get_list_value(val, lookups)
        case KnoraValueType.LINK_VALUE:
            return _get_link_value(val, lookups)
        case KnoraValueType.RICHTEXT_VALUE:
            return _get_richtext_value(val, lookups)
        case _ as val_type:
            transformation_mapper = TYPE_TRANSFORMER_MAPPER[val_type]
            return _get_generic_value(val=val, lookups=lookups, transformation_mapper=transformation_mapper)


def _get_generic_value(
    val: ParsedValue, lookups: XmlReferenceLookups, transformation_mapper: TypeTransformerMapper
) -> ProcessedValue:
    transformed_value = transformation_mapper.val_transformer(val.value)
    permission_val = _resolve_permission(val.permissions_id, lookups.permissions)
    return transformation_mapper.val_type(transformed_value, val.prop_name, val.comment, permission_val)


def _get_link_value(val: ParsedValue, lookups: XmlReferenceLookups) -> ProcessedValue:
    transformed_value = assert_is_string(val.value)
    permission_val = _resolve_permission(val.permissions_id, lookups.permissions)
    link_val: ProcessedValue = ProcessedLink(
        value=transformed_value,
        prop_iri=val.prop_name,
        comment=val.comment,
        permissions=permission_val,
        value_uuid=str(uuid4()),
    )
    return link_val


def _get_list_value(val: ParsedValue, lookups: XmlReferenceLookups) -> ProcessedValue:
    tuple_val = assert_is_tuple(val.value)
    if not (list_iri := lookups.listnodes.get(tuple_val)):
        raise XmlUploadListNodeNotFoundError(f"Could not find list IRI for value: {tuple_val}")
    permission_val = _resolve_permission(val.permissions_id, lookups.permissions)
    list_val: ProcessedValue = ProcessedList(
        value=list_iri,
        prop_iri=val.prop_name,
        comment=val.comment,
        permissions=permission_val,
    )
    return list_val


def _get_richtext_value(val: ParsedValue, lookups: XmlReferenceLookups) -> ProcessedValue:
    transformed_value = transform_richtext(val.value)
    permission_val = _resolve_permission(val.permissions_id, lookups.permissions)
    richtext: ProcessedValue = ProcessedRichtext(
        value=transformed_value,
        prop_iri=val.prop_name,
        comment=val.comment,
        permissions=permission_val,
        resource_references=transformed_value.find_internal_ids(),
        value_uuid=str(uuid4()),
    )
    return richtext


def _resolve_permission(permissions: str | None, permissions_lookup: dict[str, Permissions]) -> Permissions | None:
    """Resolve the permission into a string that can be sent to the API."""
    if permissions:
        if not (per := permissions_lookup.get(permissions)):
            raise XmlUploadPermissionsNotFoundError(f"Could not find permissions for value: {permissions}")
        return per
    return None<|MERGE_RESOLUTION|>--- conflicted
+++ resolved
@@ -72,14 +72,8 @@
 ) -> ProcessedResource:
     permissions = _resolve_permission(resource.permissions_id, lookups.permissions)
     values = [_get_one_processed_value(val, lookups) for val in resource.values]
-<<<<<<< HEAD
-    file_val, iiif_uri, migration_metadata = None, None, None
-    if resource.file_value:
-        file_val, iiif_uri = _resolve_file_value(resource, lookups, is_on_prod_like_server)
-=======
     migration_metadata = None
     file_val, iiif_uri = _resolve_file_value(resource, lookups)
->>>>>>> 1e58fa1a
     if resource.migration_metadata:
         migration_metadata = _get_resource_migration_metadata(resource.migration_metadata)
     return ProcessedResource(
@@ -105,22 +99,12 @@
 
 
 def _resolve_file_value(
-<<<<<<< HEAD
-    resource: ParsedResource, lookups: XmlReferenceLookups, is_on_prod_like_server: bool
-) -> tuple[None | ProcessedIIIFUri, None | ProcessedFileValue]:
-    if is_on_prod_like_server:
-        metadata = _get_file_metadata(resource.file_value.metadata, lookups)
-    else:
-        metadata = _get_file_metadata_for_test_environments(resource.file_value.metadata, lookups)
-    file_val, iiif_uri = None, None
-=======
     resource: ParsedResource, lookups: XmlReferenceLookups
 ) -> tuple[None | ProcessedFileValue, None | ProcessedIIIFUri]:
     file_val, iiif_uri = None, None
     if not resource.file_value:
         return file_val, iiif_uri
     metadata = _get_file_metadata(resource.file_value.metadata, lookups)
->>>>>>> 1e58fa1a
     if resource.file_value.value_type == KnoraValueType.STILL_IMAGE_IIIF:
         iiif_uri = _get_iiif_uri_value(resource.file_value, metadata)
     else:
