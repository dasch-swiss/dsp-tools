--- conflicted
+++ resolved
@@ -150,7 +150,6 @@
     )
 
 
-<<<<<<< HEAD
 def _get_file_metadata_for_test_environments(
     metadata: ParsedFileValueMetadata, lookups: XmlReferenceLookups
 ) -> ProcessedFileMetadata:
@@ -168,12 +167,7 @@
         license_iri=lic_iri, copyright_holder=copy_right, authorships=authorship, permissions=permissions
     )
 
-def _resolve_authorship(authorship_id: str | None, lookup: dict[str, list[str]]) -> list[str] | None:
-    if not authorship_id:
-        return None
-=======
 def _resolve_authorship(authorship_id: str, lookup: dict[str, list[str]]) -> list[str] | None:
->>>>>>> 0f909af6
     if not (found := lookup.get(authorship_id)):
         raise XmlUploadAuthorshipsNotFoundError(f"Could not find authorships for value: {authorship_id}")
     return found
