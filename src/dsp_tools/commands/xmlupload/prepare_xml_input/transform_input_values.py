from __future__ import annotations

import json
from dataclasses import dataclass
from json.decoder import JSONDecodeError
from typing import Callable
from typing import TypeAlias
from typing import Union
from typing import assert_never

import regex

from dsp_tools.commands.xmlupload.models.formatted_text_value import FormattedTextValue
from dsp_tools.commands.xmlupload.models.intermediary.values import IntermediaryValue
from dsp_tools.commands.xmlupload.models.intermediary.values import IntermediaryValueTypes
from dsp_tools.commands.xmlupload.models.intermediary.values import IntervalFloats
from dsp_tools.error.exceptions import InputError
from dsp_tools.utils.data_formats.date_util import Date
from dsp_tools.utils.data_formats.date_util import parse_date_string

InputTypes: TypeAlias = Union[str, FormattedTextValue, tuple[str | None, str | None] | None]


@dataclass
class TypeTransformerMapper:
    val_type: type[IntermediaryValue]
    val_transformer: Callable[[InputTypes], IntermediaryValueTypes]


def assert_is_string(value: InputTypes) -> str:
    """Assert a value is a string."""
    match value:
        case str() as s:
            return s
        case FormattedTextValue() as xml:
            raise InputError(f"Expected string value, but got XML value: {xml.as_xml()}")
        case tuple():
            raise InputError(f"Expected string value, but got tuple value: {value}")
<<<<<<< HEAD
        case None:
            raise InputError("Expected string value, but got None")
=======
>>>>>>> cb98c3c5
        case _:
            assert_never(value)


def assert_is_tuple(value: InputTypes) -> tuple[str, str]:
    """Assert a value is a tuple."""
    match value:
        case tuple() as t:
            if not len(t) == 2:
                raise InputError(f"Expected tuple with two elements but got {value}")
            return t
        case FormattedTextValue() as xml:
            raise InputError(f"Expected tuple value, but got XML value: {xml.as_xml()}")
        case str():
            raise InputError(f"Expected tuple value, but got string value: {value}")
<<<<<<< HEAD
        case None:
            raise InputError("Expected tuple value, but got None")
=======
>>>>>>> cb98c3c5
        case _:
            assert_never(value)


def transform_boolean(value: InputTypes) -> bool:
    """Transform the value into a boolean"""
    match value:
        case "True" | "true" | "1" | 1 | True:
            return True
        case "False" | "false" | "0" | 0 | False:
            return False
        case _:
            raise InputError(f"Could not parse boolean value: {value}")


def transform_date(input_value: InputTypes) -> Date:
    """Transform a date string into a date object."""
    val = assert_is_string(input_value)
    return parse_date_string(val)


def transform_decimal(value: InputTypes) -> float:
    """Transform a value into a float"""
    str_val = assert_is_string(value)
    return float(str_val)


def transform_integer(value: InputTypes) -> int:
    """Transform a value into an integer"""
    str_val = assert_is_string(value)
    return int(str_val)


def transform_interval_from_string(input_value: InputTypes) -> IntervalFloats:
    """Transform a sting input into an interval object."""
    val = assert_is_string(input_value)
    split_val = [res for x in val.split(":", 1) if (res := x.strip())]
    if not len(split_val) == 2:
        raise InputError(f"Could not parse interval: {val}")
    try:
        return IntervalFloats(float(split_val[0]), float(split_val[1]))
    except ValueError:
        raise InputError(f"Could not parse interval: {val}") from None


def transform_interval(input_value: InputTypes) -> IntervalFloats:
    """Transform a sting input into an interval object."""
    val = assert_is_tuple(input_value)
    try:
        return IntervalFloats(float(val[0]), float(val[1]))
    except ValueError:
        raise InputError(f"Could not parse interval: {val}") from None


def transform_geometry(value: InputTypes) -> str:
    """Transform a value into a geometry string"""
    str_val = assert_is_string(value)
    try:
        return json.dumps(json.loads(str_val))
    except JSONDecodeError:
        raise InputError(f"Could not parse json value: {value}") from None


def transform_simpletext(value: InputTypes) -> str:
    str_val = assert_is_string(value)
    # replace multiple spaces or tabstops by a single space
    str_val = regex.sub(r" {2,}|\t+", " ", str_val)
    # remove leading and trailing spaces (of every line, but also of the entire string)
    str_val = "\n".join([s.strip() for s in str_val.split("\n")])
    result = str_val.strip()
    if len(result) == 0:
        raise InputError("After removing redundant whitespaces and newlines the input string is empty.")
    return result


def transform_richtext(value: InputTypes) -> FormattedTextValue:
    str_val = assert_is_string(value)
    result = cleanup_formatted_text(str_val)
    if len(result) == 0:
        raise InputError("After removing redundant whitespaces and newlines the input string is empty.")
    return FormattedTextValue(result)


def cleanup_formatted_text(xmlstr_orig: str) -> str:
    """
    In a xml-encoded text value from the XML file,
    there may be non-text characters that must be removed.
    This function:
        - replaces (multiple) line breaks by a space
        - replaces multiple spaces or tabstops by a single space (except within `<code>` or `<pre>` tags)

    Args:
        xmlstr_orig: content of the tag from the XML file, in serialized form

    Returns:
        purged string, suitable to be sent to DSP-API
    """
    # replace (multiple) line breaks by a space
    xmlstr = regex.sub("\n+", " ", xmlstr_orig)
    # replace multiple spaces or tabstops by a single space (except within <code> or <pre> tags)
    # the regex selects all spaces/tabstops not followed by </xyz> without <xyz in between.
    # credits: https://stackoverflow.com/a/46937770/14414188
    xmlstr = regex.sub("( {2,}|\t+)(?!(.(?!<(code|pre)))*</(code|pre)>)", " ", xmlstr)
    # remove spaces after <br/> tags (except within <code> tags)
    xmlstr = regex.sub("((?<=<br/?>) )(?!(.(?!<code))*</code>)", "", xmlstr)
    # remove leading and trailing spaces
    xmlstr = xmlstr.strip()
    return xmlstr<|MERGE_RESOLUTION|>--- conflicted
+++ resolved
@@ -36,11 +36,6 @@
             raise InputError(f"Expected string value, but got XML value: {xml.as_xml()}")
         case tuple():
             raise InputError(f"Expected string value, but got tuple value: {value}")
-<<<<<<< HEAD
-        case None:
-            raise InputError("Expected string value, but got None")
-=======
->>>>>>> cb98c3c5
         case _:
             assert_never(value)
 
@@ -56,11 +51,6 @@
             raise InputError(f"Expected tuple value, but got XML value: {xml.as_xml()}")
         case str():
             raise InputError(f"Expected tuple value, but got string value: {value}")
-<<<<<<< HEAD
-        case None:
-            raise InputError("Expected tuple value, but got None")
-=======
->>>>>>> cb98c3c5
         case _:
             assert_never(value)
 
