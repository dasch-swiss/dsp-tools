--- conflicted
+++ resolved
@@ -37,18 +37,12 @@
 from dsp_tools.commands.xmlupload.models.serialise.serialise_value import SerialiseRichtext
 from dsp_tools.commands.xmlupload.models.serialise.serialise_value import SerialiseSimpletext
 from dsp_tools.commands.xmlupload.models.serialise.serialise_value import SerialiseValue
-<<<<<<< HEAD
 from dsp_tools.commands.xmlupload.models.serialise.serialise_value import ValueSerialiser
 from dsp_tools.commands.xmlupload.value_transformers import TransformationSteps
 from dsp_tools.commands.xmlupload.value_transformers import assert_is_string
 from dsp_tools.commands.xmlupload.value_transformers import transform_boolean
 from dsp_tools.commands.xmlupload.value_transformers import transform_string
 from dsp_tools.commands.xmlupload.value_transformers import value_to_serialiser_mapper
-=======
-from dsp_tools.commands.xmlupload.value_transformers import TransformationSteps
-from dsp_tools.commands.xmlupload.value_transformers import assert_is_string
-from dsp_tools.commands.xmlupload.value_transformers import transform_string
->>>>>>> f8466e2e
 from dsp_tools.commands.xmlupload.value_transformers import value_to_transformations_mapper
 from dsp_tools.models.exceptions import BaseError
 from dsp_tools.models.exceptions import InputError
@@ -148,11 +142,7 @@
         for prop in resource.properties:
             match prop.valtype:
                 # serialised as dict
-<<<<<<< HEAD
                 case "uri" | "color" | "geoname" | "time" | "decimal" | "geometry" | "date" | "interval" as val_type:
-=======
-                case "uri" | "color" | "geoname" | "time" | "decimal" | "geometry" | "date" as val_type:
->>>>>>> f8466e2e
                     transformations = value_to_transformations_mapper[val_type]
                     transformed_prop = _transform_into_prop_serialiser(
                         prop=prop,
@@ -167,7 +157,6 @@
                         iri_resolver=self.iri_resolver,
                     )
                     properties_serialised.update(transformed_prop.serialise())
-<<<<<<< HEAD
                 case "resptr" | "list" as val_type:
                     serialiser = value_to_serialiser_mapper[val_type]
                     transformed_prop = _transform_into_prop_with_iri(
@@ -177,8 +166,6 @@
                         iri_resolver=self.iri_resolver,
                     )
                     properties_serialised.update(transformed_prop.serialise())
-=======
->>>>>>> f8466e2e
                 # serialised with rdflib
                 case "integer":
                     int_prop_name = self._get_absolute_prop_iri(prop.name)
@@ -296,19 +283,6 @@
             raise BaseError(f"Unknown file ending '{file_ending}' for file '{local_file}'")
 
 
-<<<<<<< HEAD
-=======
-def _to_boolean(s: str | int | bool) -> bool:
-    match s:
-        case "True" | "true" | "1" | 1 | True:
-            return True
-        case "False" | "false" | "0" | 0 | False:
-            return False
-        case _:
-            raise BaseError(f"Could not parse boolean value: {s}")
-
-
->>>>>>> f8466e2e
 def _make_boolean_prop(
     prop: XMLProperty, res_bn: BNode, prop_name: URIRef, permissions_lookup: dict[str, Permissions]
 ) -> Graph:
@@ -323,11 +297,7 @@
     value: XMLValue, prop_name: URIRef, res_bn: BNode, permissions_lookup: dict[str, Permissions]
 ) -> BooleanValueRDF:
     s = assert_is_string(value.value)
-<<<<<<< HEAD
     as_bool = transform_boolean(s)
-=======
-    as_bool = _to_boolean(s)
->>>>>>> f8466e2e
     permission_literal = None
     if permission_str := _get_permission_str(value.permissions, permissions_lookup):
         permission_literal = Literal(permission_str)
@@ -366,7 +336,6 @@
     )
 
 
-<<<<<<< HEAD
 def _transform_into_prop_with_iri(
     prop: XMLProperty,
     permissions_lookup: dict[str, Permissions],
@@ -383,28 +352,6 @@
     serialiser: ValueSerialiser,
     iri_resolver: IriResolver,
 ) -> SerialiseValue:
-=======
-def _make_interval_value(value: XMLValue) -> dict[str, Any]:
-    s = assert_is_string(value.value)
-    match s.split(":", 1):
-        case [start, end]:
-            return {
-                "@type": "knora-api:IntervalValue",
-                "knora-api:intervalValueHasStart": {
-                    "@type": "xsd:decimal",
-                    "@value": str(float(start)),
-                },
-                "knora-api:intervalValueHasEnd": {
-                    "@type": "xsd:decimal",
-                    "@value": str(float(end)),
-                },
-            }
-        case _:
-            raise BaseError(f"Could not parse interval value: {s}")
-
-
-def _make_link_value(value: XMLValue, iri_resolver: IriResolver) -> dict[str, Any]:
->>>>>>> f8466e2e
     s = assert_is_string(value.value)
     if is_resource_iri(s):
         iri = s
@@ -417,34 +364,9 @@
             f"See {WARNINGS_SAVEPATH} for more information."
         )
         raise BaseError(msg)
-<<<<<<< HEAD
     permission_str = _get_permission_str(value.permissions, permissions_lookup)
     return serialiser(iri, permission_str, value.comment)
-=======
-    return {
-        "@type": "knora-api:LinkValue",
-        "knora-api:linkValueHasTargetIri": {
-            "@id": iri,
-        },
-    }
-
-
-def _make_list_value(value: XMLValue, iri_lookup: dict[str, str]) -> dict[str, Any]:
-    s = assert_is_string(value.value)
-    if iri := iri_lookup.get(s):
-        return {
-            "@type": "knora-api:ListValue",
-            "knora-api:listValueAsListNode": {
-                "@id": iri,
-            },
-        }
-    else:
-        msg = (
-            f"Could not resolve list node ID '{s}' to IRI. "
-            f"This is probably because the list node '{s}' does not exist on the server."
-        )
-        raise BaseError(msg)
->>>>>>> f8466e2e
+
 
 
 def _transform_text_prop(
@@ -481,11 +403,7 @@
 def _transform_into_serialise_prop(
     prop: XMLProperty,
     permissions_lookup: dict[str, Permissions],
-<<<<<<< HEAD
     transformer: TransformationSteps,
-=======
-    seraliser: TransformationSteps,
->>>>>>> f8466e2e
 ) -> SerialiseProperty:
     serialised_values = [_transform_into_serialise_value(v, permissions_lookup, transformer) for v in prop.values]
     prop_serialise = SerialiseProperty(
