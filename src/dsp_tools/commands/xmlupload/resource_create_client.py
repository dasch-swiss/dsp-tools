--- conflicted
+++ resolved
@@ -6,12 +6,6 @@
 from typing import cast
 
 from loguru import logger
-from rdflib import RDF
-from rdflib import BNode
-from rdflib import Graph
-from rdflib import Literal
-from rdflib import Namespace
-from rdflib import URIRef
 
 from dsp_tools.commands.xmlupload.ark2iri import convert_ark_v0_to_resource_iri
 from dsp_tools.commands.xmlupload.iri_resolver import IriResolver
@@ -21,23 +15,16 @@
 from dsp_tools.commands.xmlupload.models.deserialise.xmlresource import XMLResource
 from dsp_tools.commands.xmlupload.models.formatted_text_value import FormattedTextValue
 from dsp_tools.commands.xmlupload.models.namespace_context import get_json_ld_context_for_project
-from dsp_tools.commands.xmlupload.models.namespace_context import make_namespace_dict_from_onto_names
 from dsp_tools.commands.xmlupload.models.permission import Permissions
-<<<<<<< HEAD
-from dsp_tools.commands.xmlupload.models.serialise.json_framer import frame_json
-=======
 from dsp_tools.commands.xmlupload.models.serialise.serialise_value import SerialiseProperty
 from dsp_tools.commands.xmlupload.models.serialise.serialise_value import SerialiseURI
 from dsp_tools.commands.xmlupload.models.serialise.serialise_value import SerialiseValue
->>>>>>> 0289294c
 from dsp_tools.models.exceptions import BaseError
 from dsp_tools.models.exceptions import PermissionNotExistsError
 from dsp_tools.models.exceptions import UserError
 from dsp_tools.utils.connection import Connection
 from dsp_tools.utils.date_util import parse_date_string
 from dsp_tools.utils.iri_util import is_resource_iri
-
-KNORA_API = Namespace("http://api.knora.org/ontology/knora-api/v2#")
 
 
 @dataclass(frozen=True)
@@ -71,13 +58,11 @@
         resource: XMLResource,
         bitstream_information: BitstreamInfo | None,
     ) -> dict[str, Any]:
-        res_bnode = BNode()
-        namespaces = make_namespace_dict_from_onto_names(self.project_onto_dict)
         res = self._make_resource(
             resource=resource,
             bitstream_information=bitstream_information,
         )
-        vals = self._make_values(resource, res_bnode, namespaces)
+        vals = self._make_values(resource)
         res.update(vals)
         return res
 
@@ -114,7 +99,7 @@
             res.update(_make_bitstream_file_value(bitstream_information))
         return res
 
-    def _make_values(self, resource: XMLResource, res_bnode: BNode, namespaces: dict[str, Namespace]) -> dict[str, Any]:
+    def _make_values(self, resource: XMLResource) -> dict[str, Any]:
         def prop_name(p: XMLProperty) -> str:
             if p.valtype != "resptr":
                 return p.name
@@ -125,14 +110,6 @@
             else:
                 return f"{p.name}Value"
 
-        def get_absolute_prop_iri(prefixed_prop: str) -> URIRef:
-            prop_split = prefixed_prop.split(":")
-            if prop_split[0] == "":
-                prefix = ":"
-            else:
-                prefix = prop_split[0]
-            return namespaces[prefix].prop(prop_split[1])
-
         def make_values(p: XMLProperty) -> list[dict[str, Any]]:
             return [self._make_value(v, p.valtype) for v in p.values]
 
@@ -140,15 +117,8 @@
 
         for prop in resource.properties:
             match prop.valtype:
-<<<<<<< HEAD
-                case "integer":
-                    properties_serialised.update(
-                        _serialise_integer_prop(prop, res_bnode, get_absolute_prop_iri(prop_name(prop)))
-                    )
-=======
                 case "uri":
                     properties_serialised.update(_serialise_uri_prop(prop, self.permissions_lookup))
->>>>>>> 0289294c
                 case _:
                     properties_serialised.update({prop_name(prop): make_values(prop)})
 
@@ -168,6 +138,8 @@
                 res = _make_geometry_value(value)
             case "geoname":
                 res = _make_geoname_value(value)
+            case "integer":
+                res = _make_integer_value(value)
             case "interval":
                 res = _make_interval_value(value)
             case "resptr":
@@ -304,27 +276,12 @@
     }
 
 
-def _serialise_integer_prop(prop: XMLProperty, res_bn: BNode, prop_name: URIRef) -> dict[str, Any]:
-    g = _make_integer_prop(prop, res_bn, prop_name)
-    return frame_json(g, KNORA_API.IntegerValue)
-
-
-def _make_integer_prop(prop: XMLProperty, res_bn: BNode, prop_name: URIRef) -> Graph:
-    g = Graph()
-    prop_bn = BNode()
-    g.add((res_bn, prop_name, prop_bn))
-    for value in prop.values:
-        g += _make_integer_value(value, prop_bn)
-    return g
-
-
-def _make_integer_value(value: XMLValue, val_bn: BNode) -> Graph:
-    s = _assert_is_string(value.value)
-    g = Graph()
-    g.add((val_bn, RDF.type, KNORA_API.IntValue))
-    g.add((val_bn, KNORA_API.intValueAsInt, Literal(int(s))))
-    # TODO: add comments and permissions
-    return g
+def _make_integer_value(value: XMLValue) -> dict[str, Any]:
+    s = _assert_is_string(value.value)
+    return {
+        "@type": "knora-api:IntValue",
+        "knora-api:intValueAsInt": int(s),
+    }
 
 
 def _make_interval_value(value: XMLValue) -> dict[str, Any]:
