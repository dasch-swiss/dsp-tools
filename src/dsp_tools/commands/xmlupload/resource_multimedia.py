--- conflicted
+++ resolved
@@ -65,10 +65,6 @@
 def _handle_media_upload(
     resource: XMLResource,
     bitstream: XMLBitstream,
-<<<<<<< HEAD
-    media_previously_uploaded: bool,
-=======
->>>>>>> 93fb71f7
     permissions_lookup: dict[str, Permissions],
     sipi_server: Sipi,
     imgdir: str,
@@ -79,10 +75,6 @@
     Args:
         resource: resource holding the bitstream
         bitstream: the bitstream object
-<<<<<<< HEAD
-        media_previously_uploaded: whether the files have already been uploaded
-=======
->>>>>>> 93fb71f7
         permissions_lookup: dictionary that contains the permission name as string and the corresponding Python object
         sipi_server: server to upload
         imgdir: directory of the file
@@ -91,20 +83,6 @@
         The information from sipi which is needed to establish a link from the resource
     """
     try:
-<<<<<<< HEAD
-        if media_previously_uploaded:
-            resource_bitstream = resource.get_bitstream_information(bitstream.value, permissions_lookup)
-        else:
-            resource_bitstream = _upload_bitstream(
-                resource=resource,
-                sipi_server=sipi_server,
-                imgdir=imgdir,
-                permissions_lookup=permissions_lookup,
-            )
-            msg = f"Uploaded file '{bitstream.value}'"
-            print(f"{datetime.now()}: {msg}")
-            logger.info(msg)
-=======
         resource_bitstream = _upload_bitstream(
             resource=resource,
             sipi_server=sipi_server,
@@ -114,7 +92,6 @@
         msg = f"Uploaded file '{bitstream.value}'"
         print(f"{datetime.now()}: {msg}")
         logger.info(msg)
->>>>>>> 93fb71f7
         return resource_bitstream
     except BaseError as err:
         err_msg = err.orig_err_msg_from_api or err.message
