from __future__ import annotations

import json
import sys
from dataclasses import asdict
from datetime import datetime
from logging import FileHandler
from pathlib import Path
from typing import Any
from typing import Union

from lxml import etree

from dsp_tools.commands.xmlupload.check_consistency_with_ontology import do_xml_consistency_check_with_ontology
from dsp_tools.commands.xmlupload.iri_resolver import IriResolver
from dsp_tools.commands.xmlupload.list_client import ListClient
from dsp_tools.commands.xmlupload.list_client import ListClientLive
from dsp_tools.commands.xmlupload.models.permission import Permissions
from dsp_tools.commands.xmlupload.models.sipi import Sipi
from dsp_tools.commands.xmlupload.models.xmlpermission import XmlPermission
from dsp_tools.commands.xmlupload.models.xmlresource import BitstreamInfo
from dsp_tools.commands.xmlupload.models.xmlresource import XMLResource
from dsp_tools.commands.xmlupload.ontology_client import OntologyClientLive
from dsp_tools.commands.xmlupload.project_client import ProjectClient
from dsp_tools.commands.xmlupload.project_client import ProjectClientLive
from dsp_tools.commands.xmlupload.read_validate_xml_file import validate_and_parse_xml_file
from dsp_tools.commands.xmlupload.resource_create_client import ResourceCreateClient
from dsp_tools.commands.xmlupload.resource_multimedia import handle_media_info
from dsp_tools.commands.xmlupload.stash.stash_circular_references import identify_circular_references
from dsp_tools.commands.xmlupload.stash.stash_circular_references import stash_circular_references
from dsp_tools.commands.xmlupload.stash.stash_models import Stash
from dsp_tools.commands.xmlupload.stash.upload_stashed_resptr_props import upload_stashed_resptr_props
from dsp_tools.commands.xmlupload.stash.upload_stashed_xml_texts import upload_stashed_xml_texts
from dsp_tools.commands.xmlupload.upload_config import DiagnosticsConfig
from dsp_tools.commands.xmlupload.upload_config import UploadConfig
from dsp_tools.commands.xmlupload.write_diagnostic_info import write_id2iri_mapping
from dsp_tools.models.exceptions import BaseError
from dsp_tools.models.exceptions import UserError
from dsp_tools.models.projectContext import ProjectContext
from dsp_tools.utils.connection import Connection
from dsp_tools.utils.connection_live import ConnectionLive
from dsp_tools.utils.create_logger import get_logger
from dsp_tools.utils.json_ld_util import get_json_ld_context_for_project

logger = get_logger(__name__)


def xmlupload(
    input_file: Union[str, Path, etree._ElementTree[Any]],
    server: str,
    user: str,
    password: str,
    imgdir: str,
    sipi: str,
    config: UploadConfig = UploadConfig(),
) -> bool:
    """
    This function reads an XML file and imports the data described in it onto the DSP server.

    Args:
        input_file: path to the XML file or parsed ElementTree
        server: the DSP server where the data should be imported
        user: the user (e-mail) with which the data should be imported
        password: the password of the user with which the data should be imported
        imgdir: the image directory
        sipi: the sipi instance to be used
        config: the upload configuration

    Raises:
        BaseError: in case of permanent network or software failure
        UserError: in case of permanent network or software failure, or if the XML file is invalid
        InputError: in case of permanent network or software failure, or if the XML file is invalid

    Returns:
        True if all resources could be uploaded without errors; False if one of the resources could not be
        uploaded because there is an error in it
    """
    default_ontology, root, shortcode = validate_and_parse_xml_file(
        input_file=input_file,
        imgdir=imgdir,
        preprocessing_done=config.media_previously_uploaded,
    )

    config = config.with_server_info(
        server=server,
        shortcode=shortcode,
        onto_name=default_ontology,
    )

    # establish connection to DSP server
    con = ConnectionLive(server)
    con.login(user, password)
    sipi_con = ConnectionLive(sipi, token=con.get_token())
    sipi_server = Sipi(sipi_con)

    ontology_client = OntologyClientLive(
        con=con,
        shortcode=shortcode,
        default_ontology=default_ontology,
    )
    do_xml_consistency_check_with_ontology(onto_client=ontology_client, root=root)

    resources, permissions_lookup, stash = _prepare_upload(
        root=root,
        con=con,
        default_ontology=default_ontology,
        verbose=config.diagnostics.verbose,
    )

    project_client: ProjectClient = ProjectClientLive(con, config.shortcode)

    list_client: ListClient = ListClientLive(con, project_client.get_project_iri())

    iri_resolver, failed_uploads = _upload(
        resources=resources,
        imgdir=imgdir,
        sipi_server=sipi_server,
        permissions_lookup=permissions_lookup,
        con=con,
        stash=stash,
        config=config,
        project_client=project_client,
        list_client=list_client,
    )

    write_id2iri_mapping(iri_resolver.lookup, input_file, config.diagnostics)
    success = not failed_uploads
    if success:
        print(f"{datetime.now()}: All resources have successfully been uploaded.")
        logger.info("All resources have successfully been uploaded.")
    else:
        print(f"\n{datetime.now()}: WARNING: Could not upload the following resources: {failed_uploads}\n")
        logfiles = ", ".join([handler.baseFilename for handler in logger.handlers if isinstance(handler, FileHandler)])
        print(f"For more information, see the log file: {logfiles}\n")
        logger.warning(f"Could not upload the following resources: {failed_uploads}")
    return success


def _prepare_upload(
    root: etree._Element,
    con: Connection,
    default_ontology: str,
    verbose: bool,
) -> tuple[list[XMLResource], dict[str, Permissions], Stash | None]:
    logger.info("Checking resources for circular references...")
    if verbose:
        print(f"{datetime.now()}: Checking resources for circular references...")
    stash_lookup, upload_order = identify_circular_references(root)
    logger.info("Get data from XML...")
    resources, permissions_lookup = _get_data_from_xml(
        con=con,
        root=root,
        default_ontology=default_ontology,
    )
    sorting_lookup = {res.res_id: res for res in resources}
    resources = [sorting_lookup[res_id] for res_id in upload_order]
    logger.info("Stashing circular references...")
    if verbose:
        print(f"{datetime.now()}: Stashing circular references...")
    stash = stash_circular_references(resources, stash_lookup, permissions_lookup)
    return resources, permissions_lookup, stash


def _upload(
    resources: list[XMLResource],
    imgdir: str,
    sipi_server: Sipi,
    permissions_lookup: dict[str, Permissions],
    con: Connection,
    stash: Stash | None,
    config: UploadConfig,
    project_client: ProjectClient,
    list_client: ListClient,
) -> tuple[IriResolver, list[str]]:
    failed_uploads: list[str] = []
    iri_resolver = IriResolver()
    try:
        iri_resolver, failed_uploads = _upload_resources(
            resources=resources,
            imgdir=imgdir,
            sipi_server=sipi_server,
            permissions_lookup=permissions_lookup,
            con=con,
            config=config,
            project_client=project_client,
            list_client=list_client,
            iri_resolver=iri_resolver,
        )
    except BaseException as err:  # noqa: BLE001 (blind-except)
        # The forseeable errors are already handled by failed_uploads
        # Here we catch the unforseeable exceptions, incl. Ctrl+C.
        _handle_upload_error(
            err_msg=str(err),
            iri_resolver=iri_resolver,
            pending_resources=resources,
            failed_uploads=failed_uploads,
            stash=stash,
            diagnostics=config.diagnostics,
        )

    try:
        nonapplied_stash = (
            _upload_stash(
                stash=stash,
                iri_resolver=iri_resolver,
                con=con,
                verbose=config.diagnostics.verbose,
                project_client=project_client,
            )
            if stash
            else None
        )
        if nonapplied_stash:
            msg = "Some stashed resptrs or XML texts could not be reapplied to their resources on the DSP server."
            raise BaseError(msg)
    except BaseException as err:  # noqa: BLE001 (blind-except)
        # The forseeable errors are already handled by failed_uploads and nonapplied_stash.
        # Here we catch the unforseeable exceptions, incl. Ctrl+C.
        _handle_upload_error(
            err_msg=str(err),
            iri_resolver=iri_resolver,
            pending_resources=resources,
            failed_uploads=failed_uploads,
            stash=stash,
            diagnostics=config.diagnostics,
        )
    return iri_resolver, failed_uploads


def _get_data_from_xml(
    con: Connection,
    root: etree._Element,
    default_ontology: str,
) -> tuple[list[XMLResource], dict[str, Permissions]]:
    proj_context = _get_project_context_from_server(connection=con)
    permissions = _extract_permissions_from_xml(root, proj_context)
    resources = _extract_resources_from_xml(root, default_ontology)
    permissions_lookup = {name: perm.get_permission_instance() for name, perm in permissions.items()}
    return resources, permissions_lookup


def _upload_stash(
    stash: Stash,
    iri_resolver: IriResolver,
    con: Connection,
    verbose: bool,
    project_client: ProjectClient,
) -> Stash | None:
    if stash.standoff_stash:
        nonapplied_standoff = upload_stashed_xml_texts(
            verbose=verbose,
            iri_resolver=iri_resolver,
            con=con,
            stashed_xml_texts=stash.standoff_stash,
        )
    else:
        nonapplied_standoff = None
    context = get_json_ld_context_for_project(project_client.get_ontology_name_dict())
    if stash.link_value_stash:
        nonapplied_resptr_props = upload_stashed_resptr_props(
            verbose=verbose,
            iri_resolver=iri_resolver,
            con=con,
            stashed_resptr_props=stash.link_value_stash,
            context=context,
        )
    else:
        nonapplied_resptr_props = None
    return Stash.make(nonapplied_standoff, nonapplied_resptr_props)


def _get_project_context_from_server(connection: Connection) -> ProjectContext:
    """
    This function retrieves the project context previously uploaded on the server (json file)

    Args:
        connection: connection to the server

    Returns:
        Project context

    Raises:
        UserError: If the project was not previously uploaded on the server
    """
    try:
        proj_context = ProjectContext(con=connection)
    except BaseError:
        logger.error(
            "Unable to retrieve project context from DSP server",
            exc_info=True,
        )
        raise UserError("Unable to retrieve project context from DSP server") from None
    return proj_context


def _extract_permissions_from_xml(root: etree._Element, proj_context: ProjectContext) -> dict[str, XmlPermission]:
    permission_ele = list(root.iter(tag="permissions"))
    permissions = [XmlPermission(permission, proj_context) for permission in permission_ele]
    return {permission.permission_id: permission for permission in permissions}


def _extract_resources_from_xml(root: etree._Element, default_ontology: str) -> list[XMLResource]:
    resources = list(root.iter(tag="resource"))
    return [XMLResource(res, default_ontology) for res in resources]


def _upload_resources(
    resources: list[XMLResource],
    imgdir: str,
    sipi_server: Sipi,
    permissions_lookup: dict[str, Permissions],
    con: Connection,
    config: UploadConfig,
    project_client: ProjectClient,
    list_client: ListClient,
    iri_resolver: IriResolver,
) -> tuple[IriResolver, list[str]]:
    """
    Iterates through all resources and tries to upload them to DSP.
    If a temporary exception occurs, the action is repeated until success,
    and if a permanent exception occurs, the resource is skipped.

    Args:
        resources: list of XMLResources to upload to DSP
        imgdir: folder containing the multimedia files
        sipi_server: Sipi instance
        permissions_lookup: maps permission strings to Permission objects
        con: connection to DSP
        config: the upload configuration
        project_client: a client for HTTP communication with the DSP-API
        list_client: a client for HTTP communication with the DSP-API
        iri_resolver: mapping from internal IDs to IRIs

    Returns:
        id2iri_mapping, failed_uploads
    """
    failed_uploads: list[str] = []

    project_iri = project_client.get_project_iri()
    json_ld_context = get_json_ld_context_for_project(project_client.get_ontology_name_dict())
    listnode_lookup = list_client.get_list_node_id_to_iri_lookup()

    resource_create_client = ResourceCreateClient(
        con=con,
        project_iri=project_iri,
        iri_resolver=iri_resolver,
        json_ld_context=json_ld_context,
        permissions_lookup=permissions_lookup,
        listnode_lookup=listnode_lookup,
        media_previously_ingested=config.media_previously_uploaded,
    )

    for i, resource in enumerate(resources):
        success, media_info = handle_media_info(
            resource, config.media_previously_uploaded, sipi_server, imgdir, permissions_lookup
        )
        if not success:
            failed_uploads.append(resource.res_id)
            continue

<<<<<<< HEAD
        res = None
        try:
            res = _create_resource(resource, media_info, resource_create_client)
        finally:
            match res:
                case (None, None):
                    # resource creation failed gracefully: register it as failed, then continue
                    failed_uploads.append(resource.res_id)
                    continue
                case (iri, label) if isinstance(iri, str) and isinstance(label, str):
                    # resource creation succeeded: update the iri_resolver and remove the resource from the list
                    iri_resolver.update(resource.res_id, iri)
                    resources.remove(resource)
                    resource_designation = f"'{label}' (ID: '{resource.res_id}', IRI: '{iri}')"
                    print(f"{datetime.now()}: Created resource {i+1}/{len(resources)}: {resource_designation}")
                    logger.info(f"Created resource {i+1}/{len(resources)}: {resource_designation}")
                case _:
                    # unhandled exception during resource creation: escalate
                    pass
=======
        res = _create_resource(resource, media_info, resource_create_client)
        if not res:
            failed_uploads.append(resource.res_id)
            continue

        iri, label = res
        iri_resolver.update(resource.res_id, iri)

        resource_designation = f"'{label}' (ID: '{resource.res_id}', IRI: '{iri}')"
        print(f"{datetime.now()}: Created resource {i+1}/{len(resources)}: {resource_designation}")
        logger.info(f"Created resource {i+1}/{len(resources)}: {resource_designation}")
>>>>>>> c8e62847

    return iri_resolver, failed_uploads


def _create_resource(
    resource: XMLResource,
    bitstream_information: BitstreamInfo | None,
    resource_create_client: ResourceCreateClient,
) -> tuple[str, str] | tuple[None, None]:
    try:
        return resource_create_client.create_resource(resource, bitstream_information)
    except Exception as err:
        msg = f"{datetime.now()}: WARNING: Unable to create resource '{resource.label}' ({resource.res_id})"
        if isinstance(err, BaseError):
            msg = f"{msg}: {err.message}"
        print(msg)
        log_msg = (
            f"Unable to create resource '{resource.label}' ({resource.res_id})\n"
            f"Resource details:\n{vars(resource)}\n"
            f"Property details:\n" + "\n".join([str(vars(prop)) for prop in resource.properties])
        )
        logger.exception(log_msg)
        return None, None


def _handle_upload_error(
    err_msg: str,
    iri_resolver: IriResolver,
    failed_uploads: list[str],
    stash: Stash | None,
    diagnostics: DiagnosticsConfig,
) -> None:
    """
    In case the xmlupload must be interrupted,
    e.g. because of an error that could not be handled,
    or due to keyboard interrupt,
    this method ensures
    that all information about what is already in DSP
    is written into diagnostic files.

    It then quits the Python interpreter with exit code 1.

    Args:
        err_msg: string representation of the error that was the cause of the abort
        iri_resolver: a resolver for internal IDs to IRIs
        failed_uploads: resources that caused an error when uploading to DSP
        stash: an object that contains all stashed links that could not be reapplied to their resources
        diagnostics: the diagnostics configuration
    """
    logfiles = ", ".join([handler.baseFilename for handler in logger.handlers if isinstance(handler, FileHandler)])
    print(
        f"\n==========================================\n"
        f"{datetime.now()}: xmlupload must be aborted because of an error.\n"
        f"Error message: '{err_msg}'\n"
        f"For more information, see the log file: {logfiles}\n"
    )
    logger.exception("xmlupload must be aborted because of an error")

    timestamp = diagnostics.timestamp_str
    servername = diagnostics.server_as_foldername

    if iri_resolver.non_empty():
        id2iri_mapping_file = f"{diagnostics.save_location}/{timestamp}_id2iri_mapping_{servername}.json"
        with open(id2iri_mapping_file, "x", encoding="utf-8") as f:
            json.dump(iri_resolver.lookup, f, ensure_ascii=False, indent=4)
        print(f"The mapping of internal IDs to IRIs was written to {id2iri_mapping_file}")
        logger.info(f"The mapping of internal IDs to IRIs was written to {id2iri_mapping_file}")

    if stash:
        filename = _save_stash_as_json(
            stash=stash,
            save_location=diagnostics.save_location,
            timestamp_str=timestamp,
            servername=servername,
        )
        msg = (
            f"There are stashed links that could not be reapplied to the resources they were stripped from. "
            f"They were saved to {filename}\n"
        )
        print(msg)
        logger.info(msg)

    # print the resources that threw an error when they were tried to be uploaded
    if failed_uploads:
        msg = f"Independently of this error, there were some resources that could not be uploaded: {failed_uploads}"
        print(msg)
        logger.info(msg)

    sys.exit(1)


def _save_stash_as_json(
    stash: Stash,
    save_location: Path,
    timestamp_str: str,
    servername: str,
) -> str:
    filename = f"{save_location}/{timestamp_str}_stashed_links_{servername}.json"
    with open(filename, "x", encoding="utf-8") as file:
        json.dump(
            obj=asdict(stash),
            fp=file,
            ensure_ascii=False,
            indent=4,
        )
    return filename<|MERGE_RESOLUTION|>--- conflicted
+++ resolved
@@ -358,7 +358,6 @@
             failed_uploads.append(resource.res_id)
             continue
 
-<<<<<<< HEAD
         res = None
         try:
             res = _create_resource(resource, media_info, resource_create_client)
@@ -378,19 +377,6 @@
                 case _:
                     # unhandled exception during resource creation: escalate
                     pass
-=======
-        res = _create_resource(resource, media_info, resource_create_client)
-        if not res:
-            failed_uploads.append(resource.res_id)
-            continue
-
-        iri, label = res
-        iri_resolver.update(resource.res_id, iri)
-
-        resource_designation = f"'{label}' (ID: '{resource.res_id}', IRI: '{iri}')"
-        print(f"{datetime.now()}: Created resource {i+1}/{len(resources)}: {resource_designation}")
-        logger.info(f"Created resource {i+1}/{len(resources)}: {resource_designation}")
->>>>>>> c8e62847
 
     return iri_resolver, failed_uploads
 
