"""
The code in this file handles the arguments passed by the user from the command line and calls the requested actions.
"""
import argparse
import datetime
import sys
from importlib.metadata import version

from dsp_tools.excel2xml import excel2xml
from dsp_tools.utils.excel_to_json_lists import excel2lists, validate_lists_section_with_schema
from dsp_tools.utils.excel_to_json_project import excel2json
from dsp_tools.utils.excel_to_json_properties import excel2properties
from dsp_tools.utils.excel_to_json_resources import excel2resources
from dsp_tools.utils.id_to_iri import id_to_iri
from dsp_tools.utils.project_create_lists import create_lists
from dsp_tools.utils.project_create import create_project
from dsp_tools.utils.project_get import get_project
from dsp_tools.utils.project_validate import validate_project
from dsp_tools.utils.shared import validate_xml_against_schema
from dsp_tools.utils.stack_handling import start_stack, stop_stack
from dsp_tools.utils.xml_upload import xml_upload
from dsp_tools.utils.xml_upload_enhanced import generate_testdata, enhanced_xml_upload


def program(user_args: list[str]) -> None:
    """
    The program parses the command line arguments and calls the requested action

    Args:
        user_args: list of arguments passed by the user from the command line

    Returns:
        None
    """
    # help texts
    username_text = "username (e-mail) used for authentication with the DSP-API "
    password_text = "password used for authentication with the DSP-API "
    url_text = "URL of the DSP server"
    verbose_text = "print more information about the progress to the console"

    # default values
    default_localhost = "http://0.0.0.0:3333"
    default_user = "root@example.com"
    default_pw = "test"

    # parse the arguments of the command line
    parser = argparse.ArgumentParser(description=f"DSP-TOOLS (version {version('dsp-tools')}, © {datetime.datetime.now().year} by DaSCH)")
    subparsers = parser.add_subparsers(title="Subcommands", description="Valid subcommands are", help="sub-command help")

    # create
    parser_create = subparsers.add_parser(
        name="create", 
        help="Create a project defined in a JSON project file on a DSP server. "
             "A project can consist of lists, groups, users, and ontologies (data models)."
    )
    parser_create.set_defaults(action="create")
    parser_create.add_argument("-s", "--server", default=default_localhost, help=url_text)
    parser_create.add_argument("-u", "--user", default=default_user, help=username_text)
    parser_create.add_argument("-p", "--password", default=default_pw, help=password_text)
    parser_create.add_argument("-V", "--validate-only", action="store_true", 
                               help="validate the JSON file without creating it on the DSP server")
    parser_create.add_argument("-l", "--lists-only", action="store_true", help="create only the lists (prerequisite: the project exists on the server)")
    parser_create.add_argument("-v", "--verbose", action="store_true", help=verbose_text)
    parser_create.add_argument("-d", "--dump", action="store_true", help="dump test files for DSP-API requests")
    parser_create.add_argument("project_definition.json", help="path to the JSON project file")

    # get
    parser_get = subparsers.add_parser(name="get", help="Retrieve a project with its data model(s) from a DSP server and write it into a JSON file")
    parser_get.set_defaults(action="get")
    parser_get.add_argument("-s", "--server", default=default_localhost, help=url_text)
    parser_get.add_argument("-u", "--user", default=default_user, help=username_text)
    parser_get.add_argument("-p", "--password", default=default_pw, help=password_text)
    parser_get.add_argument("-P", "--project", help="shortcode, shortname or IRI of the project", required=True)
    parser_get.add_argument("-v", "--verbose", action="store_true", help=verbose_text)
    parser_get.add_argument("project_definition.json", help="path to the file the project should be written to")

    # xmlupload
    parser_upload = subparsers.add_parser(name="xmlupload", help="Upload data defined in an XML file to a DSP server")
    parser_upload.set_defaults(action="xmlupload")
    parser_upload.add_argument("-s", "--server", default=default_localhost, help="URL of the DSP server where DSP-TOOLS sends the data to")
    parser_upload.add_argument("-u", "--user", default=default_user, help=username_text)
    parser_upload.add_argument("-p", "--password", default=default_pw, help=password_text)
    parser_upload.add_argument("-S", "--sipi", default="http://0.0.0.0:1024", help="URL of the SIPI server where DSP-TOOLS sends the multimedia files to")
    parser_upload.add_argument("-i", "--imgdir", default=".", help="folder from where the paths in the <bitstream> tags are evaluated")
    parser_upload.add_argument("-I", "--incremental", action="store_true", 
                               help="The links in the XML file point to IRIs (on the server) instead of IDs (in the same XML file).")
    parser_upload.add_argument("-V", "--validate", action="store_true", help="validate the XML file without uploading it")
    parser_upload.add_argument("-v", "--verbose", action="store_true", help=verbose_text)
    parser_upload.add_argument("-m", "--metrics", action="store_true", help="write metrics into a 'metrics' folder")
    parser_upload.add_argument("xml_data_file.xml", help="path to the XML file containing the data")
<<<<<<< HEAD

    # enhanced-xmlupload
    parser_enhanced_xmlupload = subparsers.add_parser(
        name='enhanced-xmlupload',
        help='For internal use only: Upload data from an XML file to the DaSCH Service Platform. '
        'Preprocess the data locally first.'
    )
    parser_enhanced_xmlupload.set_defaults(action='enhanced-xmlupload')
    parser_enhanced_xmlupload.add_argument('--multimedia-folder', type=str, default='multimedia', help='Path to folder containing the multimedia files')
    parser_enhanced_xmlupload.add_argument('--local-sipi-port', type=int, help='5-digit port number of the local SIPI instance, can be found in the "Container" view of Docker Desktop')
    parser_enhanced_xmlupload.add_argument('--generate-test-data', action='store_true', help="only generate a test data folder in the current working directory (no upload)")
    parser_enhanced_xmlupload.add_argument('-s', '--server', type=str, default=default_localhost, help=url_text)
    parser_enhanced_xmlupload.add_argument('-u', '--user', type=str, default=default_user, help=username_text)
    parser_enhanced_xmlupload.add_argument('-p', '--password', type=str, default=default_pw, help=password_text)
    parser_enhanced_xmlupload.add_argument('-S', '--remote-sipi-server', type=str, default='http://0.0.0.0:1024', help='URL of the remote SIPI server')
    parser_enhanced_xmlupload.add_argument('-v', '--verbose', action='store_true', help=verbose_text)
    parser_enhanced_xmlupload.add_argument('-I', '--incremental', action='store_true', help='Incremental XML upload')
    parser_enhanced_xmlupload.add_argument('xmlfile', type=str, help='path to xml file containing the data')
=======
>>>>>>> f9e4dca1

    # excel2json
    parser_excel2json = subparsers.add_parser(
        name="excel2json",
        help="Create an entire JSON project file from a folder containing the required Excel files"
    )
    parser_excel2json.set_defaults(action="excel2json")
    parser_excel2json.add_argument("excelfolder", help="path to the folder containing the Excel files")
    parser_excel2json.add_argument("project_definition.json", help="path to the output JSON file")

    # excel2lists
    parser_excel_lists = subparsers.add_parser(
        name="excel2lists",
        help="Create the 'lists' section of a JSON project file from one or multiple Excel files"
    )
    parser_excel_lists.set_defaults(action="excel2lists")
    parser_excel_lists.add_argument("-v", "--verbose", action="store_true", help=verbose_text)
    parser_excel_lists.add_argument("excelfolder", help="path to the folder containing the Excel file(s)")
    parser_excel_lists.add_argument("lists_section.json", help="path to the output JSON file containing the 'lists' section")

    # excel2resources
    parser_excel_resources = subparsers.add_parser(
        name="excel2resources", 
        help="Create the 'resources' section of a JSON project file from one or multiple Excel files"
    )
    parser_excel_resources.set_defaults(action="excel2resources")
    parser_excel_resources.add_argument("resources.xlsx", help="path to the Excel file containing the resources")
    parser_excel_resources.add_argument("resources_section.json", help="path to the output JSON file containing the 'resources' section")

    # excel2properties
    parser_excel_properties = subparsers.add_parser(
        name="excel2properties", 
        help="Create the 'properties' section of a JSON project file from one or multiple Excel files"
    )
    parser_excel_properties.set_defaults(action="excel2properties")
    parser_excel_properties.add_argument("properties.xlsx", help="path to the Excel file containing the properties")
    parser_excel_properties.add_argument("properties_section.json", help="path to the output JSON file containing the 'properties' section")

    # excel2xml
    parser_excel2xml = subparsers.add_parser(
        name="excel2xml", 
        help="Create an XML file from an Excel/CSV file that is already structured according to the DSP specifications"
    )
    parser_excel2xml.set_defaults(action="excel2xml")
    parser_excel2xml.add_argument("data_source.xlsx", help="path to the CSV or XLS(X) file containing the data")
    parser_excel2xml.add_argument("project_shortcode", help="shortcode of the project that this data belongs to")
    parser_excel2xml.add_argument("ontology_name", help="name of the ontology that this data belongs to")

    # id2iri
    parser_id2iri = subparsers.add_parser(
        name="id2iri", 
        help="Replace internal IDs in contained in the <resptr> tags of an XML file by IRIs provided in a mapping file"
    )
    parser_id2iri.set_defaults(action="id2iri")
    parser_id2iri.add_argument("--outfile", help="path to the XML output file containing the replaced IDs")
    parser_id2iri.add_argument("-v", "--verbose", action="store_true", help=verbose_text)
    parser_id2iri.add_argument("xmlfile.xml", help="path to the XML file containing the data to be replaced")
    parser_id2iri.add_argument("mapping.json", help="path to the JSON file containing the mapping of IDs to IRIs")

    # startup DSP stack
    parser_stackup = subparsers.add_parser(name="start-stack", help="Run a local instance of DSP-API and DSP-APP")
    parser_stackup.set_defaults(action="start-stack")
    parser_stackup.add_argument("--max_file_size", type=int, 
                                help="max. multimedia file size allowed by SIPI, in MB (default: 250, max: 100'000)")
    parser_stackup.add_argument("--prune", action="store_true", help="execute 'docker system prune' without asking")
    parser_stackup.add_argument("--no-prune", action="store_true", help="don't execute 'docker system prune' (and don't ask)")

    # shutdown DSP-API
    parser_stackdown = subparsers.add_parser(
        name="stop-stack", 
        help="Shut down the local instance of DSP-API and DSP-APP, and delete all data in it"
    )
    parser_stackdown.set_defaults(action="stop-stack")


    # call the requested action
    args = parser.parse_args(user_args)
    if not hasattr(args, "action"):
        parser.print_help(sys.stderr)
    elif args.action == "create":
        if args.lists_only:
            if args.validate_only:
                validate_lists_section_with_schema(path_to_json_project_file=args.projectfile)
                print("'Lists' section of the JSON project file is syntactically correct and passed validation.")
            else:
                create_lists(input_file=args.projectfile,
                             server=args.server,
                             user=args.user,
                             password=args.password,
                             dump=args.dump)
        else:
            if args.validate_only:
                validate_project(args.projectfile)
                print("JSON project file is syntactically correct and passed validation.")
            else:
                create_project(project_file_as_path_or_parsed=args.projectfile,
                               server=args.server,
                               user_mail=args.user,
                               password=args.password,
                               verbose=args.verbose,
                               dump=args.dump if args.dump else False)
    elif args.action == "get":
        get_project(project_identifier=args.project,
                    outfile_path=args.projectfile,
                    server=args.server,
                    user=args.user,
                    password=args.password,
                    verbose=args.verbose)
    elif args.action == "xmlupload":
        if args.validate:
            validate_xml_against_schema(input_file=args.xmlfile)
        else:
            xml_upload(input_file=args.xmlfile,
                       server=args.server,
                       user=args.user,
                       password=args.password,
                       imgdir=args.imgdir,
                       sipi=args.sipi,
                       verbose=args.verbose,
                       incremental=args.incremental,
<<<<<<< HEAD
                       save_metrics=args.metrics,
                       preprocessing_done=False)
    elif args.action == 'enhanced-xmlupload':
        if args.generate_test_data:
            generate_testdata()
        else:
            enhanced_xml_upload(
                multimedia_folder=args.multimedia_folder,
                local_sipi_port=args.local_sipi_port,
                server=args.server,
                user=args.user,
                password=args.password,
                remote_sipi_server=args.remote_sipi_server,
                verbose=args.verbose,
                incremental=args.incremental,
                xmlfile=args.xmlfile
            )
=======
                       save_metrics=args.metrics)
>>>>>>> f9e4dca1
    elif args.action == "excel2json":
        excel2json(data_model_files=args.data_model_files,
                   path_to_output_file=args.outfile)
    elif args.action == "excel2lists":
        excel2lists(excelfolder=args.excelfolder,
                    path_to_output_file=args.outfile,
                    verbose=args.verbose)
    elif args.action == "excel2resources":
        excel2resources(excelfile=args.excelfile,
                        path_to_output_file=args.outfile)
    elif args.action == "excel2properties":
        excel2properties(excelfile=args.excelfile,
                         path_to_output_file=args.outfile)
    elif args.action == "id2iri":
        id_to_iri(xml_file=args.xmlfile,
                  json_file=args.jsonfile,
                  out_file=args.outfile,
                  verbose=args.verbose)
    elif args.action == "excel2xml":
        excel2xml(datafile=args.datafile,
                  shortcode=args.shortcode,
                  default_ontology=args.default_ontology)
    elif args.action == "start-stack":
        start_stack(max_file_size=args.max_file_size,
                    enforce_docker_system_prune=args.prune,
                    suppress_docker_system_prune=args.no_prune)
    elif args.action == "stop-stack":
        stop_stack()



def main() -> None:
    """Main entry point of the program as referenced in pyproject.toml"""
    program(sys.argv[1:])


if __name__ == "__main__":
    program(sys.argv[1:])<|MERGE_RESOLUTION|>--- conflicted
+++ resolved
@@ -88,7 +88,6 @@
     parser_upload.add_argument("-v", "--verbose", action="store_true", help=verbose_text)
     parser_upload.add_argument("-m", "--metrics", action="store_true", help="write metrics into a 'metrics' folder")
     parser_upload.add_argument("xml_data_file.xml", help="path to the XML file containing the data")
-<<<<<<< HEAD
 
     # enhanced-xmlupload
     parser_enhanced_xmlupload = subparsers.add_parser(
@@ -107,8 +106,6 @@
     parser_enhanced_xmlupload.add_argument('-v', '--verbose', action='store_true', help=verbose_text)
     parser_enhanced_xmlupload.add_argument('-I', '--incremental', action='store_true', help='Incremental XML upload')
     parser_enhanced_xmlupload.add_argument('xmlfile', type=str, help='path to xml file containing the data')
-=======
->>>>>>> f9e4dca1
 
     # excel2json
     parser_excel2json = subparsers.add_parser(
@@ -229,7 +226,6 @@
                        sipi=args.sipi,
                        verbose=args.verbose,
                        incremental=args.incremental,
-<<<<<<< HEAD
                        save_metrics=args.metrics,
                        preprocessing_done=False)
     elif args.action == 'enhanced-xmlupload':
@@ -247,9 +243,6 @@
                 incremental=args.incremental,
                 xmlfile=args.xmlfile
             )
-=======
-                       save_metrics=args.metrics)
->>>>>>> f9e4dca1
     elif args.action == "excel2json":
         excel2json(data_model_files=args.data_model_files,
                    path_to_output_file=args.outfile)
