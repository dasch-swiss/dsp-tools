--- conflicted
+++ resolved
@@ -404,12 +404,8 @@
             )
         ]
     )
-<<<<<<< HEAD
-
-=======
     logger = logging.getLogger(__name__)
     
->>>>>>> 69d65e7b
     parser = make_parser()
     try:
         success = call_requested_action(
