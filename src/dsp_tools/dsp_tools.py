--- conflicted
+++ resolved
@@ -20,11 +20,8 @@
 from dsp_tools.utils.shared import validate_xml_against_schema
 from dsp_tools.utils.stack_handling import start_stack, stop_stack
 from dsp_tools.utils.xml_upload import xml_upload
-<<<<<<< HEAD
 from dsp_tools.utils.generate_templates import generate_template_repo
-=======
 from dsp_tools.utils.rosetta import upload_rosetta
->>>>>>> d067cc14
 
 
 def make_parser() -> argparse.ArgumentParser:
@@ -164,21 +161,19 @@
     )
     parser_stackdown.set_defaults(action="stop-stack")
 
-<<<<<<< HEAD
     # create template repo with minimal JSON and XML files
     parser_template = subparsers.add_parser(
         name="template", 
         help="Create a template repository with a minimal JSON and XML file"
     )
     parser_template.set_defaults(action="template")
-=======
+    
     # clone rosetta
     parser_rosetta = subparsers.add_parser(
         name="rosetta", 
         help="Clone the most up to data rosetta repository, create the data model and upload the data"
     )
     parser_rosetta.set_defaults(action="rosetta")
->>>>>>> d067cc14
 
     return parser
 
@@ -298,13 +293,10 @@
         )
     elif args.action == "stop-stack":
         success = stop_stack()
-<<<<<<< HEAD
     elif args.action == "template":
         success = generate_template_repo()
-=======
     elif args.action == "rosetta":
         success = upload_rosetta()
->>>>>>> d067cc14
     else:
         success = False
 
