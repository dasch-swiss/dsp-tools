"""
The code in this file handles the arguments passed by the user from the command line and calls the requested actions.
"""
import argparse
import datetime
import sys
from importlib.metadata import version

from dsp_tools.excel2xml import excel2xml
from dsp_tools.utils.excel_to_json_lists import excel2lists, validate_lists_section_with_schema
from dsp_tools.utils.excel_to_json_project import excel2json
from dsp_tools.utils.excel_to_json_properties import excel2properties
from dsp_tools.utils.excel_to_json_resources import excel2resources
from dsp_tools.utils.id_to_iri import id_to_iri
from dsp_tools.utils.project_create_lists import create_lists
from dsp_tools.utils.project_create import create_project
from dsp_tools.utils.project_get import get_project
from dsp_tools.utils.project_validate import validate_project
from dsp_tools.utils.shared import validate_xml_against_schema
from dsp_tools.utils.stack_handling import start_stack, stop_stack
from dsp_tools.utils.xml_upload import xml_upload


def program(user_args: list[str]) -> None:
    """
    The program parses the command line arguments and calls the requested action

    Args:
        user_args: list of arguments passed by the user from the command line

    Returns:
        None
    """
    # help texts
    username_text = "username (e-mail) used for authentication with the DSP-API "
    password_text = "password used for authentication with the DSP-API "
    url_text = "URL of the DSP server"
    verbose_text = "print more information about the progress to the console"

    # default values
    default_localhost = "http://0.0.0.0:3333"
    default_user = "root@example.com"
    default_pw = "test"

    # parse the arguments of the command line
    parser = argparse.ArgumentParser(description=f"DSP-TOOLS (version {version('dsp-tools')}, © {datetime.datetime.now().year} by DaSCH)")
    subparsers = parser.add_subparsers(title="Subcommands", description="Valid subcommands are", help="sub-command help")

    # create
    parser_create = subparsers.add_parser(
        name="create", 
        help="Create a project defined in a JSON project file on a DSP server. "
             "A project can consist of lists, groups, users, and ontologies (data models)."
    )
    parser_create.set_defaults(action="create")
    parser_create.add_argument("-s", "--server", default=default_localhost, help=url_text)
    parser_create.add_argument("-u", "--user", default=default_user, help=username_text)
    parser_create.add_argument("-p", "--password", default=default_pw, help=password_text)
    parser_create.add_argument("-V", "--validate-only", action="store_true", 
                               help="validate the JSON file without creating it on the DSP server")
    parser_create.add_argument("-l", "--lists-only", action="store_true", help="create only the lists (prerequisite: the project exists on the server)")
    parser_create.add_argument("-v", "--verbose", action="store_true", help=verbose_text)
    parser_create.add_argument("-d", "--dump", action="store_true", help="dump test files for DSP-API requests")
    parser_create.add_argument("project_definition", help="path to the JSON project file")

    # get
    parser_get = subparsers.add_parser(name="get", help="Retrieve a project with its data model(s) from a DSP server and write it into a JSON file")
    parser_get.set_defaults(action="get")
    parser_get.add_argument("-s", "--server", default=default_localhost, help=url_text)
    parser_get.add_argument("-u", "--user", default=default_user, help=username_text)
    parser_get.add_argument("-p", "--password", default=default_pw, help=password_text)
    parser_get.add_argument("-P", "--project", help="shortcode, shortname or IRI of the project", required=True)
    parser_get.add_argument("-v", "--verbose", action="store_true", help=verbose_text)
    parser_get.add_argument("project_definition", help="path to the file the project should be written to")

    # xmlupload
    parser_upload = subparsers.add_parser(name="xmlupload", help="Upload data defined in an XML file to a DSP server")
    parser_upload.set_defaults(action="xmlupload")
    parser_upload.add_argument("-s", "--server", default=default_localhost, help="URL of the DSP server where DSP-TOOLS sends the data to")
    parser_upload.add_argument("-u", "--user", default=default_user, help=username_text)
    parser_upload.add_argument("-p", "--password", default=default_pw, help=password_text)
    parser_upload.add_argument("-S", "--sipi", default="http://0.0.0.0:1024", help="URL of the SIPI server where DSP-TOOLS sends the multimedia files to")
    parser_upload.add_argument("-i", "--imgdir", default=".", help="folder from where the paths in the <bitstream> tags are evaluated")
    parser_upload.add_argument("-I", "--incremental", action="store_true", 
                               help="The links in the XML file point to IRIs (on the server) instead of IDs (in the same XML file).")
    parser_upload.add_argument("-V", "--validate", action="store_true", help="validate the XML file without uploading it")
    parser_upload.add_argument("-v", "--verbose", action="store_true", help=verbose_text)
    parser_upload.add_argument("-m", "--metrics", action="store_true", help="write metrics into a 'metrics' folder")
    parser_upload.add_argument("xmlfile", help="path to the XML file containing the data")

    # excel2json
    parser_excel2json = subparsers.add_parser(
        name="excel2json",
        help="Create an entire JSON project file from a folder containing the required Excel files"
    )
    parser_excel2json.set_defaults(action="excel2json")
    parser_excel2json.add_argument("excelfolder", help="path to the folder containing the Excel files")
    parser_excel2json.add_argument("project_definition", help="path to the output JSON file")

    # excel2lists
    parser_excel_lists = subparsers.add_parser(
        name="excel2lists",
        help="Create the 'lists' section of a JSON project file from one or multiple Excel files"
    )
    parser_excel_lists.set_defaults(action="excel2lists")
    parser_excel_lists.add_argument("-v", "--verbose", action="store_true", help=verbose_text)
    parser_excel_lists.add_argument("excelfolder", help="path to the folder containing the Excel file(s)")
    parser_excel_lists.add_argument("lists_section", help="path to the output JSON file containing the 'lists' section")

    # excel2resources
    parser_excel_resources = subparsers.add_parser(
        name="excel2resources", 
        help="Create the 'resources' section of a JSON project file from one or multiple Excel files"
    )
    parser_excel_resources.set_defaults(action="excel2resources")
    parser_excel_resources.add_argument("excelfile", help="path to the Excel file containing the resources")
    parser_excel_resources.add_argument("resources_section", help="path to the output JSON file containing the 'resources' section")

    # excel2properties
    parser_excel_properties = subparsers.add_parser(
        name="excel2properties", 
        help="Create the 'properties' section of a JSON project file from one or multiple Excel files"
    )
    parser_excel_properties.set_defaults(action="excel2properties")
    parser_excel_properties.add_argument("excelfile", help="path to the Excel file containing the properties")
    parser_excel_properties.add_argument("properties_section", help="path to the output JSON file containing the 'properties' section")

    # excel2xml
    parser_excel2xml = subparsers.add_parser(
        name="excel2xml", 
        help="Create an XML file from an Excel/CSV file that is already structured according to the DSP specifications"
    )
    parser_excel2xml.set_defaults(action="excel2xml")
    parser_excel2xml.add_argument("data_source", help="path to the CSV or XLS(X) file containing the data")
    parser_excel2xml.add_argument("project_shortcode", help="shortcode of the project that this data belongs to")
    parser_excel2xml.add_argument("ontology_name", help="name of the ontology that this data belongs to")

    # id2iri
    parser_id2iri = subparsers.add_parser(
        name="id2iri", 
        help="Replace internal IDs in contained in the <resptr> tags of an XML file by IRIs provided in a mapping file"
    )
    parser_id2iri.set_defaults(action="id2iri")
    parser_id2iri.add_argument("--outfile", help="path to the XML output file containing the replaced IDs")
    parser_id2iri.add_argument("-v", "--verbose", action="store_true", help=verbose_text)
    parser_id2iri.add_argument("xmlfile", help="path to the XML file containing the data to be replaced")
    parser_id2iri.add_argument("mapping", help="path to the JSON file containing the mapping of IDs to IRIs")

    # startup DSP stack
    parser_stackup = subparsers.add_parser(name="start-stack", help="Run a local instance of DSP-API and DSP-APP")
    parser_stackup.set_defaults(action="start-stack")
    parser_stackup.add_argument("--max_file_size", type=int, 
                                help="max. multimedia file size allowed by SIPI, in MB (default: 250, max: 100'000)")
    parser_stackup.add_argument("--prune", action="store_true", help="execute 'docker system prune' without asking")
    parser_stackup.add_argument("--no-prune", action="store_true", help="don't execute 'docker system prune' (and don't ask)")

    # shutdown DSP-API
    parser_stackdown = subparsers.add_parser(
        name="stop-stack", 
        help="Shut down the local instance of DSP-API and DSP-APP, and delete all data in it"
    )
    parser_stackdown.set_defaults(action="stop-stack")


    # call the requested action
    args = parser.parse_args(user_args)
    if not hasattr(args, "action"):
        parser.print_help(sys.stderr)
        exit(1)
    elif args.action == "create":
        if args.lists_only:
            if args.validate_only:
<<<<<<< HEAD
                validate_lists_section_with_schema(path_to_json_project_file=args.project_definition)
                print("'Lists' section of the JSON project file is syntactically correct and passed validation.")
            else:
                create_lists(project_file_as_path_or_parsed=args.project_definition,
                             server=args.server,
                             user=args.user,
                             password=args.password,
                             dump=args.dump)
        else:
            if args.validate_only:
                validate_project(args.project_definition)
                print("JSON project file is syntactically correct and passed validation.")
            else:
                create_project(project_file_as_path_or_parsed=args.project_definition,
                               server=args.server,
                               user_mail=args.user,
                               password=args.password,
                               verbose=args.verbose,
                               dump=args.dump if args.dump else False)
    elif args.action == "get":
        get_project(project_identifier=args.project,
                    outfile_path=args.project_definition,
                    server=args.server,
                    user=args.user,
                    password=args.password,
                    verbose=args.verbose)
=======
                success = validate_lists_section_with_schema(path_to_json_project_file=args.projectfile)
                print("'Lists' section of the JSON project file is syntactically correct and passed validation.")
            else:
                _, success = create_lists(project_file_as_path_or_parsed=args.projectfile,
                                          server=args.server,
                                          user=args.user,
                                          password=args.password,
                                          dump=args.dump)
        else:
            if args.validate_only:
                success = validate_project(args.projectfile)
                print("JSON project file is syntactically correct and passed validation.")
            else:
                success = create_project(project_file_as_path_or_parsed=args.projectfile,
                                         server=args.server,
                                         user_mail=args.user,
                                         password=args.password,
                                         verbose=args.verbose,
                                         dump=args.dump if args.dump else False)
    elif args.action == "get":
        success = get_project(project_identifier=args.project,
                              outfile_path=args.projectfile,
                              server=args.server,
                              user=args.user,
                              password=args.password,
                              verbose=args.verbose)
>>>>>>> 4c02e180
    elif args.action == "xmlupload":
        if args.validate:
            success = validate_xml_against_schema(input_file=args.xmlfile)
        else:
            success = xml_upload(input_file=args.xmlfile,
                                 server=args.server,
                                 user=args.user,
                                 password=args.password,
                                 imgdir=args.imgdir,
                                 sipi=args.sipi,
                                 verbose=args.verbose,
                                 incremental=args.incremental,
                                 save_metrics=args.metrics)
    elif args.action == "excel2json":
<<<<<<< HEAD
        excel2json(data_model_files=args.excelfolder,
                   path_to_output_file=args.project_definition)
    elif args.action == "excel2lists":
        excel2lists(excelfolder=args.excelfolder,
                    path_to_output_file=args.lists_section,
                    verbose=args.verbose)
    elif args.action == "excel2resources":
        excel2resources(excelfile=args.excelfile,
                        path_to_output_file=args.resources_section)
    elif args.action == "excel2properties":
        excel2properties(excelfile=args.excelfile,
                         path_to_output_file=args.properties_section)
    elif args.action == "id2iri":
        id_to_iri(xml_file=args.xmlfile,
                  json_file=args.mapping,
                  out_file=args.outfile,
                  verbose=args.verbose)
    elif args.action == "excel2xml":
        excel2xml(datafile=args.data_source,
                  shortcode=args.project_shortcode,
                  default_ontology=args.ontology_name)
=======
        success = excel2json(data_model_files=args.data_model_files,
                             path_to_output_file=args.outfile)
    elif args.action == "excel2lists":
        _, success = excel2lists(excelfolder=args.excelfolder,
                                 path_to_output_file=args.outfile,
                                 verbose=args.verbose)
    elif args.action == "excel2resources":
        _, success = excel2resources(excelfile=args.excelfile,
                                     path_to_output_file=args.outfile)
    elif args.action == "excel2properties":
        _, success = excel2properties(excelfile=args.excelfile,
                                      path_to_output_file=args.outfile)
    elif args.action == "id2iri":
        success = id_to_iri(xml_file=args.xmlfile,
                            json_file=args.jsonfile,
                            out_file=args.outfile,
                            verbose=args.verbose)
    elif args.action == "excel2xml":
        success = excel2xml(datafile=args.datafile,
                            shortcode=args.shortcode,
                            default_ontology=args.default_ontology)
>>>>>>> 4c02e180
    elif args.action == "start-stack":
        success = start_stack(max_file_size=args.max_file_size,
                              enforce_docker_system_prune=args.prune,
                              suppress_docker_system_prune=args.no_prune)
    elif args.action == "stop-stack":
        success = stop_stack()
    else:
        success = False

    if not success: 
        exit(1)


def main() -> None:
    """Main entry point of the program as referenced in pyproject.toml"""
    program(sys.argv[1:])


if __name__ == "__main__":
    program(sys.argv[1:])<|MERGE_RESOLUTION|>--- conflicted
+++ resolved
@@ -170,48 +170,20 @@
     elif args.action == "create":
         if args.lists_only:
             if args.validate_only:
-<<<<<<< HEAD
-                validate_lists_section_with_schema(path_to_json_project_file=args.project_definition)
+                success = validate_lists_section_with_schema(path_to_json_project_file=args.project_definition)
                 print("'Lists' section of the JSON project file is syntactically correct and passed validation.")
             else:
-                create_lists(project_file_as_path_or_parsed=args.project_definition,
-                             server=args.server,
-                             user=args.user,
-                             password=args.password,
-                             dump=args.dump)
-        else:
-            if args.validate_only:
-                validate_project(args.project_definition)
-                print("JSON project file is syntactically correct and passed validation.")
-            else:
-                create_project(project_file_as_path_or_parsed=args.project_definition,
-                               server=args.server,
-                               user_mail=args.user,
-                               password=args.password,
-                               verbose=args.verbose,
-                               dump=args.dump if args.dump else False)
-    elif args.action == "get":
-        get_project(project_identifier=args.project,
-                    outfile_path=args.project_definition,
-                    server=args.server,
-                    user=args.user,
-                    password=args.password,
-                    verbose=args.verbose)
-=======
-                success = validate_lists_section_with_schema(path_to_json_project_file=args.projectfile)
-                print("'Lists' section of the JSON project file is syntactically correct and passed validation.")
-            else:
-                _, success = create_lists(project_file_as_path_or_parsed=args.projectfile,
+                _, success = create_lists(project_file_as_path_or_parsed=args.project_definition,
                                           server=args.server,
                                           user=args.user,
                                           password=args.password,
                                           dump=args.dump)
         else:
             if args.validate_only:
-                success = validate_project(args.projectfile)
+                success = validate_project(args.project_definition)
                 print("JSON project file is syntactically correct and passed validation.")
             else:
-                success = create_project(project_file_as_path_or_parsed=args.projectfile,
+                success = create_project(project_file_as_path_or_parsed=args.project_definition,
                                          server=args.server,
                                          user_mail=args.user,
                                          password=args.password,
@@ -219,12 +191,11 @@
                                          dump=args.dump if args.dump else False)
     elif args.action == "get":
         success = get_project(project_identifier=args.project,
-                              outfile_path=args.projectfile,
+                              outfile_path=args.project_definition,
                               server=args.server,
                               user=args.user,
                               password=args.password,
                               verbose=args.verbose)
->>>>>>> 4c02e180
     elif args.action == "xmlupload":
         if args.validate:
             success = validate_xml_against_schema(input_file=args.xmlfile)
@@ -239,51 +210,27 @@
                                  incremental=args.incremental,
                                  save_metrics=args.metrics)
     elif args.action == "excel2json":
-<<<<<<< HEAD
-        excel2json(data_model_files=args.excelfolder,
-                   path_to_output_file=args.project_definition)
-    elif args.action == "excel2lists":
-        excel2lists(excelfolder=args.excelfolder,
-                    path_to_output_file=args.lists_section,
-                    verbose=args.verbose)
-    elif args.action == "excel2resources":
-        excel2resources(excelfile=args.excelfile,
-                        path_to_output_file=args.resources_section)
-    elif args.action == "excel2properties":
-        excel2properties(excelfile=args.excelfile,
-                         path_to_output_file=args.properties_section)
-    elif args.action == "id2iri":
-        id_to_iri(xml_file=args.xmlfile,
-                  json_file=args.mapping,
-                  out_file=args.outfile,
-                  verbose=args.verbose)
-    elif args.action == "excel2xml":
-        excel2xml(datafile=args.data_source,
-                  shortcode=args.project_shortcode,
-                  default_ontology=args.ontology_name)
-=======
-        success = excel2json(data_model_files=args.data_model_files,
-                             path_to_output_file=args.outfile)
+        success = excel2json(data_model_files=args.excelfolder,
+                             path_to_output_file=args.project_definition)
     elif args.action == "excel2lists":
         _, success = excel2lists(excelfolder=args.excelfolder,
-                                 path_to_output_file=args.outfile,
+                                 path_to_output_file=args.lists_section,
                                  verbose=args.verbose)
     elif args.action == "excel2resources":
         _, success = excel2resources(excelfile=args.excelfile,
-                                     path_to_output_file=args.outfile)
+                                     path_to_output_file=args.resources_section)
     elif args.action == "excel2properties":
         _, success = excel2properties(excelfile=args.excelfile,
-                                      path_to_output_file=args.outfile)
+                                      path_to_output_file=args.properties_section)
     elif args.action == "id2iri":
         success = id_to_iri(xml_file=args.xmlfile,
-                            json_file=args.jsonfile,
+                            json_file=args.mapping,
                             out_file=args.outfile,
                             verbose=args.verbose)
     elif args.action == "excel2xml":
-        success = excel2xml(datafile=args.datafile,
-                            shortcode=args.shortcode,
-                            default_ontology=args.default_ontology)
->>>>>>> 4c02e180
+        success = excel2xml(datafile=args.data_source,
+                            shortcode=args.project_shortcode,
+                            default_ontology=args.ontology_name)
     elif args.action == "start-stack":
         success = start_stack(max_file_size=args.max_file_size,
                               enforce_docker_system_prune=args.prune,
