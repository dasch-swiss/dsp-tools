--- conflicted
+++ resolved
@@ -1272,10 +1272,10 @@
     for val in values:
         kwargs = {"permissions": val.permissions}
         if check_notna(val.comment):
-            kwargs["comment"] = val.comment  # type: ignore
+            kwargs["comment"] = val.comment  # type: ignore[assignment]
         value_ = etree.Element(
             "{%s}text" % (xml_namespace_map[None]),
-            **kwargs,  # type: ignore
+            **kwargs,  # type: ignore[arg-type]
             nsmap=xml_namespace_map,
         )
         value_.text = str(val.value)
@@ -1352,15 +1352,7 @@
     for val in values:
         kwargs = {"permissions": val.permissions}
         if check_notna(val.comment):
-<<<<<<< HEAD
-            kwargs["comment"] = val.comment  # type: ignore
-=======
             kwargs["comment"] = val.comment  # type: ignore[assignment]
-        if check_notna(val.encoding):
-            kwargs["encoding"] = val.encoding  # type: ignore[assignment]
-        else:
-            kwargs["encoding"] = "utf8"
->>>>>>> c1218d6b
         value_ = etree.Element(
             "{%s}text" % xml_namespace_map[None],
             **kwargs,  # type: ignore[arg-type]
@@ -1977,7 +1969,7 @@
         )
 
     # make sure there are no "i_encoding" columns
-    i_encoding_columns = [col for col in dataframe.columns if re.search(r"\d_encoding", col)]
+    i_encoding_columns = [col for col in dataframe.columns if regex.search(r"\d_encoding", col)]
     if any(i_encoding_columns):
         raise BaseError(f"Your input file contains the following deprecated columns: {i_encoding_columns}")
 
