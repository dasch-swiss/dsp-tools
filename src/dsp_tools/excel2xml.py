# pylint: disable=line-too-long,consider-using-f-string

from __future__ import annotations

import dataclasses
import datetime
import difflib
import json
import os
import uuid
import warnings
from typing import Any, Callable, Iterable, Optional, Union

import pandas as pd
import regex
from lxml import etree
from lxml.builder import E  # pylint: disable=no-name-in-module

from dsp_tools.models.exceptions import BaseError
from dsp_tools.models.helpers import DateTimeStamp

# explicitly export PropertyElement, so that API users can import it from this module
# (see https://mypy.readthedocs.io/en/stable/command_line.html#cmdoption-mypy-no-implicit-reexport)
# doing this requires silencing the corresponding pylint warning
# (see https://pylint.readthedocs.io/en/latest/user_guide/messages/convention/useless-import-alias.html)
from dsp_tools.models.propertyelement import PropertyElement as PropertyElement  # pylint: disable=useless-import-alias
from dsp_tools.models.value import UriValue
from dsp_tools.utils.shared import check_notna as check_notna  # pylint: disable=useless-import-alias
from dsp_tools.utils.shared import simplify_name as simplify_name  # pylint: disable=useless-import-alias
from dsp_tools.utils.shared import validate_xml_against_schema

xml_namespace_map = {None: "https://dasch.swiss/schema", "xsi": "http://www.w3.org/2001/XMLSchema-instance"}


def make_xsd_id_compatible(string: str) -> str:
    """
    Make a string compatible with the constraints of xsd:ID, so that it can be used as "id" attribute of a <resource>
    tag. An xsd:ID must not contain special characters, and it must be unique in the document.

    This method replaces the illegal characters by "_" and appends a random component to the string to make it unique.

    The string must contain at least one Unicode letter (matching the regex ``\\p{L}``), underscore, !, ?, or number,
    but must not be "None", "<NA>", "N/A", or "-". Otherwise, a BaseError will be raised.

    Args:
        string: input string

    Raises:
        BaseError: if the input cannot be transformed to an xsd:ID

    Returns:
        an xsd ID based on the input string
    """

    if not isinstance(string, str) or not check_notna(string):
        raise BaseError(f"The input '{string}' cannot be transformed to an xsd:ID")

    # if start of string is neither letter nor underscore, add an underscore
    res = regex.sub(r"^(?=[^A-Za-z_])", "_", string)

    # replace all illegal characters by underscore
    res = regex.sub(r"[^\w_\-.]", "_", res, flags=regex.ASCII)

    # add uuid
    _uuid = uuid.uuid4()
    res = f"{res}_{_uuid}"

    return res


def find_date_in_string(string: str) -> Optional[str]:
    """
    Checks if a string contains a date value (single date, or date range), and returns the first found date as
    DSP-formatted string. Returns None if no date was found.

    Notes:
        - All dates are interpreted in the Christian era and the Gregorian calendar. There is no support for BC dates or
          non-Gregorian calendars.
        - The years 0000-2999 are supported, in 4-digit form.
        - Dates written with slashes are always interpreted in a European manner: 5/11/2021 is the 5th of November.

    Currently supported date formats:
        - 0476-09-04 -> GREGORIAN:CE:0476-09-04:CE:0476-09-04
        - 0476_09_04 -> GREGORIAN:CE:0476-09-04:CE:0476-09-04
        - 30.4.2021 -> GREGORIAN:CE:2021-04-30:CE:2021-04-30
        - 5/11/2021 -> GREGORIAN:CE:2021-11-05:CE:2021-11-05
        - Jan 26, 1993 -> GREGORIAN:CE:1993-01-26:CE:1993-01-26
        - February26,2051 -> GREGORIAN:CE:2051-02-26:CE:2051-02-26
        - 28.2.-1.12.1515 --> GREGORIAN:CE:1515-02-28:CE:1515-12-01
        - 25.-26.2.0800 --> GREGORIAN:CE:0800-02-25:CE:0800-02-26
        - 1.9.2022-3.1.2024 --> GREGORIAN:CE:2022-09-01:CE:2024-01-03
        - 1848 -> GREGORIAN:CE:1848:CE:1848
        - 1849/1850 -> GREGORIAN:CE:1849:CE:1850
        - 1849/50 -> GREGORIAN:CE:1849:CE:1850
        - 1845-50 -> GREGORIAN:CE:1845:CE:1850

    Args:
        string: string to check

    Returns:
        DSP-formatted date string, or None

    Examples:
        >>> if find_date_in_string(row["Epoch"]):
        >>>     resource.append(make_date_prop(":hasDate", find_date_in_string(row["Epoch"]))

    See https://docs.dasch.swiss/latest/DSP-TOOLS/file-formats/xml-data-file/#date-prop
    """

    # sanitize input, just in case that the method was called on an empty or N/A cell
    if not check_notna(string):
        return None
    string = str(string)

    months_dict = {
        "January": 1,
        "Jan": 1,
        "February": 2,
        "Feb": 2,
        "March": 3,
        "Mar": 3,
        "April": 4,
        "Apr": 4,
        "May": 5,
        "June": 6,
        "Jun": 6,
        "July": 7,
        "Jul": 7,
        "August": 8,
        "Aug": 8,
        "September": 9,
        "Sept": 9,
        "October": 10,
        "Oct": 10,
        "November": 11,
        "Nov": 11,
        "December": 12,
        "Dec": 12,
    }

    startdate: Optional[datetime.date] = None
    enddate: Optional[datetime.date] = None
    startyear: Optional[int] = None
    endyear: Optional[int] = None

    year_regex = r"([0-2][0-9][0-9][0-9])"
    month_regex = r"([0-1]?[0-9])"
    day_regex = r"([0-3]?[0-9])"
    sep_regex = r"[\./]"
    lookbehind = r"(?<![0-9A-Za-z])"
    lookahead = r"(?![0-9A-Za-z])"

    # template: 2021-01-01 | 2015_01_02
    iso_date = regex.search(rf"{lookbehind}{year_regex}[_-]([0-1][0-9])[_-]([0-3][0-9]){lookahead}", string)
    # template: 6.-8.3.1948 | 6/2/1947 - 24.03.1948
    eur_date_range_regex = (
        rf"{lookbehind}"
        rf"{day_regex}{sep_regex}(?:{month_regex}{sep_regex}{year_regex}?)? ?(?:-|:|to) ?"
        rf"{day_regex}{sep_regex}{month_regex}{sep_regex}{year_regex}"
        rf"{lookahead}"
    )
    eur_date_range = regex.search(eur_date_range_regex, string)
    # template: 1.4.2021 | 5/11/2021
    eur_date = regex.search(
        rf"{lookbehind}{day_regex}{sep_regex}{month_regex}{sep_regex}{year_regex}{lookahead}",
        string,
    )
    # template: March 9, 1908 | March5,1908 | May 11, 1906
    all_months = "|".join(months_dict)
    monthname_date_regex = rf"{lookbehind}({all_months}) ?{day_regex}, ?{year_regex}{lookahead}"
    monthname_date = regex.search(monthname_date_regex, string)
    # template: 1849/50 | 1849-50 | 1849/1850
    year_range = regex.search(lookbehind + year_regex + r"[/-](\d{2}|\d{4})" + lookahead, string)
    # template: 1907
    year_only = regex.search(rf"{lookbehind}{year_regex}{lookahead}", string)

    if iso_date:
        year = int(iso_date.group(1))
        month = int(iso_date.group(2))
        day = int(iso_date.group(3))
        try:
            startdate = datetime.date(year, month, day)
            enddate = startdate
        except ValueError:
            return None

    elif eur_date_range:
        startday = int(eur_date_range.group(1))
        startmonth = int(eur_date_range.group(2)) if eur_date_range.group(2) else int(eur_date_range.group(5))
        startyear = int(eur_date_range.group(3)) if eur_date_range.group(3) else int(eur_date_range.group(6))
        endday = int(eur_date_range.group(4))
        endmonth = int(eur_date_range.group(5))
        endyear = int(eur_date_range.group(6))
        try:
            startdate = datetime.date(startyear, startmonth, startday)
            enddate = datetime.date(endyear, endmonth, endday)
            if enddate < startdate:
                raise ValueError
        except ValueError:
            return None

    elif eur_date:
        startday = int(eur_date.group(1))
        startmonth = int(eur_date.group(2))
        startyear = int(eur_date.group(3))
        try:
            startdate = datetime.date(startyear, startmonth, startday)
            enddate = startdate
        except ValueError:
            return None

    elif monthname_date:
        day = int(monthname_date.group(2))
        month = months_dict[monthname_date.group(1)]
        year = int(monthname_date.group(3))
        try:
            startdate = datetime.date(year, month, day)
            enddate = startdate
        except ValueError:
            return None

    elif year_range:
        startyear = int(year_range.group(1))
        endyear = int(year_range.group(2))
        if int(endyear / 100) == 0:
            # endyear is only 2-digit: add the first two digits of startyear
            endyear = int(startyear / 100) * 100 + endyear

    elif year_only:
        startyear = int(year_only.group(0))
        endyear = startyear

    if startdate and enddate:
        return f"GREGORIAN:CE:{startdate.isoformat()}:CE:{enddate.isoformat()}"
    elif startyear and endyear:
        return f"GREGORIAN:CE:{startyear}:CE:{endyear}"
    else:
        return None


def prepare_value(
    value: Union[PropertyElement, str, int, float, bool, Iterable[Union[PropertyElement, str, int, float, bool]]]
) -> list[PropertyElement]:
    """
    This method transforms the parameter "value" from a make_*_prop() method into a list of PropertyElements. "value" is
    passed on to this method as it was received.

    Args:
        value: "value" as received from the caller

    Returns:
        a list of PropertyElements
    """
    # make sure that "value" is list-like
    if not isinstance(value, Iterable) or isinstance(value, str):
        value = [value]

    # make a PropertyElement out of its elements, if necessary.
    return [x if isinstance(x, PropertyElement) else PropertyElement(x) for x in value]


def make_root(
    shortcode: str,
    default_ontology: str,
) -> etree._Element:
    """
    Start building your XML document by creating the root element <knora>.

    Args:
        shortcode: The shortcode of this project as defined in the JSON project file
        default_ontology: one of the ontologies of the JSON project file

    Returns:
        The root element <knora>.

    Examples:
        >>> root = make_root(shortcode=shortcode, default_ontology=default_ontology)
        >>> root = append_permissions(root)

    See https://docs.dasch.swiss/latest/DSP-TOOLS/file-formats/xml-data-file/#the-root-element-knora
    """
    schema_url = "https://raw.githubusercontent.com/dasch-swiss/dsp-tools/main/src/dsp_tools/resources/schema/data.xsd"
    schema_location_key = str(etree.QName("http://www.w3.org/2001/XMLSchema-instance", "schemaLocation"))
    schema_location_value = f"https://dasch.swiss/schema {schema_url}"
    root = etree.Element(
        "{%s}knora" % xml_namespace_map[None],
        attrib={
            schema_location_key: schema_location_value,
            "shortcode": shortcode,
            "default-ontology": default_ontology,
        },
        nsmap=xml_namespace_map,
    )
    return root


def append_permissions(root_element: etree._Element) -> etree._Element:
    """
    After having created a root element, call this method to append the four permissions "res-default",
    "res-restricted", "prop-default", and "prop-restricted" to it. These four permissions are a good basis to
    start with, but remember that they can be adapted, and that other permissions can be defined instead of these.

    Args:
        root_element: The XML root element <knora> created by make_root()

    Returns:
        The root element with the four permission blocks appended

    Examples:
        >>> root = make_root(shortcode=shortcode, default_ontology=default_ontology)
        >>> root = append_permissions(root)

    See https://docs.dasch.swiss/latest/DSP-TOOLS/file-formats/xml-data-file/#describing-permissions-with-permissions-elements
    """

    PERMISSIONS = E.permissions
    ALLOW = E.allow
    # lxml.builder.E is a more sophisticated element factory than etree.Element.
    # E.tag is equivalent to E("tag") and results in <tag>

    res_default = etree.Element("{%s}permissions" % xml_namespace_map[None], id="res-default")
    res_default.append(ALLOW("V", group="UnknownUser"))
    res_default.append(ALLOW("V", group="KnownUser"))
    res_default.append(ALLOW("D", group="ProjectMember"))
    res_default.append(ALLOW("CR", group="ProjectAdmin"))
    res_default.append(ALLOW("CR", group="Creator"))
    root_element.append(res_default)

    res_restricted = PERMISSIONS(id="res-restricted")
    res_restricted.append(ALLOW("M", group="ProjectMember"))
    res_restricted.append(ALLOW("CR", group="ProjectAdmin"))
    res_restricted.append(ALLOW("CR", group="Creator"))
    root_element.append(res_restricted)

    prop_default = PERMISSIONS(id="prop-default")
    prop_default.append(ALLOW("V", group="UnknownUser"))
    prop_default.append(ALLOW("V", group="KnownUser"))
    prop_default.append(ALLOW("D", group="ProjectMember"))
    prop_default.append(ALLOW("CR", group="ProjectAdmin"))
    prop_default.append(ALLOW("CR", group="Creator"))
    root_element.append(prop_default)

    prop_restricted = PERMISSIONS(id="prop-restricted")
    prop_restricted.append(ALLOW("M", group="ProjectMember"))
    prop_restricted.append(ALLOW("CR", group="ProjectAdmin"))
    prop_restricted.append(ALLOW("CR", group="Creator"))
    root_element.append(prop_restricted)

    return root_element


def make_resource(
    label: str,
    restype: str,
    id: str,  # pylint: disable=redefined-builtin
    permissions: str = "res-default",
    ark: Optional[str] = None,
    iri: Optional[str] = None,
    creation_date: Optional[str] = None,
) -> etree._Element:
    """
    Creates an empty resource element, with the attributes as specified by the arguments

    Args:
        The arguments correspond to the attributes of the <resource> element.

    Returns:
        The resource element, without any children, but with the attributes
        ``<resource label=label restype=restype id=id permissions=permissions ark=ark iri=iri></resource>``

    Raises:
        Warning: if both an ARK and an IRI are provided
        BaseError: if the creation date is invalid

    Examples:
        >>> resource = make_resource(...)
        >>> resource.append(make_unformatted_text_prop(...))
        >>> root.append(resource)

    See https://docs.dasch.swiss/latest/DSP-TOOLS/file-formats/xml-data-file/#describing-resources-with-the-resource-element
    """
    if not check_notna(label):
        warnings.warn(f"WARNING: Your resource's label looks suspicious (resource with id '{id}' and label '{label}'")
    if not check_notna(id):
        warnings.warn(f"WARNING: Your resource's id looks suspicious (resource with id '{id}' and label '{label}'")
    kwargs = {"label": label, "restype": restype, "id": id, "permissions": permissions, "nsmap": xml_namespace_map}
    if ark:
        kwargs["ark"] = ark
    if iri:
        kwargs["iri"] = iri
    if ark and iri:
        warnings.warn(
            f"Both ARK and IRI were provided for resource '{label}' ({id}). The ARK will override the IRI.",
            stacklevel=2,
        )
    if creation_date:
        try:
            DateTimeStamp(creation_date)
        except BaseError:
            raise BaseError(
                f"The resource '{label}' (ID: {id}) has an invalid creation date '{creation_date}'. "
                f"Did you perhaps forget the timezone?"
            ) from None
        kwargs["creation_date"] = creation_date

    resource_ = etree.Element("{%s}resource" % xml_namespace_map[None], **kwargs)  # type: ignore[arg-type]
    return resource_


def make_bitstream_prop(
    path: Union[str, os.PathLike[Any]],
    permissions: str = "prop-default",
    calling_resource: str = "",
) -> etree._Element:
    """
    Creates a bitstream element that points to "path".

    Args:
        path: path to a valid file that will be uploaded
        permissions: permissions string
        calling_resource: the name of the parent resource (for better error messages)

    Raises:
        Warning: if the path doesn't point to an existing file

    Returns:
        an etree._Element that can be appended to the parent resource with resource.append(make_*_prop(...))

    Examples:
        >>> resource = make_resource(...)
        >>> resource.append(make_bitstream_prop("data/images/tree.jpg"))
        >>> root.append(resource)

    See https://docs.dasch.swiss/latest/DSP-TOOLS/file-formats/xml-data-file/#bitstream
    """

    if not os.path.isfile(path):
        warnings.warn(
            f"Failed validation in bitstream tag of resource '{calling_resource}': "
            f"The following path doesn't point to a file: {path}",
            stacklevel=2,
        )
    prop_ = etree.Element(
        "{%s}bitstream" % xml_namespace_map[None],
        permissions=permissions,
        nsmap=xml_namespace_map,
    )
    prop_.text = str(path)
    return prop_


def _format_bool(
    unformatted: Union[bool, str, int, float],
    name: str,
    calling_resource: str,
) -> str:
    """
    This method takes an unformatted boolean-like value, and transforms it into the string values "true" or "false".

    Args:
        unformatted: boolean-like value
        name: property name, for better error messages
        calling_resource: resource name, for better error messages

    Raises:
        BaseError: if the input cannot be transformed into "true"/"false"

    Returns:
        "true" if the input is in (True, "true", "1", 1, "yes"); "false" if input is in (False, "false", "0", 0, "no")
    """
    if isinstance(unformatted, str):
        unformatted = unformatted.lower()
    if unformatted in (False, "false", "0", 0, 0.0, "no"):
        return "false"
    elif unformatted in (True, "true", "1", 1, 1.0, "yes"):
        return "true"
    else:
        raise BaseError(
            f"Failed validation in resource '{calling_resource}', property '{name}': "
            f"'{unformatted}' is not a valid boolean."
        )


def make_boolean_prop(
    name: str,
    value: Union[PropertyElement, str, int, bool],
    calling_resource: str = "",
) -> etree._Element:
    """
    Make a <boolean-prop> from a boolean value. The value can be provided directly or inside a PropertyElement. The
    following formats are supported:
     - true: (True, "true", "True", "1", 1, "yes", "Yes")
     - false: (False, "false", "False", "0", 0, "no", "No")

    Unless provided as PropertyElement, the permissions of the value default to "prop-default".

    Args:
        name: the name of this property as defined in the onto
        value: a boolean value as str/bool/int, or as str/bool/int inside a PropertyElement
        calling_resource: the name of the parent resource (for better error messages)

    Raises:
        BaseError: if the value is not a valid boolean

    Returns:
        an etree._Element that can be appended to the parent resource with resource.append(make_*_prop(...))

    Examples:
        >>> make_boolean_prop(":testproperty", "no")
                <boolean-prop name=":testproperty">
                    <boolean permissions="prop-default">false</boolean>
                </boolean-prop>
        >>> make_boolean_prop(":testproperty", PropertyElement("1", permissions="prop-restricted", comment="example"))
                <boolean-prop name=":testproperty">
                    <boolean permissions="prop-restricted" comment="example">true</boolean>
                </boolean-prop>

    See https://docs.dasch.swiss/latest/DSP-TOOLS/file-formats/xml-data-file/#boolean-prop
    """

    # validate input
    if isinstance(value, PropertyElement):
        value_new = dataclasses.replace(value, value=_format_bool(value.value, name, calling_resource))
    elif isinstance(value, (str, bool, int)):
        value_new = PropertyElement(_format_bool(value, name, calling_resource))
    else:
        raise BaseError(
            f"Failed validation in resource '{calling_resource}', property '{name}': '{value}' is not a valid boolean."
        )

    # make xml structure of the value
    prop_ = etree.Element(
        "{%s}boolean-prop" % xml_namespace_map[None],
        name=name,
        nsmap=xml_namespace_map,
    )
    kwargs = {"permissions": value_new.permissions}
    if value_new.comment and check_notna(value_new.comment):
        kwargs["comment"] = value_new.comment
    value_ = etree.Element(
        "{%s}boolean" % xml_namespace_map[None],
        **kwargs,  # type: ignore[arg-type]
        nsmap=xml_namespace_map,
    )
    value_.text = str(value_new.value)
    prop_.append(value_)

    return prop_


def make_color_prop(
    name: str,
    value: Union[PropertyElement, str, Iterable[Union[PropertyElement, str]]],
    calling_resource: str = "",
) -> etree._Element:
    """
    Make a <color-prop> from one or more colors. The color(s) can be provided as string or as PropertyElement with a
    string inside. If provided as string, the permissions default to "prop-default".

    Args:
        name: the name of this property as defined in the onto
        value: one or more DSP color(s), as string/PropertyElement, or as iterable of strings/PropertyElements
        calling_resource: the name of the parent resource (for better error messages)

    Raises:
        BaseError: If the value is not a valid color

    Returns:
        an etree._Element that can be appended to the parent resource with resource.append(make_*_prop(...))

    Examples:
        >>> make_color_prop(":testproperty", "#00ff66")
                <color-prop name=":testproperty">
                    <color permissions="prop-default">#00ff66</color>
                </color-prop>
        >>> make_color_prop(":testproperty", PropertyElement("#00ff66", permissions="prop-restricted", comment="example"))
                <color-prop name=":testproperty">
                    <color permissions="prop-restricted" comment="example">#00ff66</color>
                </color-prop>
        >>> make_color_prop(":testproperty", ["#00ff66", "#000000"])
                <color-prop name=":testproperty">
                    <color permissions="prop-default">#00ff66</color>
                    <color permissions="prop-default">#000000</color>
                </color-prop>

    See https://docs.dasch.swiss/latest/DSP-TOOLS/file-formats/xml-data-file/#color-prop
    """

    # check the input: prepare a list with valid values
    values = prepare_value(value)

    # check value type
    for val in values:
        if not regex.search(r"^#[0-9a-f]{6}$", str(val.value).strip(), flags=regex.IGNORECASE):
            raise BaseError(
                f"Failed validation in resource '{calling_resource}', property '{name}': "
                f"'{val.value}' is not a valid color."
            )

    # make xml structure of the valid values
    prop_ = etree.Element(
        "{%s}color-prop" % xml_namespace_map[None],
        name=name,
        nsmap=xml_namespace_map,
    )
    for val in values:
        kwargs = {"permissions": val.permissions}
        if val.comment and check_notna(val.comment):
            kwargs["comment"] = val.comment
        value_ = etree.Element(
            "{%s}color" % xml_namespace_map[None],
            **kwargs,  # type: ignore[arg-type]
            nsmap=xml_namespace_map,
        )
        value_.text = str(val.value).strip()
        prop_.append(value_)

    return prop_


def make_date_prop(
    name: str,
    value: Union[PropertyElement, str, Iterable[Union[PropertyElement, str]]],
    calling_resource: str = "",
) -> etree._Element:
    """
    Make a <date-prop> from one or more dates/date ranges. The date(s) can be provided as string or as PropertyElement
    with a string inside. If provided as string, the permissions default to "prop-default".

    Args:
        name: the name of this property as defined in the onto
        value: one or more DSP dates, as string/PropertyElement, or as iterable of strings/PropertyElements
        calling_resource: the name of the parent resource (for better error messages)

    Raises:
        BaseError: If the value is not a valid DSP date

    Returns:
        an etree._Element that can be appended to the parent resource with resource.append(make_*_prop(...))

    Examples:
        >>> make_date_prop(":testproperty", "GREGORIAN:CE:2014-01-31")
                <date-prop name=":testproperty">
                    <date permissions="prop-default">GREGORIAN:CE:2014-01-31</date>
                </date-prop>
        >>> make_date_prop(":testproperty", PropertyElement("GREGORIAN:CE:2014-01-31", permissions="prop-restricted", comment="example"))
                <date-prop name=":testproperty">
                    <date permissions="prop-restricted" comment="example">
                        GREGORIAN:CE:2014-01-31
                    </date>
                </date-prop>
        >>> make_date_prop(":testproperty", ["GREGORIAN:CE:1930-09-02:CE:1930-09-03", "GREGORIAN:CE:1930-09-02:CE:1930-09-03"])
                <date-prop name=":testproperty">
                    <date permissions="prop-default">
                        GREGORIAN:CE:1930-09-02:CE:1930-09-03
                    </date>
                    <date permissions="prop-default">
                        GREGORIAN:CE:1930-09-02:CE:1930-09-03
                    </date>
                </date-prop>

    See https://docs.dasch.swiss/latest/DSP-TOOLS/file-formats/xml-data-file/#date-prop
    """

    # check the input: prepare a list with valid values
    values = prepare_value(value)

    # check value type
    validation_regex = (
        r"^(GREGORIAN:|JULIAN:)?(CE:|BCE:)?"
        + r"(\d{4})(-\d{1,2})?(-\d{1,2})?"
        + r"((:CE|:BCE)?(:\d{4})(-\d{1,2})?(-\d{1,2})?)?$"
    )
    for val in values:
        if not regex.search(validation_regex, str(val.value).strip()):
            raise BaseError(
                f"Failed validation in resource '{calling_resource}', property '{name}': "
                f"'{val.value}' is not a valid DSP date."
            )

    # make xml structure of the valid values
    prop_ = etree.Element(
        "{%s}date-prop" % xml_namespace_map[None],
        name=name,
        nsmap=xml_namespace_map,
    )
    for val in values:
        kwargs = {"permissions": val.permissions}
        if val.comment and check_notna(val.comment):
            kwargs["comment"] = val.comment
        value_ = etree.Element(
            "{%s}date" % xml_namespace_map[None],
            **kwargs,  # type: ignore[arg-type]
            nsmap=xml_namespace_map,
        )
        value_.text = str(val.value).strip()
        prop_.append(value_)

    return prop_


def make_decimal_prop(
    name: str,
    value: Union[PropertyElement, str, Iterable[Union[PropertyElement, str]]],
    calling_resource: str = "",
) -> etree._Element:
    """
    Make a <decimal-prop> from one or more decimal numbers. The decimal(s) can be provided as string, float, or as
    PropertyElement with a string/float inside. If provided as string/float, the permissions default to
    "prop-default".

    Args:
        name: the name of this property as defined in the onto
        value: one or more decimal numbers, as string/float/PropertyElement, or as iterable of strings/PropertyElements
        calling_resource: the name of the parent resource (for better error messages)

    Raises:
        BaseError: If the value is not a valid decimal number

    Returns:
        an etree._Element that can be appended to the parent resource with resource.append(make_*_prop(...))

    Examples:
        >>> make_decimal_prop(":testproperty", "3.14159")
                <decimal-prop name=":testproperty">
                    <decimal permissions="prop-default">3.14159</decimal>
                </decimal-prop>
        >>> make_decimal_prop(":testproperty", PropertyElement("3.14159", permissions="prop-restricted", comment="example"))
                <decimal-prop name=":testproperty">
                    <decimal permissions="prop-restricted" comment="example">3.14159</decimal>
                </decimal-prop>
        >>> make_decimal_prop(":testproperty", ["3.14159", "2.718"])
                <decimal-prop name=":testproperty">
                    <decimal permissions="prop-default">3.14159</decimal>
                    <decimal permissions="prop-default">2.718</decimal>
                </decimal-prop>

    See https://docs.dasch.swiss/latest/DSP-TOOLS/file-formats/xml-data-file/#decimal-prop
    """

    # check the input: prepare a list with valid values
    values = prepare_value(value)

    # check value type
    for val in values:
        try:
            float(val.value)
        except ValueError:
            raise BaseError(
                f"Failed validation in resource '{calling_resource}', property '{name}': "
                f"'{val.value}' is not a valid decimal number."
            ) from None

    # make xml structure of the valid values
    prop_ = etree.Element(
        "{%s}decimal-prop" % xml_namespace_map[None],
        name=name,
        nsmap=xml_namespace_map,
    )
    for val in values:
        kwargs = {"permissions": val.permissions}
        if val.comment and check_notna(val.comment):
            kwargs["comment"] = val.comment
        value_ = etree.Element(
            "{%s}decimal" % xml_namespace_map[None],
            **kwargs,  # type: ignore[arg-type]
            nsmap=xml_namespace_map,
        )
        value_.text = str(float(val.value))
        prop_.append(value_)

    return prop_


def make_geometry_prop(
    name: str,
    value: Union[PropertyElement, str, Iterable[Union[PropertyElement, str]]],
    calling_resource: str = "",
) -> etree._Element:
    """
    Make a <geometry-prop> from one or more areas of an image. The area(s) can be provided as JSON-string or as
    PropertyElement with the JSON-string inside. If provided as string, the permissions default to "prop-default".

    Args:
        name: the name of this property as defined in the onto
        value: one or more JSON geometry objects, as string/PropertyElement, or as iterable of strings/PropertyElements
        calling_resource: the name of the parent resource (for better error messages)

    Raises:
        BaseError: If the value is not a valid JSON geometry object

    Returns:
        an etree._Element that can be appended to the parent resource with resource.append(make_*_prop(...))

    Examples:
        >>> make_geometry_prop(":testproperty", json_string)
                <geometry-prop name=":testproperty">
                    <geometry permissions="prop-default">{JSON}</geometry>
                </geometry-prop>
        >>> make_geometry_prop(":testproperty", PropertyElement(json_string, permissions="prop-restricted", comment="example"))
                <geometry-prop name=":testproperty">
                    <geometry permissions="prop-restricted" comment="example">{JSON}</geometry>
                </geometry-prop>
        >>> make_geometry_prop(":testproperty", [json_string1, json_string2])
                <geometry-prop name=":testproperty">
                    <geometry permissions="prop-default">{JSON}</geometry>
                    <geometry permissions="prop-default">{JSON}</geometry>
                </geometry-prop>

    See https://docs.dasch.swiss/latest/DSP-TOOLS/file-formats/xml-data-file/#geometry-prop
    """

    # check the input: prepare a list with valid values
    values = prepare_value(value)

    # check value type
    for val in values:
        try:
            value_as_dict = json.loads(str(val.value))
            assert value_as_dict["type"] in ["rectangle", "circle", "polygon"]
            assert isinstance(value_as_dict["points"], list)
        except (json.JSONDecodeError, TypeError, IndexError, KeyError, AssertionError):
            raise BaseError(
                f"Failed validation in resource '{calling_resource}', property '{name}': "
                f"'{val.value}' is not a valid JSON geometry object."
            ) from None

    # make xml structure of the valid values
    prop_ = etree.Element(
        "{%s}geometry-prop" % xml_namespace_map[None],
        name=name,
        nsmap=xml_namespace_map,
    )
    for val in values:
        kwargs = {"permissions": val.permissions}
        if val.comment and check_notna(val.comment):
            kwargs["comment"] = val.comment
        value_ = etree.Element(
            "{%s}geometry" % xml_namespace_map[None],
            **kwargs,  # type: ignore[arg-type]
            nsmap=xml_namespace_map,
        )
        value_.text = str(val.value)
        prop_.append(value_)
    return prop_


def make_geoname_prop(
    name: str,
    value: Union[PropertyElement, str, int, Iterable[Union[PropertyElement, str, int]]],
    calling_resource: str = "",
) -> etree._Element:
    """
    Make a <geoname-prop> from one or more geonames.org IDs. The ID(s) can be provided as string, integer, or as
    PropertyElement with a string/integer inside. If provided as string/integer, the permissions default to
    "prop-default".

    Args:
        name: the name of this property as defined in the onto
        value: one or more geonames.org IDs, as str/int/PropertyElement, or as iterable of str/int/PropertyElement
        calling_resource: the name of the parent resource (for better error messages)

    Raises:
        BaseError: If the value is not a valid geonames.org identifier

    Returns:
        an etree._Element that can be appended to the parent resource with resource.append(make_*_prop(...))

    Examples:
        >>> make_geoname_prop(":testproperty", "2761369")
                <geoname-prop name=":testproperty">
                    <geoname permissions="prop-default">2761369</geoname>
                </geoname-prop>
        >>> make_geoname_prop(":testproperty", PropertyElement("2761369", permissions="prop-restricted", comment="example"))
                <geoname-prop name=":testproperty">
                    <geoname permissions="prop-restricted" comment="example">2761369</geoname>
                </geoname-prop>
        >>> make_geoname_prop(":testproperty", ["2761369", "1010101"])
                <geoname-prop name=":testproperty">
                    <geoname permissions="prop-default">2761369</geoname>
                    <geoname permissions="prop-default">1010101</geoname>
                </geoname-prop>

    See https://docs.dasch.swiss/latest/DSP-TOOLS/file-formats/xml-data-file/#geoname-prop
    """

    # check the input: prepare a list with valid values
    values = prepare_value(value)

    # check value type
    for val in values:
        if not regex.search(r"^[0-9]+$", str(val.value)):
            raise BaseError(
                f"Failed validation in resource '{calling_resource}', property '{name}': "
                f"'{val.value}' is not a geonames.org identifier."
            )

    # make xml structure of the valid values
    prop_ = etree.Element(
        "{%s}geoname-prop" % xml_namespace_map[None],
        name=name,
        nsmap=xml_namespace_map,
    )
    for val in values:
        kwargs = {"permissions": val.permissions}
        if val.comment and check_notna(val.comment):
            kwargs["comment"] = val.comment
        value_ = etree.Element(
            "{%s}geoname" % xml_namespace_map[None],
            **kwargs,  # type: ignore[arg-type]
            nsmap=xml_namespace_map,
        )
        value_.text = str(val.value)
        prop_.append(value_)

    return prop_


def make_integer_prop(
    name: str,
    value: Union[PropertyElement, str, int, Iterable[Union[PropertyElement, str, int]]],
    calling_resource: str = "",
) -> etree._Element:
    """
    Make a <integer-prop> from one or more integers. The integers can be provided as string, integer, or as
    PropertyElement with a string/integer inside. If provided as string/integer, the permissions default to
    "prop-default".

    Args:
        name: the name of this property as defined in the onto
        value: one or more integers, as string/int/PropertyElement, or as iterable of strings/ints/PropertyElements
        calling_resource: the name of the parent resource (for better error messages)

    Raises:
        BaseError: If the value is not a valid integer

    Returns:
        an etree._Element that can be appended to the parent resource with resource.append(make_*_prop(...))

    Examples:
        >>> make_integer_prop(":testproperty", "2761369")
                <integer-prop name=":testproperty">
                    <integer permissions="prop-default">2761369</integer>
                </integer-prop>
        >>> make_integer_prop(":testproperty", PropertyElement("2761369", permissions="prop-restricted", comment="example"))
                <integer-prop name=":testproperty">
                    <integer permissions="prop-restricted" comment="example">2761369</integer>
                </integer-prop>
        >>> make_integer_prop(":testproperty", ["2761369", "1010101"])
                <integer-prop name=":testproperty">
                    <integer permissions="prop-default">2761369</integer>
                    <integer permissions="prop-default">1010101</integer>
                </integer-prop>

    See https://docs.dasch.swiss/latest/DSP-TOOLS/file-formats/xml-data-file/#integer-prop
    """

    # check the input: prepare a list with valid values
    values = prepare_value(value)

    # check value type
    for val in values:
        try:
            int(val.value)
        except ValueError:
            raise BaseError(
                f"Failed validation in resource '{calling_resource}', property '{name}': "
                f"'{val.value}' is not a valid integer."
            ) from None

    # make xml structure of the valid values
    prop_ = etree.Element(
        "{%s}integer-prop" % xml_namespace_map[None],
        name=name,
        nsmap=xml_namespace_map,
    )
    for val in values:
        kwargs = {"permissions": val.permissions}
        if val.comment and check_notna(val.comment):
            kwargs["comment"] = val.comment
        value_ = etree.Element(
            "{%s}integer" % xml_namespace_map[None],
            **kwargs,  # type: ignore[arg-type]
            nsmap=xml_namespace_map,
        )
        value_.text = str(int(val.value))
        prop_.append(value_)

    return prop_


def make_interval_prop(
    name: str,
    value: Union[PropertyElement, str, Iterable[Union[PropertyElement, str]]],
    calling_resource: str = "",
) -> etree._Element:
    """
    Make a <interval-prop> from one or more DSP intervals. The interval(s) can be provided as string or as
    PropertyElement with a string inside. If provided as string, the permissions default to "prop-default".

    Args:
        name: the name of this property as defined in the onto
        value: one or more DSP intervals, as string/PropertyElement, or as iterable of strings/PropertyElements
        calling_resource: the name of the parent resource (for better error messages)

    Raises:
        BaseError: If the value is not a valid DSP interval

    Returns:
        an etree._Element that can be appended to the parent resource with resource.append(make_*_prop(...))

    Examples:
        >>> make_interval_prop(":testproperty", "61:3600")
                <interval-prop name=":testproperty">
                    <interval permissions="prop-default">61:3600</interval>
                </interval-prop>
        >>> make_interval_prop(":testproperty", PropertyElement("61:3600", permissions="prop-restricted", comment="example"))
                <interval-prop name=":testproperty">
                    <interval permissions="prop-restricted" comment="example">61:3600</interval>
                </interval-prop>
        >>> make_interval_prop(":testproperty", ["61:3600", "60.5:120.5"])
                <interval-prop name=":testproperty">
                    <interval permissions="prop-default">61:3600</interval>
                    <interval permissions="prop-default">60.5:120.5</interval>
                </interval-prop>

    See https://docs.dasch.swiss/latest/DSP-TOOLS/file-formats/xml-data-file/#interval-prop
    """

    # check the input: prepare a list with valid values
    values = prepare_value(value)

    # check value type
    for val in values:
        if not regex.match(
            r"([+-]?([0-9]+([.][0-9]*)?|[.][0-9]+)):([+-]?([0-9]+([.][0-9]*)?|[.][0-9]+))",
            str(val.value),
        ):
            raise BaseError(
                f"Failed validation in resource '{calling_resource}', property '{name}': "
                f"'{val.value}' is not a valid DSP interval."
            )

    # make xml structure of the valid values
    prop_ = etree.Element(
        "{%s}interval-prop" % xml_namespace_map[None],
        name=name,
        nsmap=xml_namespace_map,
    )
    for val in values:
        kwargs = {"permissions": val.permissions}
        if val.comment and check_notna(val.comment):
            kwargs["comment"] = val.comment
        value_ = etree.Element(
            "{%s}interval" % xml_namespace_map[None],
            **kwargs,  # type: ignore[arg-type]
            nsmap=xml_namespace_map,
        )
        value_.text = str(val.value)
        prop_.append(value_)

    return prop_


def make_list_prop(
    list_name: str,
    name: str,
    value: Union[PropertyElement, str, Iterable[Union[PropertyElement, str]]],
    calling_resource: str = "",
) -> etree._Element:
    """
    Make a <list-prop> from one or more list nodes. The name(s) of the list node(s) can be provided as string or as
    PropertyElement with a string inside. If provided as string, the permissions default to "prop-default".

    Args:
        list_name: the name of the list as defined in the onto
        name: the name of this property as defined in the onto
        value: one or more node names, as string/PropertyElement, or as iterable of strings/PropertyElements
        calling_resource: the name of the parent resource (for better error messages)

    Raises:
        BaseError: If the name of one of the list nodes is not a valid string

    Returns:
        an etree._Element that can be appended to the parent resource with resource.append(make_*_prop(...))

    Examples:
        >>> make_list_prop("mylist", ":testproperty", "first_node")
                <list-prop list="mylist" name=":testproperty">
                    <list permissions="prop-default">first_node</list>
                </list-prop>
        >>> make_list_prop("mylist", ":testproperty", PropertyElement("first_node", permissions="prop-restricted", comment="example"))
                <list-prop list="mylist" name=":testproperty">
                    <list permissions="prop-restricted" comment="example">first_node</list>
                </list-prop>
        >>> make_list_prop("mylist", ":testproperty", ["first_node", "second_node"])
                <list-prop list="mylist" name=":testproperty">
                    <list permissions="prop-default">first_node</list>
                    <list permissions="prop-default">second_node</list>
                </list-prop>

    See https://docs.dasch.swiss/latest/DSP-TOOLS/file-formats/xml-data-file/#list-prop
    """

    # check the input: prepare a list with valid values
    values = prepare_value(value)

    # check value type
    for val in values:
        if not isinstance(val.value, str) or not check_notna(val.value):
            raise BaseError(
                f"Failed validation in resource '{calling_resource}', property '{name}': "
                f"'{val.value}' is not a valid name of a list node."
            )

    # make xml structure of the valid values
    prop_ = etree.Element(
        "{%s}list-prop" % xml_namespace_map[None],
        list=list_name,
        name=name,
        nsmap=xml_namespace_map,
    )
    for val in values:
        kwargs = {"permissions": val.permissions}
        if val.comment and check_notna(val.comment):
            kwargs["comment"] = val.comment
        value_ = etree.Element(
            "{%s}list" % xml_namespace_map[None],
            **kwargs,  # type: ignore[arg-type]
            nsmap=xml_namespace_map,
        )
        value_.text = str(val.value)
        prop_.append(value_)

    return prop_


def make_resptr_prop(
    name: str,
    value: Union[PropertyElement, str, Iterable[Union[PropertyElement, str]]],
    calling_resource: str = "",
) -> etree._Element:
    """
    Make a <resptr-prop> from one or more IDs of other resources. The ID(s) can be provided as string or as
    PropertyElement with a string inside. If provided as string, the permissions default to "prop-default".

    Args:
        name: the name of this property as defined in the onto
        value: one or more resource identifiers, as string/PropertyElement, or as iterable of strings/PropertyElements
        calling_resource: the name of the parent resource (for better error messages)

    Raises:
        BaseError: If the ID of one of the target resources is not a valid string

    Returns:
        an etree._Element that can be appended to the parent resource with resource.append(make_*_prop(...))

    Examples:
        >>> make_resptr_prop(":testproperty", "resource_1")
                <resptr-prop name=":testproperty">
                    <resptr permissions="prop-default">resource_1</resptr>
                </resptr-prop>
        >>> make_resptr_prop(":testproperty", PropertyElement("resource_1", permissions="prop-restricted", comment="example"))
                <resptr-prop name=":testproperty">
                    <resptr permissions="prop-restricted" comment="example">resource_1</resptr>
                </resptr-prop>
        >>> make_resptr_prop(":testproperty", ["resource_1", "resource_2"])
                <resptr-prop name=":testproperty">
                    <resptr permissions="prop-default">resource_1</resptr>
                    <resptr permissions="prop-default">resource_2</resptr>
                </resptr-prop>

    See https://docs.dasch.swiss/latest/DSP-TOOLS/file-formats/xml-data-file/#resptr-prop
    """

    # check the input: prepare a list with valid values
    values = prepare_value(value)

    # check value type
    for val in values:
        if not isinstance(val.value, str) or not check_notna(val.value):
            raise BaseError(
                f"Validation Error in resource '{calling_resource}', property '{name}': "
                f"The following doesn't seem to be a valid ID of a target resource: '{val.value}'"
            )

    # make xml structure of the valid values
    prop_ = etree.Element(
        "{%s}resptr-prop" % xml_namespace_map[None],
        name=name,
        nsmap=xml_namespace_map,
    )
    for val in values:
        kwargs = {"permissions": val.permissions}
        if val.comment and check_notna(val.comment):
            kwargs["comment"] = val.comment
        value_ = etree.Element(
            "{%s}resptr" % xml_namespace_map[None],
            **kwargs,  # type: ignore[arg-type]
            nsmap=xml_namespace_map,
        )
        value_.text = str(val.value)
        prop_.append(value_)

    return prop_


def make_unformatted_text_prop(
    name: str,
    value: Union[PropertyElement, str, Iterable[Union[PropertyElement, str]]],
    calling_resource: str = "",
) -> etree._Element:
    """
    Make a <unformatted-text-prop> from one or more strings.
    The string(s) can be provided as string or as PropertyElement with a string inside.
    If provided as string, the permissions default to "prop-default".

    Args:
        name: the name of this property as defined in the onto
        value: one or more strings, as string/PropertyElement, or as iterable of strings/PropertyElements
        calling_resource: the name of the parent resource (for better error messages)

    Raises:
        BaseError: if one of the values is not a valid string
        Warning: if one of the values doesn't look like a reasonable string
            (e.g. "<NA>" is a valid string, but probably not intended)

    Returns:
        an etree._Element that can be appended to the parent resource with resource.append(make_*_prop(...))

    Examples:
        >>> make_unformatted_text_prop(":testproperty", "first text")
                <unformatted-text-prop name=":testproperty">
                    <text permissions="prop-default">first text</text>
                </unformatted-text-prop>
        >>> make_unformatted_text_prop(":testproperty", PropertyElement("first text", permissions="prop-restricted"))
                <unformatted-text-prop name=":testproperty">
                    <text permissions="prop-restricted">first text</text>
                </unformatted-text-prop>
        >>> make_unformatted_text_prop(":testproperty", ["first text", "second text"])
                <unformatted-text-prop name=":testproperty">
                    <text permissions="prop-default">first text</text>
                    <text permissions="prop-default">second text</text>
                </unformatted-text-prop>

    See https://docs.dasch.swiss/latest/DSP-TOOLS/file-formats/xml-data-file/#unformatted-text-prop-and-formatted-text-prop
    """

    # check the input: prepare a list with valid values
    values = prepare_value(value)

    # check value type
    for val in values:
        if not isinstance(val.value, str) or len(val.value) < 1 or val.value == " ":
            raise BaseError(
                f"Failed validation in resource '{calling_resource}', property '{name}': "
                f"'{val.value}' is not a valid string."
            )
        if not check_notna(val.value):
            warnings.warn(
                f"Warning for resource '{calling_resource}', property '{name}': "
                f"'{val.value}' is probably not a usable string.",
                stacklevel=2,
            )

    # make xml structure of the valid values
    prop_ = etree.Element(
        "{%s}unformatted-text-prop" % (xml_namespace_map[None]),
        name=name,
        nsmap=xml_namespace_map,
    )
    for val in values:
        kwargs = {"permissions": val.permissions}
        if check_notna(val.comment):
            kwargs["comment"] = val.comment  # type: ignore[assignment]
        value_ = etree.Element(
            "{%s}text" % (xml_namespace_map[None]),
            **kwargs,  # type: ignore[arg-type]
            nsmap=xml_namespace_map,
        )
        value_.text = str(val.value)
        prop_.append(value_)

    return prop_


def make_formatted_text_prop(
    name: str,
    value: Union[PropertyElement, str, Iterable[Union[PropertyElement, str]]],
    calling_resource: str = "",
) -> etree._Element:
    """
    Make a <formatted-text-prop> from one or more strings.
    The string(s) can be provided as string or as PropertyElement with a string inside.
    If provided as string, the permissions default to "prop-default".

    Args:
        name: the name of this property as defined in the onto
        value: one or more strings, as string/PropertyElement, or as iterable of strings/PropertyElements
        calling_resource: the name of the parent resource (for better error messages)

    Raises:
        BaseError: if one of the values is not a valid string,
            or if the XML tags for formatting are not well-formed
        Warning: if one of the values doesn't look like a reasonable string
            (e.g. "<NA>" is a valid string, but probably not intended)

    Returns:
        an etree._Element that can be appended to the parent resource with resource.append(make_*_prop(...))

    Examples:
        >>> make_formatted_text_prop(":testproperty", "first text")
                <formatted-text-prop name=":testproperty">
                    <text permissions="prop-default">first text</text>
                </formatted-text-prop>
        >>> make_formatted_text_prop(":testproperty", PropertyElement("first text", permissions="prop-restricted"))
                <formatted-text-prop name=":testproperty">
                    <text permissions="prop-restricted">first text</text>
                </formatted-text-prop>
        >>> make_formatted_text_prop(":testproperty", ["first text", "second text"])
                <formatted-text-prop name=":testproperty">
                    <text permissions="prop-default">first text</text>
                    <text permissions="prop-default">second text</text>
                </formatted-text-prop>

    See https://docs.dasch.swiss/latest/DSP-TOOLS/file-formats/xml-data-file/#unformatted-text-prop-and-formatted-text-prop
    """

    # check the input: prepare a list with valid values
    values = prepare_value(value)

    # check value type
    for val in values:
        if not isinstance(val.value, str) or len(val.value) < 1 or val.value == " ":
            raise BaseError(
                f"Failed validation in resource '{calling_resource}', property '{name}': "
                f"'{val.value}' is not a valid string."
            )
        if not check_notna(val.value):
            warnings.warn(
                f"Warning for resource '{calling_resource}', property '{name}': "
                f"'{val.value}' is probably not a usable string.",
                stacklevel=2,
            )

    # make xml structure of the valid values
    prop_ = etree.Element(
        "{%s}formatted-text-prop" % xml_namespace_map[None],
        name=name,
        nsmap=xml_namespace_map,
    )
    for val in values:
        kwargs = {"permissions": val.permissions}
        if check_notna(val.comment):
<<<<<<< HEAD
            kwargs["comment"] = val.comment  # type: ignore[assignment]
=======
            kwargs["comment"] = val.comment
        if check_notna(val.encoding):
            kwargs["encoding"] = val.encoding
        else:
            kwargs["encoding"] = "utf8"
>>>>>>> f4f6ff8c
        value_ = etree.Element(
            "{%s}text" % xml_namespace_map[None],
            **kwargs,  # type: ignore[arg-type]
            nsmap=xml_namespace_map,
        )
        # enforce that the text is well-formed XML: serialize tag ...
        content = etree.tostring(value_, encoding="unicode")
        # ... insert text at the very end of the string, and add ending tag to the previously single <text/> tag ...
        content = regex.sub(r"/>$", f">{val.value}</text>", content)
        # ... try to parse it again
        try:
            value_ = etree.fromstring(content)
        except etree.XMLSyntaxError:
            raise BaseError(
                "The XML tags contained in a formatted-text-prop must be well-formed. "
                "The special characters <, > and & are only allowed to construct a tag."
                f"The error occurred in resource {calling_resource}, property {name}"
            ) from None
        prop_.append(value_)

    return prop_


def make_time_prop(
    name: str,
    value: Union[PropertyElement, str, Iterable[Union[PropertyElement, str]]],
    calling_resource: str = "",
) -> etree._Element:
    """
    Make a <time-prop> from one or more datetime values of the form "2009-10-10T12:00:00-05:00". The time(s) can be
    provided as string or as PropertyElement with a string inside. If provided as string, the permissions default to
    "prop-default".

    Args:
        name: the name of this property as defined in the onto
        value: one or more DSP times, as string/PropertyElement, or as iterable of strings/PropertyElements
        calling_resource: the name of the parent resource (for better error messages)

    Raises:
        BaseError: If one of the values is not a valid DSP time string

    Returns:
        an etree._Element that can be appended to the parent resource with resource.append(make_*_prop(...))

    Examples:
        >>> make_time_prop(":testproperty", "2009-10-10T12:00:00-05:00")
                <time-prop name=":testproperty">
                    <time permissions="prop-default">
                        2009-10-10T12:00:00-05:00
                    </time>
                </time-prop>
        >>> make_time_prop(":testproperty", PropertyElement("2009-10-10T12:00:00-05:00", permissions="prop-restricted", comment="example"))
                <time-prop name=":testproperty">
                    <time permissions="prop-restricted" comment="example">
                        2009-10-10T12:00:00-05:00
                    </time>
                </time-prop>
        >>> make_time_prop(":testproperty", ["2009-10-10T12:00:00-05:00", "1901-01-01T01:00:00-00:00"])
                <time-prop name=":testproperty">
                    <time permissions="prop-default">
                        2009-10-10T12:00:00-05:00
                    </time>
                    <time permissions="prop-default">
                        1901-01-01T01:00:00-00:002
                    </time>
                </time-prop>

    See https://docs.dasch.swiss/latest/DSP-TOOLS/file-formats/xml-data-file/#time-prop
    """

    # check the input: prepare a list with valid values
    values = prepare_value(value)

    # check value type
    validation_regex = r"^\d{4}-[0-1]\d-[0-3]\dT[0-2]\d:[0-5]\d:[0-5]\d(.\d{1,12})?(Z|[+-][0-1]\d:[0-5]\d)$"
    for val in values:
        if not regex.search(validation_regex, str(val.value)):
            raise BaseError(
                f"Failed validation in resource '{calling_resource}', property '{name}': "
                f"'{val.value}' is not a valid DSP time."
            )

    # make xml structure of the valid values
    prop_ = etree.Element(
        "{%s}time-prop" % xml_namespace_map[None],
        name=name,
        nsmap=xml_namespace_map,
    )
    for val in values:
        kwargs = {"permissions": val.permissions}
        if val.comment and check_notna(val.comment):
            kwargs["comment"] = val.comment
        value_ = etree.Element(
            "{%s}time" % xml_namespace_map[None],
            **kwargs,  # type: ignore[arg-type]
            nsmap=xml_namespace_map,
        )
        value_.text = str(val.value)
        prop_.append(value_)

    return prop_


def make_uri_prop(
    name: str,
    value: Union[PropertyElement, str, Iterable[Union[PropertyElement, str]]],
    calling_resource: str = "",
) -> etree._Element:
    """
    Make an <uri-prop> from one or more URIs. The URI(s) can be provided as string or as PropertyElement with a string
    inside. If provided as string, the permissions default to "prop-default".

    Args:
        name: the name of this property as defined in the onto
        value: one or more URIs, as string/PropertyElement, or as iterable of strings/PropertyElements
        calling_resource: the name of the parent resource (for better error messages)

    Raises:
        BaseError: If one of the values is not a valid URI

    Returns:
        an etree._Element that can be appended to the parent resource with resource.append(make_*_prop(...))

    Examples:
        >>> make_uri_prop(":testproperty", "www.test.com")
                <uri-prop name=":testproperty">
                    <uri permissions="prop-default">www.test.com</uri>
                </uri-prop>
        >>> make_uri_prop(":testproperty", PropertyElement("www.test.com", permissions="prop-restricted", comment="example"))
                <uri-prop name=":testproperty">
                    <uri permissions="prop-restricted" comment="example">www.test.com</uri>
                </uri-prop>
        >>> make_uri_prop(":testproperty", ["www.1.com", "www.2.com"])
                <uri-prop name=":testproperty">
                    <uri permissions="prop-default">www.1.com</uri>
                    <uri permissions="prop-default">www.2.com</uri>
                </uri-prop>

    See https://docs.dasch.swiss/latest/DSP-TOOLS/file-formats/xml-data-file/#uri-prop
    """

    # check the input: prepare a list with valid values
    values = prepare_value(value)

    # check value type
    for val in values:
        try:
            UriValue(str(val.value))
        except BaseError:
            raise BaseError(
                f"Failed validation in resource '{calling_resource}', property '{name}': "
                f"'{val.value}' is not a valid URI."
            ) from None

    # make xml structure of the valid values
    prop_ = etree.Element(
        "{%s}uri-prop" % xml_namespace_map[None],
        name=name,
        nsmap=xml_namespace_map,
    )
    for val in values:
        kwargs = {"permissions": val.permissions}
        if val.comment and check_notna(val.comment):
            kwargs["comment"] = val.comment
        value_ = etree.Element(
            "{%s}uri" % xml_namespace_map[None],
            **kwargs,  # type: ignore[arg-type]
            nsmap=xml_namespace_map,
        )
        value_.text = str(val.value)
        prop_.append(value_)

    return prop_


def make_region(
    label: str,
    id: str,  # pylint: disable=redefined-builtin
    permissions: str = "res-default",
    ark: Optional[str] = None,
    iri: Optional[str] = None,
    creation_date: Optional[str] = None,
) -> etree._Element:
    """
    Creates an empty region element, with the attributes as specified by the arguments

    Args:
        The arguments correspond 1:1 to the attributes of the <region> element.

    Raises:
        Warning: if both an ARK and an IRI are provided
        BaseError: if the creation date is invalid

    Returns:
        The region element, without any children, but with the attributes:
        <region label=label id=id permissions=permissions ark=ark iri=iri></region>

    Examples:
        >>> region = make_region("label", "id")
        >>> region.append(make_formatted_text_prop("hasComment", "This is a comment"))
        >>> region.append(make_color_prop("hasColor", "#5d1f1e"))
        >>> region.append(make_resptr_prop("isRegionOf", "image_0"))
        >>> region.append(make_geometry_prop("hasGeometry", "{...}"))
        >>> root.append(region)

    See https://docs.dasch.swiss/latest/DSP-TOOLS/file-formats/xml-data-file/#region
    """

    kwargs = {"label": label, "id": id, "permissions": permissions, "nsmap": xml_namespace_map}
    if ark:
        kwargs["ark"] = ark
    if iri:
        kwargs["iri"] = iri
    if ark and iri:
        warnings.warn(
            f"Both ARK and IRI were provided for resource '{label}' ({id}). The ARK will override the IRI.",
            stacklevel=2,
        )
    if creation_date:
        try:
            DateTimeStamp(creation_date)
        except BaseError:
            raise BaseError(
                f"The region '{label}' (ID: {id}) has an invalid creation date '{creation_date}'. "
                f"Did you perhaps forget the timezone?"
            ) from None
        kwargs["creation_date"] = creation_date

    region_ = etree.Element(
        "{%s}region" % xml_namespace_map[None],
        **kwargs,  # type: ignore[arg-type]
    )
    return region_


def make_annotation(
    label: str,
    id: str,  # pylint: disable=redefined-builtin
    permissions: str = "res-default",
    ark: Optional[str] = None,
    iri: Optional[str] = None,
    creation_date: Optional[str] = None,
) -> etree._Element:
    """
    Creates an empty annotation element, with the attributes as specified by the arguments

    Args:
        The arguments correspond 1:1 to the attributes of the <annotation> element.

    Raises:
        Warning: if both an ARK and an IRI are provided
        BaseError: if the creation date is invalid

    Returns:
        The annotation element, without any children, but with the attributes:
        <annotation label=label id=id permissions=permissions ark=ark iri=iri></annotation>

    Examples:
        >>> annotation = make_annotation("label", "id")
        >>> annotation.append(make_formattedtext_prop("hasComment", "This is a comment"))
        >>> annotation.append(make_resptr_prop("isAnnotationOf", "resource_0"))
        >>> root.append(annotation)

    See https://docs.dasch.swiss/latest/DSP-TOOLS/file-formats/xml-data-file/#annotation
    """

    kwargs = {"label": label, "id": id, "permissions": permissions, "nsmap": xml_namespace_map}
    if ark:
        kwargs["ark"] = ark
    if iri:
        kwargs["iri"] = iri
    if ark and iri:
        warnings.warn(
            f"Both ARK and IRI were provided for resource '{label}' ({id}). The ARK will override the IRI.",
            stacklevel=2,
        )
    if creation_date:
        try:
            DateTimeStamp(creation_date)
        except BaseError:
            raise BaseError(
                f"The annotation '{label}' (ID: {id}) has an invalid creation date '{creation_date}'. "
                f"Did you perhaps forget the timezone?"
            ) from None
        kwargs["creation_date"] = creation_date

    annotation_ = etree.Element(
        "{%s}annotation" % xml_namespace_map[None],
        **kwargs,  # type: ignore[arg-type]
    )
    return annotation_


def make_link(
    label: str,
    id: str,  # pylint: disable=redefined-builtin
    permissions: str = "res-default",
    ark: Optional[str] = None,
    iri: Optional[str] = None,
    creation_date: Optional[str] = None,
) -> etree._Element:
    """
    Creates an empty link element, with the attributes as specified by the arguments

    Args:
        The arguments correspond 1:1 to the attributes of the <link> element.

    Raises:
        Warning: if both an ARK and an IRI are provided
        BaseError: if the creation date is invalid

    Returns:
        The link element, without any children, but with the attributes:
        <link label=label id=id permissions=permissions ark=ark iri=iri></link>

    Examples:
        >>> link = make_link("label", "id")
        >>> link.append(make_formatted_text_prop("hasComment", "This is a comment"))
        >>> link.append(make_resptr_prop("hasLinkTo", ["resource_0", "resource_1"]))
        >>> root.append(link)

    See https://docs.dasch.swiss/latest/DSP-TOOLS/file-formats/xml-data-file/#link
    """

    kwargs = {"label": label, "id": id, "permissions": permissions, "nsmap": xml_namespace_map}
    if ark:
        kwargs["ark"] = ark
    if iri:
        kwargs["iri"] = iri
    if ark and iri:
        warnings.warn(
            f"Both ARK and IRI were provided for resource '{label}' ({id}). The ARK will override the IRI.",
            stacklevel=2,
        )
    if creation_date:
        try:
            DateTimeStamp(creation_date)
        except BaseError:
            raise BaseError(
                f"The link '{label}' (ID: {id}) has an invalid creation date '{creation_date}'. "
                f"Did you perhaps forget the timezone?"
            ) from None
        kwargs["creation_date"] = creation_date

    link_ = etree.Element(
        "{%s}link" % xml_namespace_map[None],
        **kwargs,  # type: ignore[arg-type]
    )
    return link_


def create_json_excel_list_mapping(
    path_to_json: str,
    list_name: str,
    excel_values: Iterable[str],
    sep: str = '+"*ç%&/()=',
    corrections: Optional[dict[str, str]] = None,
) -> dict[str, str]:
    """
    Often, data sources contain list values that aren't identical to the name of the node in the list of the JSON
    project file (colloquially: ontology). In order to create a correct XML for the `dsp-tools xmlupload`, a mapping is
    necessary. This function takes a JSON list and an Excel column containing list-values, and tries to match them
    automatically based on similarity. The result is a dict of the form {excel_value: list_node_name}.

    Alternatively, consider using the function create_json_list_mapping(), which also builds a dictionary,
    but from the names and labels in the JSON list, which is less error-prone than this function's approach. However,
    this function has the advantage that it even works when your data source doesn't use the list labels correctly.

    Args:
        path_to_json: path to the JSON project file
        list_name: name of the list in the JSON project file (can also be a nested list)
        excel_values: the Excel column (e.g. as list) with the list values in it
        sep: separator string, if the cells in the Excel contain more than one list entry
        corrections: dict with wrong entries, each pointing to its correct counterpart

    Raises:
        Warning: if there is an Excel value that couldn't be matched
        Exception: if the path doesn't point to a JSON project file

    Returns:
        dict of the form ``{excel_value: list_node_name}``.
            Every excel_value is stripped, and also present in a lowercase form.

    Examples:
        >>> json_list_nodes = [
                {
                    "name": "giraffe",
                    "labels": {"en": "giraffe"}
                },
                {
                    "name": "antelope",
                    "labels": {"en": "antelope"}
                }
            ]
        >>> excel_row_1 = ["Giraffeeh ", " Antiloupe", "Girraffe , Antiloupe "]
        >>> json_excel_list_mapping = {
                "Giraffeeh": "giraffe",
                "giraffeeh": "giraffe",
                "Girraffe": "giraffe",
                "girraffe": "giraffe",
                "Antiloupe": "antelope",
                "antiloupe": "antelope"
            }
    """

    # avoid mutable default argument
    corrections = corrections or {}

    # split the values, if necessary
    excel_values_new = list()
    for val in excel_values:
        if isinstance(val, str):
            excel_values_new.extend([x.strip() for x in val.split(sep) if x])

    # read the list of the JSON project (works also for nested lists)
    with open(path_to_json, encoding="utf-8") as f:
        json_file = json.load(f)
    json_subset = list()
    for elem in json_file["project"]["lists"]:
        if elem["name"] == list_name:
            json_subset = elem["nodes"]
    json_values = set(_nested_dict_values_iterator(json_subset))

    # build dictionary with the mapping, based on string similarity
    res = dict()
    for excel_value in excel_values_new:
        excel_value_corrected = corrections.get(excel_value, excel_value)
        excel_value_simpl = simplify_name(excel_value_corrected)  # increase match probability by removing illegal chars
        matches: list[str] = difflib.get_close_matches(
            word=excel_value_simpl,
            possibilities=json_values,
            n=1,
            cutoff=0.6,
        )
        if matches:
            res[excel_value] = matches[0]
            res[excel_value.lower()] = matches[0]
        else:
            warnings.warn(
                f"Did not find a close match to the excel list entry '{excel_value}' "
                f"among the values in the JSON project list '{list_name}'",
                stacklevel=2,
            )

    return res


def _nested_dict_values_iterator(dicts: list[dict[str, Any]]) -> Iterable[str]:
    """
    Yield all values of a nested dictionary.

    Args:
        dicts: list of nested dictionaries

    Yields:
        values of the nested dictionaries
    """
    # Credits: https://thispointer.com/python-iterate-loop-over-all-nested-dictionary-values/
    for _dict in dicts:
        if "nodes" in _dict:
            for value in _nested_dict_values_iterator(_dict["nodes"]):
                yield value
        if "name" in _dict:
            yield _dict["name"]


def create_json_list_mapping(
    path_to_json: str,
    list_name: str,
    language_label: str,
) -> dict[str, str]:
    """
    Often, data sources contain list values named after the "label" of the JSON project list node, instead of the "name"
    which is needed for the `dsp-tools xmlupload`. In order to create a correct XML, you need a dictionary that maps the
    "labels" to their correct "names".

    Alternatively, consider using the method create_json_excel_list_mapping(), which also creates a dictionary, but maps
    values from your data source to list node names from the JSON project file, based on similarity.

    Args:
        path_to_json: path to a JSON project file (a.k.a. ontology)
        list_name: name of a list in the JSON project (works also for nested lists)
        language_label: which language of the label to choose

    Returns:
        a dictionary of the form {label: name}
    """
    with open(path_to_json, encoding="utf-8") as f:
        json_file = json.load(f)
    json_subset = list()
    for numbered_json_obj in json_file["project"]["lists"]:
        if numbered_json_obj["name"] == list_name:
            json_subset.append(numbered_json_obj)
    # json_subset is a list containing one item, namely the json object containing the entire json-list

    res = {}
    for label, name in _name_label_mapper_iterator(json_subset, language_label):
        if name != list_name:
            res[label] = name
            res[label.strip().lower()] = name

    return res


def _name_label_mapper_iterator(
    json_subset: list[dict[str, Any]],
    language_label: str,
) -> Iterable[tuple[str, str]]:
    """
    Go through list nodes of a JSON project and yield (label, name) pairs.

    Args:
        json_subset: list of DSP lists (a DSP list being a dictionary with the keys "name", "labels" and "nodes")
        language_label: which language of the label to choose

    Yields:
        (label, name) pairs
    """
    for node in json_subset:
        # node is the json object containing the entire json-list
        if "nodes" in node:
            # "nodes" is the json sub-object containing the entries of the json-list
            for value in _name_label_mapper_iterator(node["nodes"], language_label):
                yield value
                # "value" is a (label, name) pair of a single list entry
        if "name" in node:
            yield (node["labels"][language_label], node["name"])
            # the actual values of the name and the label


def write_xml(
    root: etree._Element,
    filepath: str,
) -> None:
    """
    Write the finished XML to a file.

    Args:
        root: etree Element with the entire XML document
        filepath: where to save the file

    Raises:
        Warning: if the XML is not valid according to the schema
    """
    etree.indent(root, space="    ")
    xml_string = etree.tostring(
        root,
        encoding="unicode",
        pretty_print=True,
        doctype='<?xml version="1.0" encoding="UTF-8"?>',
    )
    xml_string = xml_string.replace(r"\'", "'")
    with open(filepath, "w", encoding="utf-8") as f:
        f.write(xml_string)
    try:
        validate_xml_against_schema(input_file=filepath)
        print(f"The XML file was successfully saved to {filepath}")
    except BaseError as err:
        warnings.warn(
            f"The XML file was successfully saved to {filepath}, "
            f"but the following Schema validation error(s) occurred: {err.message}"
        )


def _read_cli_input_file(datafile: str) -> pd.DataFrame:
    """
    Parse the input file from the CLI (in either CSV or Excel format)

    Args:
        datafile: path to the input file

    Raises:
        BaseError: if the input file is neither .csv, .xls nor .xlsx

    Returns:
        a pandas DataFrame with the input data
    """
    if regex.search(r"\.csv$", datafile):
        dataframe = pd.read_csv(
            filepath_or_buffer=datafile,
            encoding="utf_8_sig",  # utf_8_sig is the default encoding of Excel
            dtype="str",
            sep=None,
            engine="python",  # let the "python" engine detect the separator
        )
    elif regex.search(r"(\.xls|\.xlsx)$", datafile):
        dataframe = pd.read_excel(io=datafile, dtype="str")
    else:
        raise BaseError(f"Cannot open file '{datafile}': Invalid extension. Allowed extensions: 'csv', 'xls', 'xlsx'")
    return dataframe


def _validate_and_prepare_cli_input_file(dataframe: pd.DataFrame) -> pd.DataFrame:
    """
    Make sure that the required columns are present,
    replace NA-like cells by NA,
    remove empty columns, so that the max_num_of_props can be calculated without errors,
    and remove empty rows, to prevent them from being processed and raising an error.

    Args:
        dataframe: pandas dataframe with the input data

    Raises:
        BaseError: if one of the required columns is missing

    Returns:
        the prepared pandas DataFrame
    """
    # make sure that the required columns are present
    required_columns = ["id", "label", "restype", "permissions", "prop name", "prop type", "1_value"]
    if any(req not in dataframe for req in required_columns):
        raise BaseError(
            f"Some columns in your input file are missing. The following columns are required: {required_columns}"
        )

    # make sure there are no "i_encoding" columns
    i_encoding_columns = [col for col in dataframe.columns if regex.search(r"\d_encoding", col)]
    if any(i_encoding_columns):
        raise BaseError(f"Your input file contains the following deprecated columns: {i_encoding_columns}")

    # replace NA-like cells by NA
    dataframe = dataframe.applymap(
        lambda x: x if pd.notna(x) and regex.search(r"[\p{L}\d_!?\-]", str(x), flags=regex.U) else pd.NA
    )

    # remove empty columns/rows
    dataframe.dropna(axis="columns", how="all", inplace=True)
    dataframe.dropna(axis="index", how="all", inplace=True)

    return dataframe


def _convert_rows_to_xml(
    dataframe: pd.DataFrame,
    max_num_of_props: int,
) -> list[etree._Element]:
    """
    Iterate through the rows of the CSV/Excel input file,
    convert every row to either a XML resource or an XML property,
    and return a list of XML resources.

    Args:
        dataframe: pandas dataframe with the input data
        max_num_of_props: highest number of properties that a resource in this file has

    Raises:
        BaseError: if one of the rows is neither a resource-row nor a property-row,
            or if the file starts with a property-row

    Returns:
        a list of XML resources (with their respective properties)
    """
    resources: list[etree._Element] = []

    # to start, there is no previous resource
    resource: Optional[etree._Element] = None

    for index, row in dataframe.iterrows():
        row_number = int(str(index)) + 2
        # either the row is a resource-row or a property-row, but not both
        if check_notna(row["id"]) == check_notna(row["prop name"]):
            raise BaseError(
                f"Exactly 1 of the 2 columns 'id' and 'prop name' must be filled. "
                f"Excel row {row_number} has too many/too less entries:\n"
                f"id:        '{row['id']}'\n"
                f"prop name: '{row['prop name']}'"
            )

        # this is a resource-row
        elif check_notna(row["id"]):
            # the previous resource is finished, a new resource begins: append the previous to the resulting list
            # in all cases (except for the very first iteration), a previous resource exists
            if resource is not None:
                resources.append(resource)
            resource = _convert_resource_row_to_xml(row_number=row_number, row=row)

        # this is a property-row
        else:
            assert check_notna(row["prop name"])
            if resource is None:
                raise BaseError(
                    "The first row of your Excel/CSV is invalid. The first row must define a resource, not a property."
                )
            prop = _convert_property_row_to_xml(
                row_number=row_number,
                row=row,
                max_num_of_props=max_num_of_props,
                resource_id=resource.attrib["id"],
            )
            resource.append(prop)

    # append the resource of the very last iteration of the for loop
    if resource is not None:
        resources.append(resource)

    return resources


def _append_bitstream_to_resource(
    resource: etree._Element,
    row: pd.Series,
    row_number: int,
) -> etree._Element:
    """
    Create a bitstream-prop element, and append it to the resource.
    If the file permissions are missing, try to deduce them from the resource permissions.

    Args:
        resource: the resource element to which the bitstream-prop element should be appended
        row: the row of the CSV/Excel file from where all information comes from
        row_number: row number of the CSV/Excel sheet

    Raises:
        BaseError: if the file permissions are missing and cannot be deduced from the resource permissions

    Returns:
        the resource element with the appended bitstream-prop element
    """
    file_permissions = row.get("file permissions")
    if not check_notna(file_permissions):
        resource_permissions = row.get("permissions")
        if resource_permissions == "res-default":
            file_permissions = "prop-default"
        elif resource_permissions == "res-restricted":
            file_permissions = "prop-restricted"
        else:
            raise BaseError(
                f"Missing file permissions for file "
                f"'{row['file']}' (Resource ID '{row['id']}', Excel row {row_number}). "
                f"An attempt to deduce them from the resource permissions failed."
            )
    resource.append(
        make_bitstream_prop(
            path=str(row["file"]),
            permissions=str(file_permissions),
            calling_resource=row["id"],
        )
    )
    return resource


def _convert_resource_row_to_xml(
    row_number: int,
    row: pd.Series,
) -> etree._Element:
    """
    Convert a resource-row to an XML resource element.
    First, check if the mandatory cells are present.
    Then, call the appropriate function, depending on the restype (Resource, LinkObj, Annotation, Region).

    Args:
        row_number: row number of the CSV/Excel sheet
        row: the pandas series representing the current row

    Raises:
        BaseError: if a mandatory cell is missing

    Returns:
        the resource element created from the row
    """
    # read and check the mandatory columns
    resource_id = row["id"]
    resource_label = row.get("label")
    if pd.isna([resource_label]):
        raise BaseError(f"Missing label for resource '{resource_id}' (Excel row {row_number})")
    if not check_notna(resource_label):
        warnings.warn(
            f"The label of resource '{resource_id}' looks suspicious: '{resource_label}' (Excel row {row_number})"
        )
    resource_restype = row.get("restype")
    if not check_notna(resource_restype):
        raise BaseError(f"Missing restype for resource '{resource_id}' (Excel row {row_number})")
    resource_permissions = row.get("permissions")
    if not check_notna(resource_permissions):
        raise BaseError(f"Missing permissions for resource '{resource_id}' (Excel row {row_number})")

    # construct the kwargs for the method call
    kwargs_resource = {"label": resource_label, "permissions": resource_permissions, "id": resource_id}
    if check_notna(row.get("ark")):
        kwargs_resource["ark"] = row["ark"]
    if check_notna(row.get("iri")):
        kwargs_resource["iri"] = row["iri"]
    if check_notna(row.get("ark")) and check_notna(row.get("iri")):
        warnings.warn(
            f"Both ARK and IRI were provided for resource '{resource_label}' ({resource_id}). "
            "The ARK will override the IRI."
        )
    if check_notna(row.get("created")):
        kwargs_resource["creation_date"] = row["created"]

    # call the appropriate method
    if resource_restype == "Region":
        resource = make_region(**kwargs_resource)
    elif resource_restype == "Annotation":
        resource = make_annotation(**kwargs_resource)
    elif resource_restype == "LinkObj":
        resource = make_link(**kwargs_resource)
    else:
        kwargs_resource["restype"] = resource_restype
        resource = make_resource(**kwargs_resource)
        if check_notna(row.get("file")):
            resource = _append_bitstream_to_resource(
                resource=resource,
                row=row,
                row_number=row_number,
            )

    return resource


def _get_prop_function(
    row: pd.Series,
    resource_id: str,
) -> Callable[..., etree._Element]:
    """
    Return the function that creates the appropriate property, depending on the proptype.

    Args:
        row: row of the CSV/Excel sheet that defines the property
        resource_id: resource ID of the resource to which the property belongs

    Raises:
        BaseError: if the proptype is invalid

    Returns:
        the function that creates the appropriate property
    """
    proptype_2_function: dict[str, Callable[..., etree._Element]] = {
        "bitstream": make_bitstream_prop,
        "boolean-prop": make_boolean_prop,
        "color-prop": make_color_prop,
        "date-prop": make_date_prop,
        "decimal-prop": make_decimal_prop,
        "geometry-prop": make_geometry_prop,
        "geoname-prop": make_geoname_prop,
        "integer-prop": make_integer_prop,
        "interval-prop": make_interval_prop,
        "list-prop": make_list_prop,
        "resptr-prop": make_resptr_prop,
        "unformatted-text-prop": make_unformatted_text_prop,
        "formatted-text-prop": make_formatted_text_prop,
        "uri-prop": make_uri_prop,
    }
    if row.get("prop type") not in proptype_2_function:
        raise BaseError(f"Invalid prop type for property {row.get('prop name')} in resource {resource_id}")
    make_prop_function = proptype_2_function[row["prop type"]]
    return make_prop_function


def _convert_row_to_property_elements(
    row: pd.Series,
    max_num_of_props: int,
    row_number: int,
    resource_id: str,
) -> list[PropertyElement]:
    """
    Every property contains i elements,
    which are represented in the Excel as groups of columns named
    {i_value, i_permissions, i_comment}.
    Depending on the property type, some of these cells are empty.
    This method converts a row to a list of PropertyElement objects.

    Args:
        row: the pandas series representing the current row
        max_num_of_props: highest number of properties that a resource in this file has
        row_number: row number of the CSV/Excel sheet
        resource_id: id of resource to which this property belongs to

    Raises:
        BaseError: if a mandatory cell is missing, or if there are too many/too few values per property

    Returns:
        list of PropertyElement objects
    """
    property_elements: list[PropertyElement] = []
    for i in range(1, max_num_of_props + 1):
        value = row[f"{i}_value"]
        if pd.isna(value):
            # raise error if other cells of this property element are not empty
            # if all other cells are empty, continue with next property element
            other_cell_headers = [f"{i}_{x}" for x in ["permissions", "comment"]]
            notna_cell_headers = [x for x in other_cell_headers if check_notna(row.get(x))]
            notna_cell_headers_str = ", ".join([f"'{x}'" for x in notna_cell_headers])
            if notna_cell_headers_str:
                raise BaseError(
                    f"Error in resource '{resource_id}': Excel row {row_number} has an entry "
                    f"in column(s) {notna_cell_headers_str}, but not in '{i}_value'. "
                    r"Please note that cell contents that don't meet the requirements of the regex [\p{L}\d_!?\-] "
                    "are considered inexistent."
                )
            continue

        # construct a PropertyElement from this property element
        kwargs_propelem = {"value": value, "permissions": str(row.get(f"{i}_permissions"))}
        if not check_notna(row.get(f"{i}_permissions")):
            raise BaseError(
                f"Resource '{resource_id}': "
                f"Missing permissions in column '{i}_permissions' of property '{row['prop name']}'"
            )
        if check_notna(row.get(f"{i}_comment")):
            kwargs_propelem["comment"] = str(row[f"{i}_comment"])
        property_elements.append(PropertyElement(**kwargs_propelem))

    # validate the end result before returning it
    if len(property_elements) == 0:
        raise BaseError(
            f"At least one value per property is required, "
            f"but resource '{resource_id}' (Excel row {row_number}) doesn't contain any values."
        )
    if row.get("prop type") == "boolean-prop" and len(property_elements) != 1:
        raise BaseError(
            f"A <boolean-prop> can only have a single value, "
            f"but resource '{resource_id}' (Excel row {row_number}) contains more than one value."
        )

    return property_elements


def _convert_property_row_to_xml(
    row_number: int,
    row: pd.Series,
    max_num_of_props: int,
    resource_id: str,
) -> etree._Element:
    """
    Convert a property-row of the CSV/Excel sheet to an XML element.

    Args:
        row_number: row number of the CSV/Excel sheet
        row: the pandas series representing the current row
        max_num_of_props: highest number of properties that a resource in this file has
        resource_id: id of the resource to which the property will be appended

    Raises:
        BaseError: if there is inconsistent data in the row / if a validation fails

    Returns:
        the resource element with the appended property
    """
    # based on the property type, the right function has to be chosen
    make_prop_function = _get_prop_function(
        row=row,
        resource_id=resource_id,
    )

    # convert the row to a list of PropertyElement objects
    property_elements = _convert_row_to_property_elements(
        row=row,
        max_num_of_props=max_num_of_props,
        row_number=row_number,
        resource_id=resource_id,
    )

    # create the property
    prop = _create_property(
        make_prop_function=make_prop_function,
        row=row,
        property_elements=property_elements,
        resource_id=resource_id,
    )
    return prop


def _create_property(
    make_prop_function: Callable[..., etree._Element],
    row: pd.Series,
    property_elements: list[PropertyElement],
    resource_id: str,
) -> etree._Element:
    """
    Create a property based on the appropriate function and the property elements.

    Args:
        make_prop_function: the function to create the property
        row: the pandas series representing the current row of the Excel/CSV
        property_elements: the list of PropertyElement objects
        resource_id: id of resource to which this property belongs to

    Returns:
        the resource with the properties appended
    """
    kwargs_propfunc: dict[str, Union[str, PropertyElement, list[PropertyElement]]] = {
        "name": row["prop name"],
        "calling_resource": resource_id,
    }

    if row.get("prop type") == "boolean-prop":
        kwargs_propfunc["value"] = property_elements[0]
    else:
        kwargs_propfunc["value"] = property_elements

    if check_notna(row.get("prop list")):
        kwargs_propfunc["list_name"] = str(row["prop list"])

    prop = make_prop_function(**kwargs_propfunc)

    return prop


def excel2xml(
    datafile: str,
    shortcode: str,
    default_ontology: str,
) -> bool:
    """
    This is a method that is called from the command line.
    It isn't intended to be used in a Python script.
    It takes a tabular data source in CSV/XLS(X) format that is formatted according to the specifications,
    and transforms it into a DSP-conforming XML file
    that can be uploaded to a DSP server with the xmlupload command.
    The output file is saved in the current working directory,
    with the name [default_ontology]-data.xml.

    Please note that this method doesn't do any data cleaning or data transformation tasks.
    The input and the output of this method are semantically exactly equivalent.

    Args:
        datafile: path to the data file (CSV or XLS(X))
        shortcode: shortcode of the project that this data belongs to
        default_ontology: name of the ontology that this data belongs to

    Raises:
        BaseError if something went wrong

    Returns:
        True if everything went well, False otherwise
    """
    # read and prepare the input file
    success = True
    dataframe = _read_cli_input_file(datafile)
    dataframe = _validate_and_prepare_cli_input_file(dataframe)
    last_column_title = str(list(dataframe)[-1])  # last column title, in the format "i_comment"
    max_num_of_props = int(last_column_title.split("_")[0])

    # create the XML root element
    root = make_root(shortcode=shortcode, default_ontology=default_ontology)
    root = append_permissions(root)

    # parse the input file row by row
    resources = _convert_rows_to_xml(
        dataframe=dataframe,
        max_num_of_props=max_num_of_props,
    )
    for resource in resources:
        root.append(resource)

    # write file
    with warnings.catch_warnings(record=True) as w:
        write_xml(root, f"{default_ontology}-data.xml")
        if len(w) > 0:
            success = False
    print(f"XML file successfully created at {default_ontology}-data.xml")

    return success<|MERGE_RESOLUTION|>--- conflicted
+++ resolved
@@ -1352,15 +1352,7 @@
     for val in values:
         kwargs = {"permissions": val.permissions}
         if check_notna(val.comment):
-<<<<<<< HEAD
-            kwargs["comment"] = val.comment  # type: ignore[assignment]
-=======
             kwargs["comment"] = val.comment
-        if check_notna(val.encoding):
-            kwargs["encoding"] = val.encoding
-        else:
-            kwargs["encoding"] = "utf8"
->>>>>>> f4f6ff8c
         value_ = etree.Element(
             "{%s}text" % xml_namespace_map[None],
             **kwargs,  # type: ignore[arg-type]
