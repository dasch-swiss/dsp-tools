--- conflicted
+++ resolved
@@ -1358,11 +1358,10 @@
             **kwargs,  # type: ignore
             nsmap=xml_namespace_map,
         )
-<<<<<<< HEAD
         # enforce that the text is well-formed XML: serialize tag ...
         content = etree.tostring(value_, encoding="unicode")
         # ... insert text at the very end of the string, and add ending tag to the previously single <text/> tag ...
-        content = re.sub(r"/>$", f">{val.value}</text>", content)
+        content = regex.sub(r"/>$", f">{val.value}</text>", content)
         # ... try to parse it again
         try:
             value_ = etree.fromstring(content)
@@ -1372,25 +1371,6 @@
                 "The special characters <, > and & are only allowed to construct a tag."
                 f"The error occurred in resource {calling_resource}, property {name}"
             ) from None
-=======
-        if kwargs["encoding"] == "utf8":
-            # write the text into the tag, without validation
-            value_.text = str(val.value)
-        else:
-            # enforce that the text is well-formed XML: serialize tag ...
-            content = etree.tostring(value_, encoding="unicode")
-            # ... insert text at the very end of the string, and add ending tag to the previously single <text/> tag ...
-            content = regex.sub(r"/>$", f">{val.value}</text>", content)
-            # ... try to parse it again
-            try:
-                value_ = etree.fromstring(content)
-            except etree.XMLSyntaxError:
-                raise BaseError(
-                    "The XML tags contained in a richtext property (encoding=xml) must be well-formed. "
-                    "The special characters <, > and & are only allowed to construct a tag."
-                    f"The error occurred in resource {calling_resource}, property {name}"
-                ) from None
->>>>>>> 28a49076
         prop_.append(value_)
 
     return prop_
