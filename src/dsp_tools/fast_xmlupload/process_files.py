"""This module handles processing of files referenced in the bitstream tags of an XML file."""

import hashlib
import json
import pickle
import shutil
import subprocess
import sys
import uuid
from concurrent.futures import ThreadPoolExecutor, as_completed
from datetime import datetime
from pathlib import Path, PurePath
from typing import Any, Literal, Optional, Union

import docker
import requests
from docker.models.containers import Container
from lxml import etree

from dsp_tools.models.exceptions import UserError
from dsp_tools.utils.logging import get_logger
from dsp_tools.utils.shared import http_call_with_retry

logger = get_logger(__name__, filesize_mb=100, backupcount=36)
sipi_container: Optional[Container] = None
export_moving_image_frames_script: Optional[Path] = None


def _get_export_moving_image_frames_script() -> None:
    """
    Downloads the shell script that is used to extract the preview image from a video.
    """
    user_folder = Path.home() / Path(".dsp-tools/fast-xmlupload")
    user_folder.mkdir(parents=True, exist_ok=True)
    global export_moving_image_frames_script
    export_moving_image_frames_script = user_folder / "export-moving-image-frames.sh"
    script_text_response = http_call_with_retry(
        action=requests.get,
        url="https://github.com/dasch-swiss/dsp-api/raw/main/sipi/scripts/export-moving-image-frames.sh",
    )
    script_text = script_text_response.text
    with open(export_moving_image_frames_script, "w", encoding="utf-8") as f:
        f.write(script_text)


def _determine_exit_code(
    files_to_process: list[Path],
    processed_files: list[tuple[Path, Optional[Path]]],
    is_last_batch: bool,
) -> Literal[0, 1, 2]:
    """
    Based on the result of the file processing,
    this function determines the exit code.
    If some files of the current batch could not be processed, the exit code is 1.
    If all files of the current batch were processed,
    the exit code is 0 if this is the last batch,
    and 2 if there are more batches to process.

    Args:
        files_to_process: list of all paths that should have been processed (current batch)
        processed_files: list of tuples of Paths. If the second Path is None, the file could not be processed.
        is_last_batch: true if this is the last batch of files to process

    Returns:
        exit code
    """
    processed_paths = [x[1] for x in processed_files if x and x[1]]
    if len(processed_paths) == len(files_to_process):
        print(f"{datetime.now()}: All files ({len(files_to_process)}) of this batch were processed: Okay")
        logger.info(f"All files ({len(files_to_process)}) of this batch were processed: Okay")
        if is_last_batch:
            print(f"{datetime.now()}: All multimedia files referenced in the XML are processed. No more batches.")
            logger.info("All multimedia files referenced in the XML are processed. No more batches.")
            return 0
        else:
            return 2
    else:
        ratio = f"{len(processed_paths)}/{len(files_to_process)}"
        msg = f"Some files of this batch could not be processed: Only {ratio} were processed. The failed ones are:"
        print(f"{datetime.now()}: ERROR: {msg}")
        logger.error(msg)
        for input_file, output_file in processed_files:
            if not output_file:
                print(f" - {input_file}")
                logger.error(f" - {input_file}")
        return 1


def _process_files_in_parallel(
    files_to_process: list[Path],
    input_dir: Path,
    output_dir: Path,
    nthreads: Optional[int],
) -> tuple[list[tuple[Path, Optional[Path]]], list[Path]]:
    """
    Creates a thread pool and executes the file processing in parallel.
    If a Docker API error occurs, the SIPI container is restarted,
    and the unprocessed files are returned,
    so that this function can be called again with the unprocessed files.

    Args:
        files_to_process: a list of all paths to the files that should be processed
        input_dir: the root directory of the input files
        output_dir: the directory where the processed files should be written to
        nthreads: number of threads to use for processing

    Returns:
        - a list of tuples with the original file path and the path to the processed file.
          (if a file could not be processed, the second path is None)
        - a list of all paths that could not be processed
          (this list will only have content if a Docker API error led to a restart of the SIPI container)
    """
    with ThreadPoolExecutor(max_workers=nthreads) as pool:
        processing_jobs = [pool.submit(_process_file, f, input_dir, output_dir) for f in files_to_process]

    orig_filepath_2_uuid: list[tuple[Path, Optional[Path]]] = []
    total = len(files_to_process)
    for i, processed in enumerate(as_completed(processing_jobs)):
        try:
            orig_file, internal_file = processed.result()
            orig_filepath_2_uuid.append((orig_file, internal_file))
            print(f"{datetime.now()}: Successfully processed file {i+1}/{total} of this batch: {orig_file}")
            logger.info(f"Successfully processed file {i+1}/{total} of this batch: {orig_file}")
        except docker.errors.APIError:
            print(f"{datetime.now()}: ERROR: A Docker exception occurred. Cancel jobs and restart SIPI...")
            logger.error("A Docker exception occurred. Cancel jobs and restart SIPI...", exc_info=True)
            for job in processing_jobs:
                job.cancel()
            _restart_sipi_container(input_dir, output_dir)
            processed_paths = [x[0] for x in orig_filepath_2_uuid]
            unprocessed_paths = [x for x in files_to_process if x not in processed_paths]
            return orig_filepath_2_uuid, unprocessed_paths

    return orig_filepath_2_uuid, []


def _write_result_to_pkl_file(processed_files: list[tuple[Path, Optional[Path]]]) -> None:
    """
    Writes the processing result to a pickle file in the working directory.

    Args:
        processed_files: the result of the file processing

    Raises:
        UserError: if the file could not be written
    """
    filename = Path(f"processing_result_{datetime.now().strftime('%Y-%m-%d_%H.%M.%S.%f')}.pkl")

    try:
        with open(filename, "wb") as pkl_file:
            pickle.dump(processed_files, pkl_file)
        print(f"{datetime.now()}: The result was written to: {filename}")
    except OSError:
        err_msg = f"An error occurred while writing the result to the pickle file. Content of file: {processed_files}"
        logger.error(err_msg, exc_info=True)
        raise UserError(err_msg) from None


def _check_input_params(
    input_dir: str,
    out_dir: str,
    xml_file: str,
) -> tuple[Path, Path, Path]:
    """
    Checks the input parameters provided by the user and transforms them into Path objects.
    If the output directory doesn't exist, it is created.

    Args:
        input_dir: the root directory of the input files
        out_dir: the output directory where the created files should be written to
        xml_file: the XML file the paths are extracted from

    Raises:
        UserError: if one of the parameters is not valid

    Returns:
        A tuple with the Path objects of the input strings
    """
    input_dir_path = Path(input_dir)
    out_dir_path = Path(out_dir)
    xml_file_path = Path(xml_file)

    try:
        out_dir_path.mkdir(parents=True, exist_ok=True)
    except Exception:  # pylint: disable=broad-exception-caught
        raise UserError(f"Couldn't create directory {out_dir_path}") from None

    if not input_dir_path.is_dir():
        raise UserError("input_dir is not a directory")
    if not xml_file_path.is_file():
        raise UserError("xml_file is not a file")

    return input_dir_path, out_dir_path, xml_file_path


def _get_file_paths_from_xml(xml_file: Path) -> list[Path]:
    """
    Parse XML file to get all file paths.
    If the same file is referenced several times in the XML,
    it is only returned once.

    Args:
        xml_file: path to the XML file

    Raises:
        UserError: if a referenced file doesn't exist in the file system

    Returns:
        list of all paths in the <bitstream> tags
    """
    tree: etree._ElementTree[etree._Element] = etree.parse(xml_file)
    bitstream_paths: set[Path] = set()
    for x in tree.iter():
        if x.text and etree.QName(x).localname.endswith("bitstream"):
            path = Path(x.text)
            if path.is_file():
                bitstream_paths.add(path)
            else:
                msg = f"{datetime.now()}: ERROR: '{path}' is referenced in the XML file, but it doesn't exist."
                logger.error(msg)
                raise UserError(msg)

    return list(bitstream_paths)


def _restart_sipi_container(
    input_dir: Path,
    output_dir: Path,
) -> None:
    """
    Stop a possibly existing SIPI container,
    then create and start a new one.

    Args:
        input_dir: the root directory of the images that should be processed, is mounted into the container
        output_dir: the output directory where the processed files should be written to, is mounted into the container
    """
    _stop_and_remove_sipi_container()
    global sipi_container
    docker_client = docker.from_env()
    sipi_container = docker_client.containers.run(
        image="daschswiss/sipi:3.8.1",
        name="sipi",
        volumes=[
            f"{input_dir.absolute()}:/sipi/processing-input",
            f"{output_dir.absolute()}:/sipi/processing-output",
        ],
        entrypoint=["tail", "-f", "/dev/null"],
        detach=True,
    )
    print(f"{datetime.now()}: Created and started Sipi container.")
    logger.info("Created and started Sipi container.")


def _stop_and_remove_sipi_container() -> None:
    """
    Stop and remove the SIPI container.
    """
    global sipi_container
    if not sipi_container:
        # the Sipi container is not stored in the global variable, but perhaps it exists
        docker_client = docker.from_env()
        try:
            sipi_container = docker_client.containers.get("sipi")
        except docker.errors.NotFound:
            # printing is not necessary, the user doesn't need to know that there is no Sipi container
            logger.warning("There is no Sipi container that could be removed.")
            return

    # at this point, a Sipi container exists and is stored in the global variable
    try:
        sipi_container.stop()
        sipi_container.remove()
        print(f"{datetime.now()}: Stopped and removed Sipi container.")
        logger.info("Stopped and removed Sipi container.")
    except docker.errors.APIError:
        print("WARNING: It was not possible to stop and remove the Sipi container.")
        logger.warning("It was not possible to stop and remove the Sipi container.")


def _compute_sha256(file: Path) -> Optional[str]:
    """
    Calculates SHA256 checksum of a file

    Args:
        file: path of the file

    Returns:
        the calculated checksum
    """
    if not file.is_file():
        print(f"{datetime.now()}: ERROR: Couldn't calculate checksum for {file}, because such a file doesn't exist.")
        logger.error(f"Couldn't calculate checksum for {file}, because such a file doesn't exist.")
        return None
    hash_sha256 = hashlib.sha256()
    with open(file, "rb") as f:
        for chunk in iter(lambda: f.read(4096), b""):
            hash_sha256.update(chunk)
    return hash_sha256.hexdigest()


def _convert_file_with_sipi(
    in_file_local_path: Path,
    input_dir: Path,
    out_file_local_path: Path,
    output_dir: Path,
) -> bool:
    """
    Converts a file by calling a locally running Sipi container.

    Args:
        in_file_local_path: path to input file
        input_dir: the directory where the input files are located
        out_file_local_path: path to output file,
            e.g. tmp/in/te/internal_file_name.jp2 if the internal filename is "internal_file_name"
        output_dir: the directory where the processed files are written to,
            e.g. tmp/in/te/ if the internal filename is "internal_file_name"

    Returns:
        success status
    """
    original_output_dir = output_dir.parent.parent
    in_file_sipi_path = Path("processing-input") / in_file_local_path.relative_to(input_dir)
    out_file_sipi_path = Path("processing-output") / out_file_local_path.relative_to(original_output_dir)

    if not sipi_container:
        print(f"{datetime.now()}: ERROR: Cannot convert file {in_file_local_path} with Sipi: Sipi container not found.")
        logger.error(f"Cannot convert file {in_file_local_path} with Sipi: Sipi container not found.")
        return False
    result = sipi_container.exec_run(f"/sipi/sipi '{in_file_sipi_path}' {out_file_sipi_path}")
    if result.exit_code != 0:
        print(f"{datetime.now()}: ERROR: Sipi conversion of {in_file_local_path} failed: {result}")
        logger.error(f"Sipi conversion of {in_file_local_path} failed: {result}")
        return False
    return True


def _create_orig_file(
    in_file: Path,
    internal_file_name: str,
    out_dir: Path,
) -> bool:
    """
    Creates the .orig file expected by the API.

    Args:
        in_file: the input file from which the .orig should be created
        internal_file_name: the internal filename which should be used for the .orig file
        out_dir: the directory where the .orig file should be written to,
            e.g. tmp/in/te/ if the internal filename is "internal_file_name"

    Returns:
        success status
    """
    orig_ext = PurePath(in_file).suffix
    orig_file_full_path = Path(out_dir, f"{internal_file_name}{orig_ext}.orig")
    try:
        shutil.copyfile(in_file, orig_file_full_path)
        logger.info(f"Created .orig file {orig_file_full_path}")
        return True
    except Exception:  # pylint: disable=broad-exception-caught
        print(f"{datetime.now()}: ERROR: Couldn't create .orig file {orig_file_full_path}")
        logger.error(f"Couldn't create .orig file {orig_file_full_path}", exc_info=True)
        return False


def _get_video_metadata_with_ffprobe(file_path: Path) -> Optional[dict[str, Any]]:
    """
    Gets video metadata by running ffprobe

    Args:
        file_path: path to the file which the metadata should be extracted from

    Returns:
        the metadata object as json
    """
    command_array = [
        "ffprobe",
        "-v",
        "error",
        "-select_streams",
        "v:0",
        "-show_entries",
        "stream=width,height,bit_rate,duration,nb_frames,r_frame_rate",
        "-print_format",
        "json",
        "-i",
        str(file_path),
    ]
    try:
        result = subprocess.run(
            command_array,
            stdout=subprocess.PIPE,
            stderr=subprocess.PIPE,
            universal_newlines=True,
            check=False,
        )
    except Exception:  # pylint: disable=broad-exception-caught
        print(f"{datetime.now()}: ERROR: Exception occurred while running ffprobe for {file_path}")
        logger.error(f"Exception occurred while running ffprobe for {file_path}", exc_info=True)
        return None
    if result.returncode == 0:
        logger.info(f"Successfully ran ffprobe for {file_path}")
        video_metadata: dict[str, Any] = json.loads(result.stdout)["streams"][0]  # get first stream
        return video_metadata
    else:
        print(f"{datetime.now()}: ERROR: Couldn't run ffprobe for {file_path}")
        logger.error(f"Couldn't run ffprobe for {file_path}")
        return None


def _create_sidecar_file(
    orig_file: Path,
    converted_file: Path,
    file_category: str,
) -> bool:
    """
    Creates the sidecar file for a given file. Depending on the file category, it adds category specific metadata.

    Args:
        orig_file: path to the original file
        converted_file: path to the converted file, e.g. out_dir/in/te/internal_filename.ext
        file_category: the file category, either IMAGE, VIDEO or OTHER

    Returns:
        true if successful, false otherwise
    """
    if file_category not in ("IMAGE", "VIDEO", "OTHER"):
        print(f"{datetime.now()}: ERROR: Unexpected file category {file_category}")
        logger.error(f"Unexpected file category {file_category}")
        return False

    checksum_original = _compute_sha256(orig_file)
    if not checksum_original:
        return False

    checksum_derivative = _compute_sha256(converted_file)
    if not checksum_derivative:
        return False

    original_filename = PurePath(orig_file).name
    internal_filename = PurePath(converted_file).name
    random_part_of_filename = PurePath(converted_file).stem
    original_extension = PurePath(orig_file).suffix
    original_internal_filename = f"{random_part_of_filename}{original_extension}.orig"
    sidecar_dict: dict[str, Union[str, float]] = {
        "originalFilename": original_filename,
        "checksumOriginal": checksum_original,
        "checksumDerivative": checksum_derivative,
        "internalFilename": internal_filename,
        "originalInternalFilename": original_internal_filename,
    }

    # add video specific metadata to sidecar file
    if file_category == "VIDEO":
        video_metadata = _get_video_metadata_with_ffprobe(converted_file)
        if not video_metadata:
            return False
        sidecar_dict["width"] = video_metadata["width"]
        sidecar_dict["height"] = video_metadata["height"]
        sidecar_dict["duration"] = float(video_metadata["duration"])
        nb_frames = int(video_metadata["nb_frames"])
        duration = float(video_metadata["duration"])
        fps = nb_frames / duration
        sidecar_dict["fps"] = fps

    sidecar_file_basename = f"{random_part_of_filename}.info"
    sidecar_file = PurePath(converted_file.parent, sidecar_file_basename)

    with open(sidecar_file, "w", encoding="utf-8") as f:
        sidecar_json = json.dumps(sidecar_dict, indent=4)
        f.write(sidecar_json)

    logger.info(f"Created sidecar file {sidecar_file}")
    return True


def _get_file_category_from_extension(file: Path) -> Optional[str]:
    """
    Gets the file category of a file according to its extension.

    Args:
        file: file which the category should be got from

    Returns:
        the file category, either IMAGE, VIDEO or OTHER (or None)
    """
    extensions: dict[str, list[str]] = dict()
    extensions["image"] = [".jpg", ".jpeg", ".tif", ".tiff", ".jp2", ".png"]
    extensions["video"] = [".mp4"]
    extensions["archive"] = [".7z", ".gz", ".gzip", ".tar", ".tar.gz", ".tgz", ".z", ".zip"]
    extensions["text"] = [".csv", ".txt", ".xml", ".xsd", ".xsl"]
    extensions["document"] = [".doc", ".docx", ".pdf", ".ppt", ".pptx", ".xls", ".xlsx"]
    extensions["audio"] = [".mp3", ".wav"]

    if file.suffix.lower() in extensions["video"]:
        category = "VIDEO"
    elif file.suffix.lower() in extensions["image"]:
        category = "IMAGE"
    elif file.suffix.lower() in (
        extensions["archive"] + extensions["text"] + extensions["document"] + extensions["audio"]
    ):
        category = "OTHER"
    else:
        category = None
        print(f"{datetime.now()}: ERROR: Couldn't get category for {file}")
        logger.error(f"Couldn't get category for {file}")
    return category


def _extract_preview_from_video(file: Path) -> bool:
    """
    Extracts a preview image of a video and writes it to disk.

    Args:
        file: the video file which the preview is extracted from

    Returns:
        true if successful, false otherwise
    """

    result = subprocess.call(["/bin/bash", f"{export_moving_image_frames_script}", "-i", f"{file}"])
    if result != 0:
        return False
    else:
        return True


def _process_file(
    in_file: Path,
    input_dir: Path,
    output_dir: Path,
) -> tuple[Path, Optional[Path]]:
    """
    Creates all expected derivative files and writes the output into the provided output directory.

    In case of image: .orig file, JP2 derivate, sidecar file
    In case of video: .orig file, identical derivate file, sidecar file, folder with 1 preview image
    other files: .orig file, identical derivate file, sidecar file

    Args:
        in_file: path to input file that should be processed
        input_dir: root directory of the input files
        output_dir: target location where the created files are written to.
            If the directory doesn't exist, it is created

    Returns:
        tuple consisting of the original path and the internal filename.
        If there was an error, the internal filename is None.
    """
    # ensure that input file exists
    if not in_file.is_file():
        print(f"{datetime.now()}: ERROR: '{in_file}' does not exist. Skipping...")
        logger.error(f"'{in_file}' does not exist. Skipping...")
        return in_file, None

    # get random UUID for internal file handling, and create directory structure
    internal_filename = str(uuid.uuid4())
    out_dir_full = Path(output_dir, internal_filename[0:2], internal_filename[2:4])
    out_dir_full.mkdir(parents=True, exist_ok=True)

    # create .orig file
    if not _create_orig_file(
        in_file=in_file,
        internal_file_name=internal_filename,
        out_dir=out_dir_full,
    ):
        return in_file, None

    # convert file (create derivative) and create sidecar file based on category (image, video or other)
    file_category = _get_file_category_from_extension(in_file)
    if not file_category:
        return in_file, None

    if file_category == "OTHER":
        result = _process_other_file(
            in_file=in_file,
            internal_filename=internal_filename,
            out_dir=out_dir_full,
        )
    elif file_category == "IMAGE":
        result = _process_image_file(
            in_file=in_file,
            internal_filename=internal_filename,
            out_dir=out_dir_full,
            input_dir=input_dir,
        )
    elif file_category == "VIDEO":
        result = _process_video_file(
            in_file=in_file,
            internal_filename=internal_filename,
            out_dir=out_dir_full,
        )
    else:
        print(f"{datetime.now()}: ERROR: Unexpected file category for {in_file}: {file_category}")
        logger.error(f"Unexpected file category for {in_file}: {file_category}")
        return in_file, None

    return result


def _process_other_file(
    in_file: Path,
    internal_filename: str,
    out_dir: Path,
) -> tuple[Path, Optional[Path]]:
    """
    Processes a file of file category OTHER.
    There is no real derivate created,
    but the original file is copied,
    and a sidecar file is created.

    Args:
        in_file: the input file that should be processed
        internal_filename: the internal filename that should be used for the output file
        out_dir: the output directory where the processed file should be written to,
            e.g. tmp/in/te/ if the internal filename is "internal_file_name"

    Returns:
        a tuple of the original file path and the path to the processed file.
        If there was an error, the internal filename is None.
    """
    converted_file_full_path = out_dir / Path(internal_filename).with_suffix(in_file.suffix)
    try:
        shutil.copyfile(in_file, converted_file_full_path)
    except Exception:  # pylint: disable=broad-exception-caught
        print(f"{datetime.now()}: ERROR: Couldn't process file of category OTHER: {in_file}")
        logger.error(f"Couldn't process file of category OTHER: {in_file}", exc_info=True)
        return in_file, None
    if not _create_sidecar_file(
        orig_file=in_file,
        converted_file=converted_file_full_path,
        file_category="OTHER",
    ):
        print(f"{datetime.now()}: ERROR: Couldn't create sidecar file for: {in_file}")
        logger.error(f"Couldn't create sidecar file for: {in_file}")
        return in_file, None
    return in_file, converted_file_full_path


def _process_image_file(
    in_file: Path,
    internal_filename: str,
    out_dir: Path,
    input_dir: Path,
) -> tuple[Path, Optional[Path]]:
    """
    Processes a file of file category IMAGE

    Args:
        in_file: the input file that should be processed
        internal_filename: the internal filename that should be used for the output file
        out_dir: the output directory where the processed file should be written to,
            e.g. tmp/in/te/ if the internal filename is "internal_file_name"
        input_dir: root directory of the input files

    Returns:
        a tuple of the original file path and the path to the processed file.
        If there was an error, the internal filename is None.
    """
    converted_file_full_path = out_dir / Path(internal_filename).with_suffix(".jp2")
    sipi_result = _convert_file_with_sipi(
        in_file_local_path=in_file,
        input_dir=input_dir,
        out_file_local_path=converted_file_full_path,
        output_dir=out_dir,
    )
    if not sipi_result:
        print(f"{datetime.now()}: ERROR: Couldn't process file of category IMAGE: {in_file}")
        logger.error(f"Couldn't process file of category IMAGE: {in_file}")
        return in_file, None
    if not _create_sidecar_file(
        orig_file=in_file,
        converted_file=converted_file_full_path,
        file_category="IMAGE",
    ):
        print(f"{datetime.now()}: ERROR: Couldn't create sidecar file for: {in_file}")
        logger.error(f"Couldn't create sidecar file for: {in_file}")
        return in_file, None
    return in_file, converted_file_full_path


def _process_video_file(
    in_file: Path,
    internal_filename: str,
    out_dir: Path,
) -> tuple[Path, Optional[Path]]:
    """
    Processes a file of file category VIDEO

    Args:
        in_file: the input file that should be processed
        internal_filename: the internal filename that should be used for the output file
        out_dir: the output directory where the processed file should be written to,
            e.g. tmp/in/te/ if the internal filename is "internal_file_name"

    Returns:
        a tuple of the original file path and the path to the processed file.
        If there was an error, the internal filename is None.
    """
    converted_file_full_path = out_dir / Path(internal_filename).with_suffix(in_file.suffix)
    # create derivate file (identical to original file)
    try:
        shutil.copyfile(in_file, converted_file_full_path)
    except Exception:  # pylint: disable=broad-exception-caught
        print(f"{datetime.now()}: ERROR: Couldn't create derivate file for video '{in_file}'")
        logger.error(f"Couldn't create derivate file for video '{in_file}'", exc_info=True)
        return in_file, None

    # create preview image
    preview_result = _extract_preview_from_video(converted_file_full_path)
    if not preview_result:
        print(f"{datetime.now()}: ERROR: Couldn't create preview image for video '{in_file}'")
        logger.error(f"Couldn't create preview image for video '{in_file}'")
        return in_file, None

    # create sidecar file
    if not _create_sidecar_file(
        orig_file=in_file,
        converted_file=converted_file_full_path,
        file_category="VIDEO",
    ):
        print(f"{datetime.now()}: ERROR: Couldn't create sidecar file for video '{in_file}'")
        logger.error(f"Couldn't create sidecar file for video '{in_file}'")
        return in_file, None

    return in_file, converted_file_full_path


def _write_processed_and_unprocessed_files_to_txt_files(
    all_files: list[Path],
    processed_files: list[tuple[Path, Optional[Path]]],
) -> None:
    """
    Determine the files that were processed until now
    (taking into account a possibly existing file 'processed_files.txt')
    and write them to 'processed_files.txt'.
    Determine the files that were not processed until now,
    and write them to 'unprocessed_files.txt'
    (possibly overwriting an existing file).

    Args:
        all_files: list of all paths that should be processed
        processed_files: list of tuples (orig path, processed path). 2nd path is None if a file could not be processed.
    """
    processed_original_paths = [x[0] for x in processed_files]
    if Path("processed_files.txt").is_file():
        with open("processed_files.txt", "r", encoding="utf-8") as f:
            previously_processed_files = [Path(x) for x in f.read().splitlines()]
        processed_original_paths = processed_original_paths + previously_processed_files

    with open("processed_files.txt", "w", encoding="utf-8") as f:
        f.write("\n".join([str(x) for x in processed_original_paths]))
    msg = "Wrote 'processed_files.txt'"

    unprocessed_original_paths = [x for x in all_files if x not in processed_original_paths]
    if unprocessed_original_paths:
        with open("unprocessed_files.txt", "w", encoding="utf-8") as f:
            f.write("\n".join([str(x) for x in unprocessed_original_paths]))
        msg += " and 'unprocessed_files.txt'"
    elif Path("unprocessed_files.txt").is_file():
        Path("unprocessed_files.txt").unlink()
        msg += " and removed 'unprocessed_files.txt'"

    print(f"{datetime.now()}: {msg}")
    logger.info(msg)


def handle_interruption(
    all_files: list[Path],
    processed_files: list[tuple[Path, Optional[Path]]],
    exception: BaseException,
) -> None:
    """
    Handles an interruption of the processing.
    Writes the pickle file,
    and the txt files with the processed and unprocessed files,
    and exits the program with exit code 1.

    Args:
        all_files: list of all paths that should be processed
        processed_files: list of tuples (orig path, processed path). 2nd path is None if a file could not be processed.
        exception: the exception that was raised
    """
    msg = "ERROR while processing the files. Writing pickle file and human-readable txt files..."
    print(f"{datetime.now()}: {msg}")
    logger.error(msg, exc_info=exception)

    _write_processed_and_unprocessed_files_to_txt_files(
        all_files=all_files,
        processed_files=processed_files,
    )
    _write_result_to_pkl_file(processed_files)

    sys.exit(1)


def double_check_unprocessed_files(
    all_files: list[Path],
    processed_files: list[Path],
    unprocessed_files: list[Path],
) -> None:
    """
    Checks if the files in 'unprocessed_files.txt' are consistent with the files in 'processed_files.txt'.

    Args:
        all_files: list of all paths in the <bitstream> tags of the XML file
        processed_files: the paths from 'processed_files.txt'
        unprocessed_files: the paths from 'unprocessed_files.txt' (or all_files if there is no such file)

    Raises:
        UserError: if there is a file 'unprocessed_files.txt', but no file 'processed_files.txt'
        UserError: if the files 'unprocessed_files.txt' and 'processed_files.txt' are inconsistent
    """
    unprocessed_files_txt_exists = sorted(unprocessed_files) != sorted(all_files)
    if unprocessed_files_txt_exists and not processed_files:
        logger.error("There is a file 'unprocessed_files.txt', but no file 'processed_files.txt'")
        raise UserError("There is a file 'unprocessed_files.txt', but no file 'processed_files.txt'")

    if processed_files and sorted(unprocessed_files) == sorted(all_files):
        logger.error("There is a file 'processed_files.txt', but no file 'unprocessed_files.txt'")
        raise UserError("There is a file 'processed_files.txt', but no file 'unprocessed_files.txt'")

    if unprocessed_files_txt_exists:
        # there is a 'unprocessed_files.txt' file. check it for consistency
        unprocessed_files_from_processed_files = [x for x in all_files if x not in processed_files]
        if not sorted(unprocessed_files_from_processed_files) == sorted(unprocessed_files):
            logger.error("The files 'unprocessed_files.txt' and 'processed_files.txt' are inconsistent")
            raise UserError("The files 'unprocessed_files.txt' and 'processed_files.txt' are inconsistent")


def _determine_next_batch(
    all_files: list[Path],
    batch_size: int,
) -> tuple[list[Path], bool]:
    """
    Looks in the input directory for txt files that contain the already processed files and the still unprocessed files.
    If no such files are found, this run of `dsp-tools process-files` is the first one.
    In this case, the first batch_size files (or less if there are less) are returned.
    If such files are found, the already processed files are read from them,
    and the next batch_size files are returned.
    If all files have been processed, an empty list is returned.

    Args:
        all_files: list of all paths in the <bitstream> tags of the XML file
        batch_size: number of files to process before Python exits

    Raises:
        UserError: if the files 'unprocessed_files.txt' and 'processed_files.txt' are inconsistent

    Returns:
        - the next batch of up to batch_size files that should be processed
          (or empty list if all files have been processed)
        - a boolean indicating if this is the last batch
    """
    # read the already processed files
    if Path("processed_files.txt").is_file():
        with open("processed_files.txt", "r", encoding="utf-8") as f:
            processed_files = [Path(x.strip()) for x in f.readlines()]
    else:
        processed_files = []

    # read the still unprocessed files
    if Path("unprocessed_files.txt").is_file():
        with open("unprocessed_files.txt", "r", encoding="utf-8") as f:
            unprocessed_files = [Path(x.strip()) for x in f.readlines()]
    else:
        unprocessed_files = all_files

    # consistency check
    double_check_unprocessed_files(
        all_files=all_files,
        processed_files=processed_files,
        unprocessed_files=unprocessed_files,
    )

    # determine next batch
    if len(unprocessed_files) <= batch_size:
        next_batch = unprocessed_files
        is_last_batch = True
    else:
        next_batch = unprocessed_files[:batch_size]
        is_last_batch = False

    # print and log
    msg = (
        f"Found {len(all_files)} bitstreams in the XML file, {len(unprocessed_files)} of them unprocessed. "
        f"Process batch of {len(next_batch)} files..."
    )
    print(f"{datetime.now()}: {msg}")
    logger.info(msg)

    return next_batch, is_last_batch


def process_files(
    input_dir: str,
    output_dir: str,
    xml_file: str,
    nthreads: Optional[int],
    batch_size: int,
) -> bool:
    """
    Process the files referenced in the given XML file.
    Writes the processed files
    (derivative, .orig file, sidecar file, as well as the preview file for movies)
    to the given output directory.
    Additionally, writes a pickle file containing the mapping between the original files and the processed files,
    e.g. Path('multimedia/nested/subfolder/test.tif'), Path('tmp/0b/22/0b22570d-515f-4c3d-a6af-e42b458e7b2b.jp2').

    Due to a resource leak, the Python interpreter must be quitted after a while.
    For this reason, the processing is done in batches, each batch containing batch_size files.
    After each batch, the Python interpreter exits, and the CLI command must be executed again.
    It automatically resumes where it left off.

    Args:
        input_dir: path to the directory where the files should be read from
        output_dir: path to the directory where the transformed / created files should be written to
        xml_file: path to xml file containing the resources
        nthreads: number of threads to use for processing
        batch_size: number of files to process before Python exits

    Returns:
        True         --> exit code 0: all multimedia files in the XML file were processed
        Error raised --> exit code 1: an error occurred while processing the current batch
        with exit code 1:             an error occurred while processing the current batch
        exit with code 2:             Python interpreter exits after each batch
    """
    input_dir_path, output_dir_path, xml_file_path = _check_input_params(
        input_dir=input_dir,
        out_dir=output_dir,
        xml_file=xml_file,
    )
    all_files = _get_file_paths_from_xml(xml_file_path)
<<<<<<< HEAD
    _restart_sipi_container(
=======
    _start_sipi_container_and_mount_volumes(
>>>>>>> 75958461
        input_dir=input_dir_path,
        output_dir=output_dir_path,
    )
    files_to_process, is_last_batch = _determine_next_batch(
        all_files=all_files,
        batch_size=batch_size,
    )
    if any(path.suffix == ".mp4" for path in files_to_process):
        _get_export_moving_image_frames_script()

    start_time = datetime.now()
    print(f"{start_time}: Start local file processing...")
    logger.info("Start local file processing...")

    processed_files: list[tuple[Path, Optional[Path]]] = []
    unprocessed_files = files_to_process
    while unprocessed_files:
        try:
            result, unprocessed_files = _process_files_in_parallel(
                files_to_process=unprocessed_files,
                input_dir=input_dir_path,
                output_dir=output_dir_path,
                nthreads=nthreads,
            )
            processed_files.extend(result)
        except BaseException as exc:  # pylint: disable=broad-exception-caught
            handle_interruption(
                all_files=all_files,
                processed_files=processed_files,
                exception=exc,
            )

    end_time = datetime.now()
    print(f"{end_time}: Processing files took: {end_time - start_time}")
    logger.info(f"Processing files took: {end_time - start_time}")

    _write_processed_and_unprocessed_files_to_txt_files(
        all_files=all_files,
        processed_files=processed_files,
    )
    _write_result_to_pkl_file(processed_files)
<<<<<<< HEAD
    _stop_and_remove_sipi_container()
    success, exit_code = _determine_success_status_and_exit_code(
=======

    exit_code = _determine_exit_code(
>>>>>>> 75958461
        files_to_process=files_to_process,
        processed_files=processed_files,
        is_last_batch=is_last_batch,
    )
<<<<<<< HEAD
    if exit_code == 2:  # 0 and 1 will automatically happen
        sys.exit(2)

    return success
=======
    match exit_code:
        case 0:
            # if there were problems, don't remove the sipi container. it might contain valuable log data.
            _stop_and_remove_sipi_container()
            return True
        case 1:
            sys.exit(1)
        case 2:
            sys.exit(2)
>>>>>>> 75958461
<|MERGE_RESOLUTION|>--- conflicted
+++ resolved
@@ -932,11 +932,7 @@
         xml_file=xml_file,
     )
     all_files = _get_file_paths_from_xml(xml_file_path)
-<<<<<<< HEAD
     _restart_sipi_container(
-=======
-    _start_sipi_container_and_mount_volumes(
->>>>>>> 75958461
         input_dir=input_dir_path,
         output_dir=output_dir_path,
     )
@@ -978,23 +974,12 @@
         processed_files=processed_files,
     )
     _write_result_to_pkl_file(processed_files)
-<<<<<<< HEAD
-    _stop_and_remove_sipi_container()
-    success, exit_code = _determine_success_status_and_exit_code(
-=======
 
     exit_code = _determine_exit_code(
->>>>>>> 75958461
         files_to_process=files_to_process,
         processed_files=processed_files,
         is_last_batch=is_last_batch,
     )
-<<<<<<< HEAD
-    if exit_code == 2:  # 0 and 1 will automatically happen
-        sys.exit(2)
-
-    return success
-=======
     match exit_code:
         case 0:
             # if there were problems, don't remove the sipi container. it might contain valuable log data.
@@ -1003,5 +988,4 @@
         case 1:
             sys.exit(1)
         case 2:
-            sys.exit(2)
->>>>>>> 75958461
+            sys.exit(2)