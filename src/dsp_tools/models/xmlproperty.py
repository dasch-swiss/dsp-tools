--- conflicted
+++ resolved
@@ -43,14 +43,9 @@
 
         # parse the subnodes of the property nodes which contain the actual values of the property
         for subnode in node:
-<<<<<<< HEAD
             # the subnode must correspond to the expected value type
             expected = valtype.split("-")[-1]  # "formatted-text" --> "text"; "decimal" --> "decimal"
             if subnode.tag == expected:
-                self._values.append(XMLValue(subnode, valtype, listname))
-=======
-            if subnode.tag == valtype:  # the subnode must correspond to the expected value type
                 self.values.append(XMLValue(subnode, valtype, listname))
->>>>>>> f2e4c888
             else:
                 raise XmlError(f"ERROR Unexpected tag: '{subnode.tag}'. Property may contain only value tags!")