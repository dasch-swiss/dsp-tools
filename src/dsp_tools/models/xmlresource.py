from dataclasses import dataclass
from typing import Optional, Union

import regex
from lxml import etree

from dsp_tools.models.exceptions import BaseError
from dsp_tools.models.helpers import DateTimeStamp
from dsp_tools.models.permission import Permissions
from dsp_tools.models.value import KnoraStandoffXml
from dsp_tools.models.xmlbitstream import XMLBitstream
from dsp_tools.models.xmlproperty import XMLProperty


@dataclass(frozen=True)
class BitstreamInfo:
<<<<<<< HEAD
=======
    """
    Represents a bitstream object,
    consisting of its file name on the local file system,
    the internal file name assigned by SIPI
    and optionally its permissions.
    """

>>>>>>> 8d0d61da
    local_file: str
    internal_file_name: str
    permissions: Permissions | None = None


class XMLResource:  # pylint: disable=too-many-instance-attributes
    """
    Represents a resource in the XML used for data import.

    Attributes:
        id: The unique id of the resource
        iri: The custom IRI of the resource
        ark: The custom ARK of the resource
        label: The label of the resource
        restype: The type of the resource
        permissions: The reference to the permissions set for this resource
        creation_date: The creation date of the resource
        bitstream: The bitstream object belonging to the resource
        properties: The list of properties of the resource
    """

    id: str
    iri: Optional[str]
    ark: Optional[str]
    label: str
    restype: str
    permissions: Optional[str]
    creation_date: Optional[DateTimeStamp]
    bitstream: Optional[XMLBitstream]
    properties: list[XMLProperty]

    def __init__(self, node: etree._Element, default_ontology: str) -> None:
        """
        Constructor that parses a resource node from the XML DOM

        Args:
            node: The DOM node to be processed representing a resource (which is a child of the <knora> element)
            default_ontology: The default ontology (given in the attribute default-ontology of the <knora> element)

        Returns:
            None
        """
        self.id = node.attrib["id"]
        self.iri = node.attrib.get("iri")
        self.ark = node.attrib.get("ark")
        self.creation_date = None
        if node.attrib.get("creation_date"):
            self.creation_date = DateTimeStamp(node.attrib.get("creation_date"))
        self.label = node.attrib["label"]
        # get the resource type which is in format namespace:resourcetype, p.ex. rosetta:Image
        tmp_res_type = node.attrib["restype"].split(":")
        if len(tmp_res_type) > 1:
            if tmp_res_type[0]:
                self.restype = node.attrib["restype"]
            else:
                # replace an empty namespace with the default ontology name
                self.restype = default_ontology + ":" + tmp_res_type[1]
        else:
            self.restype = "knora-api:" + tmp_res_type[0]
        self.permissions = node.attrib.get("permissions")
        self.bitstream = None
        self.properties = []
        for subnode in node:
            if subnode.tag == "bitstream":
                self.bitstream = XMLBitstream(subnode)
            else:
                # get the property type which is in format type-prop, p.ex. <decimal-prop>
                prop_type, _ = subnode.tag.split("-")
                self.properties.append(XMLProperty(subnode, prop_type, default_ontology))

    def get_props_with_links(self) -> list[XMLProperty]:
        """
        Get a list of all XMLProperties that have an outgoing link to another resource, be it a resptr-prop link
        or a standoff link in a text.
        """
        link_properties: list[XMLProperty] = []
        for prop in self.properties:
            if prop.valtype == "resptr":
                link_properties.append(prop)
            elif prop.valtype == "text":
                for value in prop.values:
                    if value.resrefs:
                        link_properties.append(prop)
                        break
        return link_properties

    def get_resptrs(self) -> list[str]:
        """
        Get a list of all resource IDs/IRIs that are referenced by this resource.

        Returns:
            List of resources identified by their unique id's (as given in the XML)
        """
        resptrs: list[str] = []
        for prop in self.properties:
            if prop.valtype == "resptr":
                for value in prop.values:
                    resptrs.append(value.value)
            elif prop.valtype == "text":
                for value in prop.values:
                    if value.resrefs:
                        resptrs.extend(value.resrefs)
        return resptrs

    def get_internal_resptrs(self) -> set[str]:
        """
        Get a set of all resource IDs that are referenced by this resource by means of an internal ID.
        Returns:
            Set of resources identified by their unique id's (as given in the XML)
        """
        return {x for x in self.get_resptrs() if not regex.search(r"https?://rdfh.ch/[a-fA-F0-9]{4}/[\w-]{22}", x)}

    def get_propvals(
        self,
        resiri_lookup: dict[str, str],
        permissions_lookup: dict[str, Permissions],
    ) -> dict[str, Union[list[Union[str, dict[str, str]]], str, dict[str, str]]]:
        """
        Get a dictionary of the property names and their values. Replace the internal ids by their IRI first.

        Args:
            resiri_lookup: Is used to solve internal unique id's of resources to real IRI's
            permissions_lookup: Is used to resolve the permission id's to permission sets

        Returns:
            A dict of values with the property name as key and a single value. This dict represents the JSON structure
            that Knora.create_resource() expects.
        """
        prop_data = {}
        for prop in self.properties:
            vals: list[Union[str, dict[str, str]]] = []
            for value in prop.values:
                if prop.valtype == "resptr":  # we have a resptr, therefore simple lookup or IRI
                    iri = resiri_lookup.get(value.value)
                    if iri:
                        v = iri
                    else:
                        v = value.value  # if we do not find the id, we assume it's a valid DSP IRI
                elif prop.valtype == "text":
                    if isinstance(value.value, KnoraStandoffXml):
                        res_ids = value.value.find_ids_referenced_in_salsah_links()
                        for res_id in res_ids:
                            iri = resiri_lookup.get(res_id)
                            if not iri:
                                raise BaseError(
                                    f"Resource '{self.id}' cannot be created, because it contains a salsah-Link to "
                                    f"the following invalid resource: '{res_id}'"
                                )
                            value.value.replace(f"IRI:{res_id}:IRI", iri)
                    v = value.value
                else:
                    v = value.value

                if value.comment is None and value.permissions is None:
                    # no comment or permissions
                    vals.append(v)
                else:
                    # we have comment or permissions
                    tmp = {"value": v}
                    if value.comment:
                        tmp["comment"] = value.comment
                    if value.permissions:
                        tmp["permissions"] = permissions_lookup.get(value.permissions)
                    vals.append(tmp)
            prop_data[prop.name] = vals if len(vals) > 1 else vals[0]
        return prop_data

    def get_bitstream_information(
<<<<<<< HEAD
        self, internal_file_name_bitstream: str, permissions_lookup: dict[str, Permissions]
=======
        self,
        internal_file_name_bitstream: str,
        permissions_lookup: dict[str, Permissions],
>>>>>>> 8d0d61da
    ) -> BitstreamInfo | None:
        """
        This method constructs a `BitstreamInfo` object from the current resource,
        or None, if the resource does not have a bitstream representation.
        The `BitstreamInfo` object contains the local file name (relative to the imgdir directory),
        the internal file name assigned by SIPI
        and the permissions of the bitstream representation, if permissions are defined.

        Args:
            internal_file_name_bitstream: Internal file name of bitstream object as returned from Sipi
            permissions_lookup: Is used to resolve the permission id's to permission sets

        Returns:
<<<<<<< HEAD
            Bitstream information
=======
            A BitstreamInfo object
>>>>>>> 8d0d61da
        """
        if not self.bitstream:
            return None
        permissions = permissions_lookup.get(self.bitstream.permissions) if self.bitstream.permissions else None
        return BitstreamInfo(
            local_file=self.bitstream.value,
            internal_file_name=internal_file_name_bitstream,
            permissions=permissions,
        )<|MERGE_RESOLUTION|>--- conflicted
+++ resolved
@@ -14,8 +14,6 @@
 
 @dataclass(frozen=True)
 class BitstreamInfo:
-<<<<<<< HEAD
-=======
     """
     Represents a bitstream object,
     consisting of its file name on the local file system,
@@ -23,7 +21,6 @@
     and optionally its permissions.
     """
 
->>>>>>> 8d0d61da
     local_file: str
     internal_file_name: str
     permissions: Permissions | None = None
@@ -192,13 +189,9 @@
         return prop_data
 
     def get_bitstream_information(
-<<<<<<< HEAD
-        self, internal_file_name_bitstream: str, permissions_lookup: dict[str, Permissions]
-=======
         self,
         internal_file_name_bitstream: str,
         permissions_lookup: dict[str, Permissions],
->>>>>>> 8d0d61da
     ) -> BitstreamInfo | None:
         """
         This method constructs a `BitstreamInfo` object from the current resource,
@@ -212,11 +205,7 @@
             permissions_lookup: Is used to resolve the permission id's to permission sets
 
         Returns:
-<<<<<<< HEAD
-            Bitstream information
-=======
             A BitstreamInfo object
->>>>>>> 8d0d61da
         """
         if not self.bitstream:
             return None
