from typing import Optional, Union

from lxml import etree

from dsp_tools.models.exceptions import BaseError
from dsp_tools.models.helpers import DateTimeStamp
from dsp_tools.models.permission import Permissions
from dsp_tools.models.value import KnoraStandoffXml
from dsp_tools.models.xmlbitstream import XMLBitstream
from dsp_tools.models.xmlproperty import XMLProperty


class XMLResource:  # pylint: disable=too-many-instance-attributes
    """
    Represents a resource in the XML used for data import.

    Attributes:
        id: The unique id of the resource
        iri: The custom IRI of the resource
        ark: The custom ARK of the resource
        label: The label of the resource
        restype: The type of the resource
        permissions: The reference to the permissions set for this resource
        creation_date: The creation date of the resource
        bitstream: The bitstream object belonging to the resource
        properties: The list of properties of the resource
    """

    id: str
    iri: Optional[str]
    ark: Optional[str]
    label: str
    restype: str
    permissions: Optional[str]
    creation_date: Optional[DateTimeStamp]
    bitstream: Optional[XMLBitstream]
    properties: list[XMLProperty]

    def __init__(self, node: etree._Element, default_ontology: str) -> None:
        """
        Constructor that parses a resource node from the XML DOM

        Args:
            node: The DOM node to be processed representing a resource (which is a child of the DSP element)
            default_ontology: The default ontology (given in the attribute default-ontology of the DSP element)

        Returns:
            None
        """
        self.id = node.attrib["id"]
        self.iri = node.attrib.get("iri")
        self.ark = node.attrib.get("ark")
        self.creation_date = None
        if node.attrib.get("creation_date"):
            self.creation_date = DateTimeStamp(node.attrib.get("creation_date"))
        self.label = node.attrib["label"]
        # get the resource type which is in format namespace:resourcetype, p.ex. rosetta:Image
        tmp_res_type = node.attrib["restype"].split(":")
        if len(tmp_res_type) > 1:
            if tmp_res_type[0]:
                self.restype = node.attrib["restype"]
            else:
                # replace an empty namespace with the default ontology name
                self.restype = default_ontology + ":" + tmp_res_type[1]
        else:
            self.restype = "knora-api:" + tmp_res_type[0]
        self.permissions = node.attrib.get("permissions")
        self.bitstream = None
        self.properties = []
        for subnode in node:
            if subnode.tag == "bitstream":
                self.bitstream = XMLBitstream(subnode)
            else:
                # get the property type which is in format type-prop, p.ex. <decimal-prop>
<<<<<<< HEAD
                prop_type, _ = subnode.tag.rsplit("-", maxsplit=1)
                self._properties.append(XMLProperty(subnode, prop_type, default_ontology))

    @property
    def id(self) -> str:
        """The unique id of the resource"""
        return self._id

    @property
    def iri(self) -> Optional[str]:
        """The custom IRI of the resource"""
        return self._iri

    @property
    def ark(self) -> Optional[str]:
        """The custom ARK of the resource"""
        return self._ark

    @property
    def creation_date(self) -> Optional[DateTimeStamp]:
        """The creation date of the resource"""
        return self._creation_date

    @property
    def label(self) -> str:
        """The label of the resource"""
        return self._label

    @property
    def restype(self) -> str:
        """The type of the resource"""
        return self._restype

    @property
    def permissions(self) -> Optional[str]:
        """The reference to the permissions set for this resource"""
        return self._permissions

    @property
    def bitstream(self) -> Optional[XMLBitstream]:
        """The bitstream object belonging to the resource"""
        return self._bitstream

    @property
    def properties(self) -> list[XMLProperty]:
        """The list of properties of the resource"""
        return self._properties

    @properties.setter
    def properties(self, new_properties: list[XMLProperty]) -> None:
        self._properties = new_properties
=======
                prop_type, _ = subnode.tag.split("-")
                self.properties.append(XMLProperty(subnode, prop_type, default_ontology))
>>>>>>> f2e4c888

    def get_props_with_links(self) -> list[XMLProperty]:
        """
        Get a list of all XMLProperties that have an outgoing link to another resource, be it a resptr-prop link
        or a standoff link in a text.
        """
        link_properties: list[XMLProperty] = []
        for prop in self.properties:
            if prop.valtype == "resptr":
                link_properties.append(prop)
            elif prop.valtype == "formatted-text":
                for value in prop.values:
                    if value.resrefs:
                        link_properties.append(prop)
                        break
        return link_properties

    def get_resptrs(self) -> list[str]:
        """
        Get a list of all resource id's that are referenced by this resource

        Returns:
            List of resources identified by their unique id's (as given in the XML)
        """
        resptrs: list[str] = []
        for prop in self.properties:
            if prop.valtype == "resptr":
                for value in prop.values:
<<<<<<< HEAD
                    resptrs.append(str(value.value))
            elif prop.valtype == "formatted-text":
=======
                    resptrs.append(value.value)
            elif prop.valtype == "text":
>>>>>>> f2e4c888
                for value in prop.values:
                    if value.resrefs:
                        resptrs.extend(value.resrefs)
        return resptrs

    def get_propvals(
        self,
        resiri_lookup: dict[str, str],
        permissions_lookup: dict[str, Permissions],
    ) -> dict[str, Union[list[Union[str, dict[str, str]]], str, dict[str, str]]]:
        """
        Get a dictionary of the property names and their values. Replace the internal ids by their IRI first.

        Args:
            resiri_lookup: Is used to solve internal unique id's of resources to real IRI's
            permissions_lookup: Is used to resolve the permission id's to permission sets

        Returns:
            A dict of values with the property name as key and a single value. This dict represents the JSON structure
            that Knora.create_resource() expects.
        """
        prop_data = {}
        for prop in self.properties:
            vals: list[Union[str, dict[str, str]]] = []
            for value in prop.values:
                if prop.valtype == "resptr":  # we have a resptr, therefore simple lookup or IRI
                    iri = resiri_lookup.get(value.value)
                    if iri:
                        v = iri
                    else:
                        v = value.value  # if we do not find the id, we assume it's a valid DSP IRI
                elif prop.valtype == "formatted-text":  # "unformatted-text" is handled by the else branch
                    if isinstance(value.value, KnoraStandoffXml):
                        iri_refs = value.value.get_all_iris()
                        for iri_ref in iri_refs or []:
                            res_id = iri_ref.split(":")[1]
                            iri = resiri_lookup.get(res_id)
                            if not iri:
                                raise BaseError(
                                    f"Resource cannot be created, because it contains a salsah-Link to "
                                    f"the following invalid resource: {res_id}."
                                )
                            value.value.replace(iri_ref, iri)
                    v = value.value
                else:
                    v = value.value

                if value.comment is None and value.permissions is None:
                    # no comment or permissions
                    vals.append(v)
                else:
                    # we have comment or permissions
                    tmp = {"value": v}
                    if value.comment:
                        tmp["comment"] = value.comment
                    if value.permissions:
                        tmp["permissions"] = permissions_lookup.get(value.permissions)
                    vals.append(tmp)
            prop_data[prop.name] = vals if len(vals) > 1 else vals[0]
        return prop_data

    def get_bitstream(
        self, internal_file_name_bitstream: str, permissions_lookup: dict[str, Permissions]
    ) -> Optional[dict[str, Union[str, Permissions]]]:
        """
        Get the bitstream object belonging to the resource

        Args:
            internal_file_name_bitstream: Internal file name of bitstream object as returned from Sipi
            permissions_lookup: Is used to resolve the permission id's to permission sets

        Returns:
            A dict of the bitstream object
        """
        tmp: Optional[dict[str, Union[str, Permissions]]] = None
        if self.bitstream:
            bitstream = self.bitstream
            tmp = {"value": bitstream.value, "internal_file_name": internal_file_name_bitstream}
            if bitstream.permissions:
                permissions = permissions_lookup.get(bitstream.permissions)
                if permissions:
                    tmp["permissions"] = permissions
        return tmp<|MERGE_RESOLUTION|>--- conflicted
+++ resolved
@@ -72,62 +72,8 @@
                 self.bitstream = XMLBitstream(subnode)
             else:
                 # get the property type which is in format type-prop, p.ex. <decimal-prop>
-<<<<<<< HEAD
                 prop_type, _ = subnode.tag.rsplit("-", maxsplit=1)
-                self._properties.append(XMLProperty(subnode, prop_type, default_ontology))
-
-    @property
-    def id(self) -> str:
-        """The unique id of the resource"""
-        return self._id
-
-    @property
-    def iri(self) -> Optional[str]:
-        """The custom IRI of the resource"""
-        return self._iri
-
-    @property
-    def ark(self) -> Optional[str]:
-        """The custom ARK of the resource"""
-        return self._ark
-
-    @property
-    def creation_date(self) -> Optional[DateTimeStamp]:
-        """The creation date of the resource"""
-        return self._creation_date
-
-    @property
-    def label(self) -> str:
-        """The label of the resource"""
-        return self._label
-
-    @property
-    def restype(self) -> str:
-        """The type of the resource"""
-        return self._restype
-
-    @property
-    def permissions(self) -> Optional[str]:
-        """The reference to the permissions set for this resource"""
-        return self._permissions
-
-    @property
-    def bitstream(self) -> Optional[XMLBitstream]:
-        """The bitstream object belonging to the resource"""
-        return self._bitstream
-
-    @property
-    def properties(self) -> list[XMLProperty]:
-        """The list of properties of the resource"""
-        return self._properties
-
-    @properties.setter
-    def properties(self, new_properties: list[XMLProperty]) -> None:
-        self._properties = new_properties
-=======
-                prop_type, _ = subnode.tag.split("-")
                 self.properties.append(XMLProperty(subnode, prop_type, default_ontology))
->>>>>>> f2e4c888
 
     def get_props_with_links(self) -> list[XMLProperty]:
         """
@@ -156,13 +102,8 @@
         for prop in self.properties:
             if prop.valtype == "resptr":
                 for value in prop.values:
-<<<<<<< HEAD
-                    resptrs.append(str(value.value))
+                    resptrs.append(value.value)
             elif prop.valtype == "formatted-text":
-=======
-                    resptrs.append(value.value)
-            elif prop.valtype == "text":
->>>>>>> f2e4c888
                 for value in prop.values:
                     if value.resrefs:
                         resptrs.extend(value.resrefs)
