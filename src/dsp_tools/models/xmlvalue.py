--- conflicted
+++ resolved
@@ -23,20 +23,12 @@
         self.resrefs = None
         self.comment = node.get("comment")
         self.permissions = node.get("permissions")
-<<<<<<< HEAD
         if val_type == "formatted-text":
-=======
-        if val_type == "text" and node.get("encoding") == "xml":
->>>>>>> d6c81106
             xmlstr_orig = etree.tostring(node, encoding="unicode", method="xml")
             xmlstr_cleaned = self._cleanup_formatted_text(xmlstr_orig)
             self.value = KnoraStandoffXml(xmlstr_cleaned)
             self.resrefs = list({x.split(":")[1] for x in self.value.get_all_iris() or []})
-<<<<<<< HEAD
         elif val_type == "unformatted-text":
-=======
-        elif val_type == "text" and node.get("encoding") == "utf8":
->>>>>>> d6c81106
             str_orig = "".join(node.itertext())
             str_cleaned = self._cleanup_unformatted_text(str_orig)
             self.value = str_cleaned
@@ -48,20 +40,12 @@
 
     def _cleanup_formatted_text(self, xmlstr_orig: str) -> str:
         """
-<<<<<<< HEAD
         In a formatted text value from the XML file,
-=======
-        In a xml-encoded text value from the XML file,
->>>>>>> d6c81106
         there may be non-text characters that must be removed.
         This method:
             - removes the <text> tags
             - replaces (multiple) line breaks by a space
-<<<<<<< HEAD
-            - replaces multiple spaces or tabstops by a single space (except within <code> tags)
-=======
             - replaces multiple spaces or tabstops by a single space (except within <code> or <pre> tags)
->>>>>>> d6c81106
 
         Args:
             xmlstr_orig: original string from the XML file
@@ -76,17 +60,10 @@
         # replace (multiple) line breaks by a space
         xmlstr = regex.sub("\n+", " ", xmlstr)
 
-<<<<<<< HEAD
-        # replace multiple spaces or tabstops by a single space (except within <code> tags)
-        # the regex selects all spaces/tabstops not followed by </code> without <code in between.
-        # credits: https://stackoverflow.com/a/46937770/14414188
-        xmlstr = regex.sub("( {2,}|\t+)(?!(.(?!<code))*</code>)", " ", xmlstr)
-=======
         # replace multiple spaces or tabstops by a single space (except within <code> or <pre> tags)
         # the regex selects all spaces/tabstops not followed by </xyz> without <xyz in between.
         # credits: https://stackoverflow.com/a/46937770/14414188
         xmlstr = regex.sub("( {2,}|\t+)(?!(.(?!<(code|pre)))*</(code|pre)>)", " ", xmlstr)
->>>>>>> d6c81106
 
         # remove spaces after <br/> tags (except within <code> tags)
         xmlstr = regex.sub("((?<=<br/?>) )(?!(.(?!<code))*</code>)", "", xmlstr)
@@ -98,19 +75,11 @@
 
     def _cleanup_unformatted_text(self, string_orig: str) -> str:
         """
-<<<<<<< HEAD
         In a unformatted text value from the XML file,
-=======
-        In a utf8-encoded text value from the XML file,
->>>>>>> d6c81106
         there may be non-text characters that must be removed.
         This method:
             - removes the <text> tags
             - replaces multiple spaces or tabstops by a single space
-<<<<<<< HEAD
-            - replaces 3+ line breaks by 2 line breaks (=max. 1 empty line)
-=======
->>>>>>> d6c81106
 
         Args:
             string_orig: original string from the XML file
@@ -125,12 +94,6 @@
         # replace multiple spaces or tabstops by a single space
         string = regex.sub(r" {2,}|\t+", " ", string)
 
-<<<<<<< HEAD
-        # replace 3+ line breaks by 2 line breaks
-        string = regex.sub(r"(\n ?){3,}", "\n\n", string)
-
-=======
->>>>>>> d6c81106
         # remove leading and trailing spaces (of every line, but also of the entire string)
         string = "\n".join([s.strip() for s in string.split("\n")])
         string = string.strip()
