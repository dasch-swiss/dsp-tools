{
    "$schema": "http://json-schema.org/draft-07/schema#",
    "$id": "https://dasch.swiss/schema/project.json",
    "title": "JSON schema for DSP ontologies",
    "description": "JSON schema for DSP ontologies",
    "definitions": {
        "langstring": {
            "type": "object",
            "patternProperties": {
                "^(en|de|fr|it|rm)$": {
                    "type": "string"
                }
            },
            "minProperties": 1,
            "additionalProperties": false
        },
        "ncname": {
            "type": "string",
            "pattern": "^[a-zA-Z_][\\w.-]*$"
        },
        "prefixedname": {
            "type": "string",
            "pattern": "^([a-zA-Z_][\\w.-]*)?:([\\w.-]+)$"
        },
        "prefixedname_or_uri": {
            "type": "string",
            "pattern": "^(([a-zA-Z_][\\w.-]*)?:([\\w.-]+))|(https?://.*)$"
        },
        "baseresource": {
            "type": "string",
            "enum": [
                "Resource",
                "Region",
                "Representation",
                "StillImageRepresentation",
                "TextRepresentation",
                "AudioRepresentation",
                "DDDRepresentation",
                "DocumentRepresentation",
                "MovingImageRepresentation",
                "ArchiveRepresentation"
            ]
        },
        "super_resource": {
            "type": ["string"],
            "oneOf": [
                {
                    "$ref": "#/definitions/baseresource"
                },
                {
                    "$ref": "#/definitions/prefixedname_or_uri"
                }
            ]
        },
        "super_resource_as_string_or_array": {
            "oneOf": [
                {
                    "$ref": "#/definitions/super_resource"
                },
                {
                    "type": "array",
                    "items": {
                        "$ref": "#/definitions/super_resource"
                    }
                }
            ]
        },
        "baseproperty": {
            "type": "string",
            "enum": [
                "hasValue",
                "hasLinkTo",
                "hasColor",
                "hasComment",
                "isPartOf",
                "isSequenceOf",
                "hasSequenceBounds",
                "hasRepresentation",
                "seqnum"
            ]
        },
        "basevalue":  {
            "type": "string",
            "enum": [
                "BooleanValue",
                "ColorValue",
                "DateValue",
                "DecimalValue",
                "GeonameValue",
                "IntValue",
                "IntervalValue",
                "ListValue",
                "UnformattedTextValue",
                "FormattedTextValue",
                "TimeValue",
                "UriValue"
            ]
        },
        "gui_element": {
            "type": "string",
            "enum": [
                "Checkbox",
                "Colorpicker",
                "Date",
                "Geonames",
                "Interval",
                "List",
                "Radio",
                "Pulldown",
                "Searchbox",
                "SimpleText",
                "Spinbox",
                "TimeStamp"
            ]
        },
        "groupdef": {
            "type": "string",
            "pattern": "^(([a-zA-Z_][\\w.-]*)?:([-\\w .]+))|(SystemAdmin)$"
        },
        "projectdef": {
            "type": "string",
            "pattern": "^([a-zA-Z_][\\w.-]*)?:(member|admin)$"
        },
        "excelfolderref": {
            "type": "object",
            "properties": {
                "folder": {
                    "type": "string"
                }
            },
            "required": [
                "folder"
            ]
        },
        "user": {
            "type": "object",
            "properties": {
                "username": {
                    "type": "string"
                },
                "email": {
                    "type": "string",
                    "pattern": "^[a-zA-Z0-9.!#$%&'*+/=?^_`{|}~-]+@[a-zA-Z0-9](?:[a-zA-Z0-9-]{0,61}[a-zA-Z0-9])?(?:\\.[a-zA-Z0-9](?:[a-zA-Z0-9-]{0,61}[a-zA-Z0-9])?)*$"
                },
                "givenName": {
                    "type": "string"
                },
                "familyName": {
                    "type": "string"
                },
                "password": {
                    "type": "string"
                },
                "lang": {
                    "type": "string",
                    "pattern": "^(en|de|fr|it|rm)$"
                },
                "groups": {
                    "type": "array",
                    "items": {
                        "$ref": "#/definitions/groupdef"
                    }
                },
                "projects": {
                    "type": "array",
                    "items": {
                        "$ref": "#/definitions/projectdef"
                    }
                }
            },
            "required": [
                "username",
                "email",
                "givenName",
                "familyName",
                "password"
            ]
        },
        "group": {
            "type": "object",
            "properties": {
                "name": {
                    "type": "string"
                },
                "descriptions": {
                    "$ref": "#/definitions/langstring"
                },
                "status": {
                    "type": "boolean"
                },
                "selfjoin": {
                    "type": "boolean"
                }
            },
            "required": [
                "name",
                "descriptions"
            ]
        },
        "node": {
            "type": "object",
            "properties": {
                "name": {
                    "type": "string"
                },
                "labels": {
                    "$ref": "#/definitions/langstring"
                },
                "comments": {
                    "$ref": "#/definitions/langstring"
                },
                "nodes": {
                    "type": "array",
                    "minItems": 1,
                    "items": {
                        "$ref": "#/definitions/node"
                    }
                }
            },
            "required": [
                "name",
                "labels"
            ],
            "additionalProperties": false
        },
        "ontology": {
            "type": "object",
            "properties": {
                "name": {
                    "$ref": "#/definitions/ncname"
                },
                "label": {
                    "type": "string"
                },
                "comment": {
                    "type": "string"
                },
                "properties": {
                    "type": "array",
                    "minItems": 1,
                    "items": {
                        "$ref": "#/definitions/property"
                    }
                },
                "resources": {
                    "type": "array",
                    "minItems": 1,
                    "items": {
                        "$ref": "#/definitions/resource"
                    }
                }
            },
            "required": [
                "name",
                "label",
                "properties",
                "resources"
            ],
            "additionalProperties": false
        },
        "property": {
            "type": "object",
            "properties": {
                "name": {
                    "$ref": "#/definitions/ncname"
                },
                "super": {
                    "type": "array",
                    "items": {
                        "type": "string",
                        "oneOf": [
                            {
                                "$ref": "#/definitions/baseproperty"
                            },
                            {
                                "$ref": "#/definitions/prefixedname_or_uri"
                            }
                        ]
                    }
                },
                "object": {
                    "type": "string",
                    "oneOf": [
                        {
                            "$ref": "#/definitions/basevalue"
                        },
                        {
                            "$ref": "#/definitions/baseresource"
                        },
                        {
                            "$ref": "#/definitions/prefixedname"
                        }
                    ]
                },
                "subject": {
                    "$ref": "#/definitions/prefixedname"
                },
                "labels": {
                    "$ref": "#/definitions/langstring"
                },
                "gui_element": {
                    "$ref": "#/definitions/gui_element"
                },
                "gui_attributes": {
                    "type": "object",
                    "properties": {
                        "size": {
                            "type": "integer"
                        },
                        "maxlength": {
                            "type": "integer"
                        },
                        "hlist": {
                            "type": "string"
                        },
                        "numprops": {
                            "type": "integer"
                        },
                        "ncolors": {
                            "type": "integer"
                        },
                        "cols": {
                            "type": "integer"
                        },
                        "rows": {
                            "type": "integer"
                        },
                        "width": {
                            "type": "string",
                            "pattern": "^[0-9]*%?$"
                        },
                        "wrap": {
                            "type": "string",
                            "enum": [
                                "soft",
                                "hard"
                            ]
                        },
                        "max": {
                            "type": "number"
                        },
                        "min": {
                            "type": "number"
                        }
                    }
                },
                "comments": {
                    "$ref": "#/definitions/langstring"
                }
            },
            "required": [
                "name",
                "super",
                "object",
                "labels"
            ],
            "additionalProperties": false,
            "allOf": [
                {
                    "if": {
                        "properties": {
                            "super": {
                                "const": "hasLinkTo"
                            }
                        }
                    },
                    "then": {
                        "properties": {
                            "gui_element": {
                                "const": "Searchbox"
                            }
                        }
                    }
                },
                {
                    "if": {
                        "properties": {
                            "super": {
                                "const": "isPartOf"
                            }
                        }
                    },
                    "then": {
                        "properties": {
                            "gui_element": {
                                "const": "Searchbox"
                            }
                        }
                    }
                },
                {
                    "if": {
                        "properties": {
                            "object": {
                                "const": "Representation"
                            }
                        }
                    },
                    "then": {
                        "properties": {
                            "super": {
                                "type": "array",
                                "items": {
                                    "type": "string",
                                    "oneOf": [
                                        {
                                            "enum": [
                                                "hasRepresentation",
                                                "hasLinkTo"
                                            ]
                                        },
                                        {
                                            "$ref": "#/definitions/prefixedname_or_uri"
                                        }
                                    ]
                                }
                            },
                            "gui_element": {
                                "const": "Searchbox"
                            }
                        }
                    }
                },
                {
                    "if": {
                        "properties": {
                            "object": {
                                "const": "FormattedTextValue"
                            }
                        }
                    },
                    "then": {
                        "properties": {
                            "name": {
                                "type": "string"
                            },
                            "labels": {
                                "$ref": "#/definitions/langstring"
                            },
                            "comments": {
                                "$ref": "#/definitions/langstring"
                            },
                            "super": {
                                "type": "array",
                                "items": {
                                    "type": "string",
                                    "oneOf": [
                                        {
                                            "enum": [
                                                "hasComment",
                                                "hasValue"
                                            ]
                                        },
                                        {
                                            "$ref": "#/definitions/prefixedname_or_uri"
                                        }
                                    ]
                                }
                            },
                            "object": {
                                "const": "FormattedTextValue"
                            }
                        },
                        "additionalProperties": false
                    }
                },
                {
                    "if": {
                        "properties": {
                            "object": {
                                "const": "UnformattedTextValue"
                            }
                        }
                    },
                    "then": {
                        "properties": {
                            "name": {
                                "type": "string"
                            },
                            "labels": {
                                "$ref": "#/definitions/langstring"
                            },
                            "comments": {
                                "$ref": "#/definitions/langstring"
                            },
                            "super": {
                                "type": "array",
                                "items": {
                                    "type": "string",
                                    "oneOf": [
                                        {
                                            "const": "hasValue"
                                        },
                                        {
                                            "$ref": "#/definitions/prefixedname_or_uri"
                                        }
                                    ]
                                }
                            },
                            "object": {
                                "const": "UnformattedTextValue"
                            }
                        },
                        "additionalProperties": false
                    }
                },
                {
                    "if": {
                        "properties": {
                            "object": {
                                "const": "ColorValue"
                            }
                        }
                    },
                    "then": {
                        "properties": {
                            "super": {
                                "type": "array",
                                "items": {
                                    "type": "string",
                                    "oneOf": [
                                        {
                                            "enum": [
                                                "hasColor"
                                            ]
                                        },
                                        {
                                            "$ref": "#/definitions/prefixedname_or_uri"
                                        }
                                    ]
                                }
                            },
                            "gui_element": {
                                "const": "Colorpicker"
                            }
                        }
                    }
                },
                {
                    "if": {
                        "properties": {
                            "object": {
                                "const": "DateValue"
                            }
                        }
                    },
                    "then": {
                        "properties": {
                            "super": {
                                "type": "array",
                                "items": {
                                    "type": "string",
                                    "oneOf": [
                                        {
                                            "enum": [
                                                "hasValue"
                                            ]
                                        },
                                        {
                                            "$ref": "#/definitions/prefixedname_or_uri"
                                        }
                                    ]
                                }
                            },
                            "gui_element": {
                                "const": "Date"
                            }
                        }
                    }
                },
                {
                    "if": {
                        "properties": {
                            "object": {
                                "const": "TimeValue"
                            }
                        }
                    },
                    "then": {
                        "properties": {
                            "super": {
                                "type": "array",
                                "items": {
                                    "type": "string",
                                    "oneOf": [
                                        {
                                            "enum": [
                                                "hasValue"
                                            ]
                                        },
                                        {
                                            "$ref": "#/definitions/prefixedname_or_uri"
                                        }
                                    ]
                                }
                            },
                            "gui_element": {
                                "const": "TimeStamp"
                            }
                        }
                    }
                },
                {
                    "if": {
                        "properties": {
                            "object": {
                                "const": "DecimalValue"
                            }
                        }
                    },
                    "then": {
                        "properties": {
                            "super": {
                                "type": "array",
                                "items": {
                                    "type": "string",
                                    "oneOf": [
                                        {
                                            "enum": [
                                                "hasValue"
                                            ]
                                        },
                                        {
                                            "$ref": "#/definitions/prefixedname_or_uri"
                                        }
                                    ]
                                }
                            },
                            "gui_element": {
                                "enum": [
                                    "Spinbox",
                                    "SimpleText"
                                ]
                            }
                        }
                    }
                },
                {
                    "if": {
                        "properties": {
                            "object": {
                                "const": "GeonameValue"
                            }
                        }
                    },
                    "then": {
                        "properties": {
                            "super": {
                                "type": "array",
                                "items": {
                                    "type": "string",
                                    "oneOf": [
                                        {
                                            "enum": [
                                                "hasValue"
                                            ]
                                        },
                                        {
                                            "$ref": "#/definitions/prefixedname_or_uri"
                                        }
                                    ]
                                }
                            },
                            "gui_element": {
                                "const": "Geonames"
                            }
                        }
                    }
                },
                {
                    "if": {
                        "properties": {
                            "object": {
                                "const": "IntValue"
                            }
                        }
                    },
                    "then": {
                        "properties": {
                            "super": {
                                "type": "array",
                                "items": {
                                    "type": "string",
                                    "oneOf": [
                                        {
                                            "enum": [
                                                "hasValue",
                                                "seqnum"
                                            ]
                                        },
                                        {
                                            "$ref": "#/definitions/prefixedname_or_uri"
                                        }
                                    ]
                                }
                            },
                            "gui_element": {
                                "enum": [
                                    "Spinbox",
                                    "SimpleText"
                                ]
                            }
                        }
                    }
                },
                {
                    "if": {
                        "properties": {
                            "object": {
                                "const": "BooleanValue"
                            }
                        }
                    },
                    "then": {
                        "properties": {
                            "super": {
                                "type": "array",
                                "items": {
                                    "type": "string",
                                    "oneOf": [
                                        {
                                            "enum": [
                                                "hasValue"
                                            ]
                                        },
                                        {
                                            "$ref": "#/definitions/prefixedname_or_uri"
                                        }
                                    ]
                                }
                            },
                            "gui_element": {
                                "const": "Checkbox"
                            }
                        }
                    }
                },
                {
                    "if": {
                        "properties": {
                            "object": {
                                "const": "UriValue"
                            }
                        }
                    },
                    "then": {
                        "properties": {
                            "super": {
                                "type": "array",
                                "items": {
                                    "type": "string",
                                    "oneOf": [
                                        {
                                            "enum": [
                                                "hasValue"
                                            ]
                                        },
                                        {
                                            "$ref": "#/definitions/prefixedname_or_uri"
                                        }
                                    ]
                                }
                            },
                            "gui_element": {
                                "const": "SimpleText"
                            }
                        }
                    }
                },
                {
                    "if": {
                        "properties": {
                            "object": {
                                "const": "IntervalValue"
                            }
                        }
                    },
                    "then": {
                        "properties": {
                            "super": {
                                "type": "array",
                                "items": {
                                    "type": "string",
                                    "oneOf": [
                                        {
                                            "enum": [
                                                "hasSequenceBounds"
                                            ]
                                        },
                                        {
                                            "$ref": "#/definitions/prefixedname_or_uri"
                                        }
                                    ]
                                }
                            },
                            "gui_element": {
                                "const": "Interval"
                            }
                        }
                    }
                },
                {
                    "if": {
                        "properties": {
                            "object": {
                                "const": "ListValue"
                            }
                        }
                    },
                    "then": {
                        "properties": {
                            "gui_element": {
                                "super": {
                                    "type": "array",
                                    "items": {
                                        "type": "string",
                                        "oneOf": [
                                            {
                                                "enum": [
                                                    "hasValue"
                                                ]
                                            },
                                            {
                                                "$ref": "#/definitions/prefixedname_or_uri"
                                            }
                                        ]
                                    }
                                },
                                "enum": [
                                    "List",
                                    "Radio",
                                    "Pulldown"
                                ]
                            }
                        }
                    }
                },
                {
                    "if": {
                        "properties": {
                            "object": {
                                "$ref": "#/definitions/prefixedname"
                            }
                        }
                    },
                    "then": {
                        "properties": {
                            "gui_element": {
                                "const": "Searchbox"
                            }
                        }
                    }
                },
                {
                    "if": {
                        "properties": {
                            "gui_element": {
                                "const": "SimpleText"
                            }
                        }
                    },
                    "then": {
                        "properties": {
                            "gui_attributes": {
                                "type": "object",
                                "properties": {
                                    "maxlength": {
                                        "type": "integer"
                                    },
                                    "size": {
                                        "type": "integer"
                                    }
                                },
                                "additionalProperties": false
                            }
                        }
                    }
                },
                {
                    "if": {
                        "properties": {
                            "gui_element": {
                                "const": "Colorpicker"
                            }
                        }
                    },
                    "then": {
                        "properties": {
                            "gui_attributes": {
                                "type": "object",
                                "properties": {
                                    "ncolors": {
                                        "type": "integer"
                                    }
                                },
                                "additionalProperties": false
                            }
                        }
                    }
                },
                {
                    "if": {
                        "properties": {
                            "gui_element": {
<<<<<<< HEAD
                                "const": "Slider"
                            }
                        }
                    },
                    "then": {
                        "properties": {
                            "gui_attributes": {
                                "type": "object",
                                "properties": {
                                    "max": {
                                        "type": "number"
                                    },
                                    "min": {
                                        "type": "number"
                                    }
                                },
                                "additionalProperties": false
                            }
                        }
                    }
                },
                {
                    "if": {
                        "properties": {
                            "gui_element": {
=======
>>>>>>> 5e668f00
                                "const": "Spinbox"
                            }
                        }
                    },
                    "then": {
                        "properties": {
                            "gui_attributes": {
                                "type": "object",
                                "properties": {
                                    "max": {
                                        "type": "number"
                                    },
                                    "min": {
                                        "type": "number"
                                    }
                                },
                                "additionalProperties": false
                            }
                        }
                    }
                },
                {
                    "if": {
                        "properties": {
                            "gui_element": {
                                "enum": [
                                    "List",
                                    "Radio",
                                    "Pulldown"
                                ]
                            }
                        }
                    },
                    "then": {
                        "properties": {
                            "gui_attributes": {
                                "type": "object",
                                "properties": {
                                    "hlist": {
                                        "type": "string"
                                    }
                                },
                                "required": [
                                    "hlist"
                                ],
                                "additionalProperties": false
                            }
                        }
                    }
                },
                {
                    "if": {
                        "properties": {
                            "gui_element": {
                                "const": "Searchbox"
                            }
                        }
                    },
                    "then": {
                        "properties": {
                            "gui_attributes": {
                                "type": "object",
                                "properties": {
                                    "numprops": {
                                        "type": "integer"
                                    }
                                },
                                "additionalProperties": false
                            }
                        }
                    }
                },
                {
                    "if": {
                        "properties": {
                            "gui_element": {
                                "enum": [
                                    "Date",
                                    "TimeStamp",
                                    "Geonames",
                                    "Checkbox",
                                    "Interval"
                                ]
                            }
                        }
                    },
                    "then": {
                        "not": {
                            "required": [
                                "gui_attributes"
                            ]
                        }
                    }
                }
            ]
        },
        "cardinality": {
            "type": "object",
            "properties": {
                "propname": {
                    "type": "string",
                    "oneOf": [
                        {
                            "enum": [
                                "isPartOf",
                                "seqnum",
                                "isSequenceOf",
                                "hasSequenceBounds"
                            ]
                        },
                        {
                            "$ref": "#/definitions/prefixedname"
                        }
                    ]
                },
                "cardinality": {
                    "type": "string",
                    "enum": [
                        "1",
                        "0-1",
                        "1-n",
                        "0-n"
                    ]
                },
                "gui_order": {
                    "type": "integer"
                }
            },
            "required": [
                "propname",
                "cardinality"
            ],
            "additionalProperties": false
        },
        "resource": {
            "type": "object",
            "properties": {
                "name": {
                    "$ref": "#/definitions/ncname"
                },
                "super": {
                    "$ref": "#/definitions/super_resource_as_string_or_array"
                },
                "labels": {
                    "$ref": "#/definitions/langstring"
                },
                "comments": {
                    "$ref": "#/definitions/langstring"
                },
                "cardinalities": {
                    "type": "array",
                    "items": {
                        "$ref": "#/definitions/cardinality"
                    },
                    "minItems": 1
                }
            },
            "required": [
                "name",
                "super",
                "labels"
            ],
            "additionalProperties": false
        }
    },
    "type": "object",
    "properties": {
        "prefixes": {
            "type": "object",
            "patternProperties": {
                "^[-\\w]+$": {
                    "pattern": "^https?://.*"
                }
            },
            "additionalProperties": false
        },
        "$schema": {
            "type": "string"
        },
        "project": {
            "type": "object",
            "properties": {
                "shortcode": {
                    "type": "string",
                    "pattern": "^[0-9A-F]{4}$"
                },
                "shortname": {
                    "$ref": "#/definitions/ncname"
                },
                "longname": {
                    "type": "string"
                },
                "descriptions": {
                    "$ref": "#/definitions/langstring"
                },
                "keywords": {
                    "type": "array",
                    "minItems": 1,
                    "items": {
                        "type": "string"
                    }
                },
                "groups": {
                    "type": "array",
                    "items": {
                        "$ref": "#/definitions/group"
                    }
                },
                "users": {
                    "type": "array",
                    "items": {
                        "$ref": "#/definitions/user"
                    }
                },
                "lists": {
                    "type": "array",
                    "items": {
                        "type": "object",
                        "properties": {
                            "name": {
                                "type": "string"
                            },
                            "labels": {
                                "$ref": "#/definitions/langstring"
                            },
                            "comments": {
                                "$ref": "#/definitions/langstring"
                            },
                            "nodes": {
                                "oneOf": [
                                    {
                                        "type": "array",
                                        "items": {
                                            "$ref": "#/definitions/node"
                                        }
                                    },
                                    {
                                        "type": "object",
                                        "$ref": "#/definitions/excelfolderref"
                                    }
                                ]
                            }
                        },
                        "required": ["name", "labels", "comments", "nodes"],
                        "additionalProperties": false
                    }
                },
                "ontologies": {
                    "type": "array",
                    "minItems": 1,
                    "items": {
                        "$ref": "#/definitions/ontology"
                    }
                }
            },
            "required": [
                "shortcode",
                "shortname",
                "descriptions",
                "ontologies",
                "keywords"
            ],
            "additionalProperties": false
        }
    },
    "required": [
        "$schema",
        "project"
    ],
    "additionalProperties": false
}<|MERGE_RESOLUTION|>--- conflicted
+++ resolved
@@ -902,34 +902,6 @@
                     "if": {
                         "properties": {
                             "gui_element": {
-<<<<<<< HEAD
-                                "const": "Slider"
-                            }
-                        }
-                    },
-                    "then": {
-                        "properties": {
-                            "gui_attributes": {
-                                "type": "object",
-                                "properties": {
-                                    "max": {
-                                        "type": "number"
-                                    },
-                                    "min": {
-                                        "type": "number"
-                                    }
-                                },
-                                "additionalProperties": false
-                            }
-                        }
-                    }
-                },
-                {
-                    "if": {
-                        "properties": {
-                            "gui_element": {
-=======
->>>>>>> 5e668f00
                                 "const": "Spinbox"
                             }
                         }
