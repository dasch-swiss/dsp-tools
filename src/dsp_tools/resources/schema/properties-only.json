{
    "$schema": "http://json-schema.org/draft-07/schema#",
    "$id": "https://dasch.swiss/schema/properties-only.json",
    "title": "JSON schema for properties used in DSP ontologies",
    "description": "JSON schema for the properties section used in DSP ontologies",
    "definitions": {
        "langstring": {
            "type": "object",
            "patternProperties": {
                "^(en|de|fr|it|rm)$": {
                    "type": "string"
                }
            },
            "minProperties": 1,
            "additionalProperties": false
        },
        "ncname": {
            "type": "string",
            "pattern": "^[a-zA-Z_][\\w.-]*$"
        },
        "prefixedname": {
            "type": "string",
            "pattern": "^([a-zA-Z_][\\w.-]*)?:([\\w.-]+)$"
        },
        "prefixedname_or_uri": {
            "type": "string",
            "pattern": "^(([a-zA-Z_][\\w.-]*)?:([\\w.-]+))|(https?://.*)$"
        },
        "baseresource": {
            "type": "string",
            "enum": [
                "Resource",
                "Region",
                "Representation",
                "StillImageRepresentation",
                "TextRepresentation",
                "AudioRepresentation",
                "DDDRepresentation",
                "DocumentRepresentation",
                "MovingImageRepresentation",
                "ArchiveRepresentation"
            ]
        },
        "baseproperty": {
            "type": "string",
            "enum": [
                "hasValue",
                "hasLinkTo",
                "hasColor",
                "hasComment",
                "isPartOf",
                "isSequenceOf",
                "hasSequenceBounds",
                "hasRepresentation",
                "seqnum"
            ]
        },
        "basevalue":  {
            "type": "string",
            "enum": [
                "BooleanValue",
                "ColorValue",
                "DateValue",
                "DecimalValue",
                "GeonameValue",
                "IntValue",
                "IntervalValue",
                "ListValue",
                "UnformattedTextValue",
                "FormattedTextValue",
                "TimeValue",
                "UriValue"
            ]
        },
        "gui_element": {
            "type": "string",
            "enum": [
                "Checkbox",
                "Colorpicker",
                "Date",
                "Geonames",
                "Interval",
                "List",
                "Radio",
                "Pulldown",
                "Searchbox",
                "SimpleText",
                "Spinbox",
                "TimeStamp"
            ]
        },
        "property": {
            "type": "object",
            "properties": {
                "name": {
                    "$ref": "#/definitions/ncname"
                },
                "super": {
                    "type": "array",
                    "items": {
                        "type": "string",
                        "oneOf": [
                            {
                                "$ref": "#/definitions/baseproperty"
                            },
                            {
                                "$ref": "#/definitions/prefixedname_or_uri"
                            }
                        ]
                    }
                },
                "object": {
                    "type": "string",
                    "oneOf": [
                        {
                            "$ref": "#/definitions/basevalue"
                        },
                        {
                            "$ref": "#/definitions/baseresource"
                        },
                        {
                            "$ref": "#/definitions/prefixedname"
                        }
                    ]
                },
                "subject": {
                    "$ref": "#/definitions/prefixedname"
                },
                "labels": {
                    "$ref": "#/definitions/langstring"
                },
                "gui_element": {
                    "$ref": "#/definitions/gui_element"
                },
                "gui_attributes": {
                    "type": "object",
                    "properties": {
                        "size": {
                            "type": "integer"
                        },
                        "maxlength": {
                            "type": "integer"
                        },
                        "hlist": {
                            "type": "string"
                        },
                        "numprops": {
                            "type": "integer"
                        },
                        "ncolors": {
                            "type": "integer"
                        },
                        "cols": {
                            "type": "integer"
                        },
                        "rows": {
                            "type": "integer"
                        },
                        "width": {
                            "type": "string",
                            "pattern": "^[0-9]*%?$"
                        },
                        "wrap": {
                            "type": "string",
                            "enum": [
                                "soft",
                                "hard"
                            ]
                        },
                        "max": {
                            "type": "number"
                        },
                        "min": {
                            "type": "number"
                        }
                    }
                },
                "comments": {
                    "$ref": "#/definitions/langstring"
                }
            },
            "required": [
                "name",
                "super",
                "object",
                "labels"
            ],
            "additionalProperties": false,
            "allOf": [
                {
                    "if": {
                        "properties": {
                            "super": {
                                "const": "hasLinkTo"
                            }
                        },
                        "required": [
                            "super"
                        ]
                    },
                    "then": {
                        "properties": {
                            "gui_element": {
                                "const": "Searchbox"
                            }
                        }
                    }
                },
                {
                    "if": {
                        "properties": {
                            "super": {
                                "const": "isPartOf"
                            }
                        },
                        "required": [
                            "super"
                        ]
                    },
                    "then": {
                        "properties": {
                            "gui_element": {
                                "const": "Searchbox"
                            }
                        }
                    }
                },
                {
                    "if": {
                        "properties": {
                            "object": {
                                "const": "Representation"
                            }
                        },
                        "required": [
                            "object"
                        ]
                    },
                    "then": {
                        "properties": {
                            "super": {
                                "type": "array",
                                "items": {
                                    "type": "string",
                                    "oneOf": [
                                        {
                                            "enum": [
                                                "hasRepresentation",
                                                "hasLinkTo"
                                            ]
                                        },
                                        {
                                            "$ref": "#/definitions/prefixedname_or_uri"
                                        }
                                    ]
                                }
                            },
                            "gui_element": {
                                "const": "Searchbox"
                            }
                        }
                    }
                },
                {
                    "if": {
                        "properties": {
                            "object": {
                                "const": "FormattedTextValue"
                            }
                        },
                        "required": [
                            "object"
                        ]
                    },
                    "then": {
                        "properties": {
                            "name": {
                                "type": "string"
                            },
                            "labels": {
                                "$ref": "#/definitions/langstring"
                            },
                            "comments": {
                                "$ref": "#/definitions/langstring"
                            },
                            "super": {
                                "type": "array",
                                "items": {
                                    "type": "string",
                                    "oneOf": [
                                        {
                                            "enum": [
                                                "hasComment",
                                                "hasValue"
                                            ]
                                        },
                                        {
                                            "$ref": "#/definitions/prefixedname_or_uri"
                                        }
                                    ]
                                }
                            },
                            "object": {
                                "const": "FormattedTextValue"
                            }
                        },
                        "additionalProperties": false
                    }
                },
                {
                    "if": {
                        "properties": {
                            "object": {
                                "const": "UnformattedTextValue"
                            }
                        }
                    },
                    "then": {
                        "properties": {
                            "name": {
                                "type": "string"
                            },
                            "labels": {
                                "$ref": "#/definitions/langstring"
                            },
                            "comments": {
                                "$ref": "#/definitions/langstring"
                            },
                            "super": {
                                "type": "array",
                                "items": {
                                    "type": "string",
                                    "oneOf": [
                                        {
                                            "const": "hasValue"
                                        },
                                        {
                                            "$ref": "#/definitions/prefixedname_or_uri"
                                        }
                                    ]
                                }
                            },
                            "object": {
                                "const": "UnformattedTextValue"
                            }
                        },
                        "additionalProperties": false
                    }
                },
                {
                    "if": {
                        "properties": {
                            "object": {
                                "const": "ColorValue"
                            }
                        },
                        "required": [
                            "object"
                        ]
                    },
                    "then": {
                        "properties": {
                            "super": {
                                "type": "array",
                                "items": {
                                    "type": "string",
                                    "oneOf": [
                                        {
                                            "enum": [
                                                "hasColor"
                                            ]
                                        },
                                        {
                                            "$ref": "#/definitions/prefixedname_or_uri"
                                        }
                                    ]
                                }
                            },
                            "gui_element": {
                                "const": "Colorpicker"
                            }
                        }
                    }
                },
                {
                    "if": {
                        "properties": {
                            "object": {
                                "const": "DateValue"
                            }
                        },
                        "required": [
                            "object"
                        ]
                    },
                    "then": {
                        "properties": {
                            "super": {
                                "type": "array",
                                "items": {
                                    "type": "string",
                                    "oneOf": [
                                        {
                                            "enum": [
                                                "hasValue"
                                            ]
                                        },
                                        {
                                            "$ref": "#/definitions/prefixedname_or_uri"
                                        }
                                    ]
                                }
                            },
                            "gui_element": {
                                "const": "Date"
                            }
                        }
                    }
                },
                {
                    "if": {
                        "properties": {
                            "object": {
                                "const": "TimeValue"
                            }
                        },
                        "required": [
                            "object"
                        ]
                    },
                    "then": {
                        "properties": {
                            "super": {
                                "type": "array",
                                "items": {
                                    "type": "string",
                                    "oneOf": [
                                        {
                                            "enum": [
                                                "hasValue"
                                            ]
                                        },
                                        {
                                            "$ref": "#/definitions/prefixedname_or_uri"
                                        }
                                    ]
                                }
                            },
                            "gui_element": {
                                "const": "TimeStamp"
                            }
                        }
                    }
                },
                {
                    "if": {
                        "properties": {
                            "object": {
                                "const": "DecimalValue"
                            }
                        },
                        "required": [
                            "object"
                        ]
                    },
                    "then": {
                        "properties": {
                            "super": {
                                "type": "array",
                                "items": {
                                    "type": "string",
                                    "oneOf": [
                                        {
                                            "enum": [
                                                "hasValue"
                                            ]
                                        },
                                        {
                                            "$ref": "#/definitions/prefixedname_or_uri"
                                        }
                                    ]
                                }
                            },
                            "gui_element": {
                                "enum": [
                                    "Spinbox",
                                    "SimpleText"
                                ]
                            }
                        }
                    }
                },
                {
                    "if": {
                        "properties": {
                            "object": {
                                "const": "GeonameValue"
                            }
                        },
                        "required": [
                            "object"
                        ]
                    },
                    "then": {
                        "properties": {
                            "super": {
                                "type": "array",
                                "items": {
                                    "type": "string",
                                    "oneOf": [
                                        {
                                            "enum": [
                                                "hasValue"
                                            ]
                                        },
                                        {
                                            "$ref": "#/definitions/prefixedname_or_uri"
                                        }
                                    ]
                                }
                            },
                            "gui_element": {
                                "const": "Geonames"
                            }
                        }
                    }
                },
                {
                    "if": {
                        "properties": {
                            "object": {
                                "const": "IntValue"
                            }
                        },
                        "required": [
                            "object"
                        ]
                    },
                    "then": {
                        "properties": {
                            "super": {
                                "type": "array",
                                "items": {
                                    "type": "string",
                                    "oneOf": [
                                        {
                                            "enum": [
                                                "hasValue",
                                                "seqnum"
                                            ]
                                        },
                                        {
                                            "$ref": "#/definitions/prefixedname_or_uri"
                                        }
                                    ]
                                }
                            },
                            "gui_element": {
                                "enum": [
                                    "Spinbox",
                                    "SimpleText"
                                ]
                            }
                        }
                    }
                },
                {
                    "if": {
                        "properties": {
                            "object": {
                                "const": "BooleanValue"
                            }
                        },
                        "required": [
                            "object"
                        ]
                    },
                    "then": {
                        "properties": {
                            "super": {
                                "type": "array",
                                "items": {
                                    "type": "string",
                                    "oneOf": [
                                        {
                                            "enum": [
                                                "hasValue"
                                            ]
                                        },
                                        {
                                            "$ref": "#/definitions/prefixedname_or_uri"
                                        }
                                    ]
                                }
                            },
                            "gui_element": {
                                "const": "Checkbox"
                            }
                        }
                    }
                },
                {
                    "if": {
                        "properties": {
                            "object": {
                                "const": "UriValue"
                            }
                        },
                        "required": [
                            "object"
                        ]
                    },
                    "then": {
                        "properties": {
                            "super": {
                                "type": "array",
                                "items": {
                                    "type": "string",
                                    "oneOf": [
                                        {
                                            "enum": [
                                                "hasValue"
                                            ]
                                        },
                                        {
                                            "$ref": "#/definitions/prefixedname_or_uri"
                                        }
                                    ]
                                }
                            },
                            "gui_element": {
                                "const": "SimpleText"
                            }
                        }
                    }
                },
                {
                    "if": {
                        "properties": {
                            "object": {
                                "const": "IntervalValue"
                            }
                        },
                        "required": [
                            "object"
                        ]
                    },
                    "then": {
                        "properties": {
                            "super": {
                                "type": "array",
                                "items": {
                                    "type": "string",
                                    "oneOf": [
                                        {
                                            "enum": [
                                                "hasSequenceBounds"
                                            ]
                                        },
                                        {
                                            "$ref": "#/definitions/prefixedname_or_uri"
                                        }
                                    ]
                                }
                            },
                            "gui_element": {
                                "const": "Interval"
                            }
                        }
                    }
                },
                {
                    "if": {
                        "properties": {
                            "object": {
                                "const": "ListValue"
                            }
                        },
                        "required": [
                            "object"
                        ]
                    },
                    "then": {
                        "properties": {
                            "super": {
                                "type": "array",
                                "items": {
                                    "type": "string",
                                    "oneOf": [
                                        {
                                            "enum": [
                                                "hasValue"
                                            ]
                                        },
                                        {
                                            "$ref": "#/definitions/prefixedname_or_uri"
                                        }
                                    ]
                                }
                            },
                            "gui_element": {
                                "enum": [
                                    "List",
                                    "Radio",
                                    "Pulldown"
                                ]
                            },
                            "gui_attributes": {
                                "type": "object",
                                "properties": {
                                    "hlist": {
                                        "type": "string"
                                    }
                                },
                                "required": [
                                    "hlist"
                                ],
                                "additionalProperties": false
                            }
                        },
                        "required": [
                            "gui_element",
                            "gui_attributes"
                        ]
                    }
                },
                {
                    "if": {
                        "properties": {
                            "object": {
                                "$ref": "#/definitions/prefixedname"
                            }
                        },
                        "required": [
                            "object"
                        ]
                    },
                    "then": {
                        "properties": {
                            "gui_element": {
                                "const": "Searchbox"
                            }
                        }
                    }
                },
                {
                    "if": {
                        "properties": {
                            "gui_element": {
                                "const": "SimpleText"
                            }
                        },
                        "required": [
                            "gui_element"
                        ]
                    },
                    "then": {
                        "properties": {
                            "gui_attributes": {
                                "type": "object",
                                "properties": {
                                    "maxlength": {
                                        "type": "integer"
                                    },
                                    "size": {
                                        "type": "integer"
                                    }
                                },
                                "additionalProperties": false
                            }
                        }
                    }
                },
                {
                    "if": {
                        "properties": {
                            "gui_element": {
<<<<<<< HEAD
=======
                                "const": "Textarea"
                            }
                        },
                        "required": [
                            "gui_element"
                        ]
                    },
                    "then": {
                        "properties": {
                            "gui_attributes": {
                                "type": "object",
                                "properties": {
                                    "cols": {
                                        "type": "integer"
                                    },
                                    "rows": {
                                        "type": "integer"
                                    },
                                    "width": {
                                        "type": "string",
                                        "pattern": "^[0-9]*%?$"
                                    },
                                    "wrap": {
                                        "enum": [
                                            "soft",
                                            "hard"
                                        ]
                                    }
                                },
                                "additionalProperties": false
                            }
                        }
                    }
                },
                {
                    "if": {
                        "properties": {
                            "gui_element": {
>>>>>>> d6c81106
                                "const": "Colorpicker"
                            }
                        },
                        "required": [
                            "gui_element"
                        ]
                    },
                    "then": {
                        "properties": {
                            "gui_attributes": {
                                "type": "object",
                                "properties": {
                                    "ncolors": {
                                        "type": "integer"
                                    }
                                },
                                "additionalProperties": false
                            }
                        }
                    }
                },
                {
                    "if": {
                        "properties": {
                            "gui_element": {
                                "const": "Spinbox"
                            }
                        },
                        "required": [
                            "gui_element"
                        ]
                    },
                    "then": {
                        "properties": {
                            "gui_attributes": {
                                "type": "object",
                                "properties": {
                                    "max": {
                                        "type": "number"
                                    },
                                    "min": {
                                        "type": "number"
                                    }
                                },
                                "additionalProperties": false
                            }
                        },
                        "required": [
                            "gui_attributes"
                        ]
                    }
                },
                {
                    "if": {
                        "properties": {
                            "gui_element": {
                                "enum": [
                                    "List",
                                    "Radio",
                                    "Pulldown"
                                ]
                            }
                        },
                        "required": [
                            "gui_element"
                        ]
                    },
                    "then": {
                        "properties": {
                            "gui_attributes": {
                                "type": "object",
                                "properties": {
                                    "hlist": {
                                        "type": "string"
                                    }
                                },
                                "required": [
                                    "hlist"
                                ],
                                "additionalProperties": false
                            }
                        }
                    }
                },
                {
                    "if": {
                        "properties": {
                            "gui_element": {
                                "const": "Searchbox"
                            }
                        },
                        "required": [
                            "gui_element"
                        ]
                    },
                    "then": {
                        "properties": {
                            "gui_attributes": {
                                "type": "object",
                                "properties": {
                                    "numprops": {
                                        "type": "integer"
                                    }
                                },
                                "additionalProperties": false
                            }
                        }
                    }
                },
                {
                    "if": {
                        "properties": {
                            "gui_element": {
                                "enum": [
                                    "Date",
                                    "TimeStamp",
                                    "Geonames",
                                    "Checkbox",
                                    "Interval"
                                ]
                            }
                        },
                        "required": [
                            "gui_element"
                        ]
                    },
                    "then": {
                        "not": {
                            "required": [
                                "gui_attributes"
                            ]
                        }
                    }
                }
            ]
        }
    },
    "type": "array",
    "items": {
        "$ref": "#/definitions/property"
    }
}<|MERGE_RESOLUTION|>--- conflicted
+++ resolved
@@ -775,47 +775,6 @@
                     "if": {
                         "properties": {
                             "gui_element": {
-<<<<<<< HEAD
-=======
-                                "const": "Textarea"
-                            }
-                        },
-                        "required": [
-                            "gui_element"
-                        ]
-                    },
-                    "then": {
-                        "properties": {
-                            "gui_attributes": {
-                                "type": "object",
-                                "properties": {
-                                    "cols": {
-                                        "type": "integer"
-                                    },
-                                    "rows": {
-                                        "type": "integer"
-                                    },
-                                    "width": {
-                                        "type": "string",
-                                        "pattern": "^[0-9]*%?$"
-                                    },
-                                    "wrap": {
-                                        "enum": [
-                                            "soft",
-                                            "hard"
-                                        ]
-                                    }
-                                },
-                                "additionalProperties": false
-                            }
-                        }
-                    }
-                },
-                {
-                    "if": {
-                        "properties": {
-                            "gui_element": {
->>>>>>> d6c81106
                                 "const": "Colorpicker"
                             }
                         },
