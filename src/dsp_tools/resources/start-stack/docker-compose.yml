--- conflicted
+++ resolved
@@ -62,11 +62,7 @@
   ingest:
     # on the verge of every deployment (fortnightly), update the "image" value from the "ingest" value of
     # https://github.com/dasch-swiss/ops-deploy/blob/main/roles/dsp-deploy/files/RELEASE.json
-<<<<<<< HEAD
-    image: daschswiss/dsp-ingest:v0.10.1-6-g3894355
-=======
     image: daschswiss/dsp-ingest:v0.11.0
->>>>>>> c55603c1
     ports:
       - "3340:3340"
     volumes:
