--- conflicted
+++ resolved
@@ -3,12 +3,8 @@
   api:
     # on the verge of every deployment, update the "image" value from the "api" value of
     # https://github.com/dasch-swiss/ops-deploy/blob/main/versions/RELEASE.json
-<<<<<<< HEAD
     # TODO: before merging, replace this by the officially released version as published in the ops-deploy repo
     image: daschswiss/knora-api:v31.21.2-3-g0cc0a88
-=======
-    image: daschswiss/knora-api:v31.21.2
->>>>>>> 263de959
     depends_on:
       - sipi
       - db
