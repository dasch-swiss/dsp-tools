--- conflicted
+++ resolved
@@ -62,11 +62,7 @@
   ingest:
     # on the verge of every deployment (fortnightly), update the "image" value from the "ingest" value of
     # https://github.com/dasch-swiss/ops-deploy/blob/main/versions/RELEASE.json
-<<<<<<< HEAD
-    image: daschswiss/dsp-ingest:v0.12.2-7-gf5cfb90
-=======
     image: daschswiss/dsp-ingest:v0.12.3
->>>>>>> edb58a9d
     ports:
       - "3340:3340"
     volumes:
