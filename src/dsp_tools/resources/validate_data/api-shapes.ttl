@prefix sh:         <http://www.w3.org/ns/shacl#> .
@prefix rdfs:       <http://www.w3.org/2000/01/rdf-schema#> .
@prefix xsd:        <http://www.w3.org/2001/XMLSchema#> .
@prefix owl:        <http://www.w3.org/2002/07/owl#> .
@prefix knora-api:  <http://api.knora.org/ontology/knora-api/v2#> .

@prefix api-shapes: <http://api.knora.org/ontology/knora-api/shapes/v2#> .

#########################################
# GENERAL SHAPES
#########################################


########################
# UNIQUE VALUE SHAPE
########################


########################
# RDFS:LABEL SHAPE
########################


########################
# USER FACING VALUES
########################

##############
# BooleanValue
##############

api-shapes:BooleanValue_ClassShape
  a           sh:NodeShape ;
  sh:name     "Validates the class type" ;
  sh:message  "BooleanValue" ;
  sh:class    knora-api:BooleanValue ;
  sh:severity sh:Violation .


##############
# ColorValue
##############

api-shapes:ColorValue_ClassShape
  a           sh:NodeShape ;
  sh:name     "Validates the class type" ;
  sh:message  "ColorValue" ;
  sh:class    knora-api:ColorValue ;
  sh:severity sh:Violation .


##############
# DateValue
##############

api-shapes:DateValue_ClassShape
  a           sh:NodeShape ;
  sh:name     "Validates the class type" ;
  sh:message  "DateValue" ;
  sh:class    knora-api:DateValue ;
  sh:severity sh:Violation .


##############
# DecimalValue
##############

api-shapes:DecimalValue_ClassShape
  a           sh:NodeShape ;
  sh:name     "Validates the class type" ;
  sh:message  "DecimalValue" ;
  sh:class    knora-api:DecimalValue ;
  sh:severity sh:Violation .


##############
# GeonameValue
##############

api-shapes:GeonameValue_ClassShape
  a           sh:NodeShape ;
  sh:name     "Validates the class type" ;
  sh:message  "GeonameValue" ;
  sh:property api-shapes:geonameValueAsGeonameCode_Shape ;
  sh:class    knora-api:GeonameValue ;
  sh:severity sh:Violation .

api-shapes:geonameValueAsGeonameCode_Shape
  a           sh:PropertyShape ;
  sh:message  "The value must be a valid geoname code" ;
  sh:path     knora-api:geonameValueAsGeonameCode ;
  sh:pattern  "^\\d+$" ;
  sh:datatype xsd:string ;
  sh:severity sh:Violation .


##############
# IntValue
##############

api-shapes:IntValue_ClassShape
  a           sh:NodeShape ;
  sh:name     "Validates the class type" ;
  sh:message  "IntValue" ;
  sh:class    knora-api:IntValue ;
  sh:severity sh:Violation .


##############
# LinkValue
##############

api-shapes:LinkValue_ClassShape
  a           sh:NodeShape ;
  sh:name     "Validates the class type" ;
  sh:message  "LinkValue" ;
  sh:class    knora-api:LinkValue ;
  sh:severity sh:Violation .


##############
# ListValue
##############

api-shapes:ListValue_ClassShape
  a           sh:NodeShape ;
  sh:name     "Validates the class type" ;
  sh:message  "ListValue" ;
  sh:class    knora-api:ListValue ;
  sh:severity sh:Violation .


##############
# TextValue
##############

###
# SimpleTextValue

api-shapes:SimpleTextValue_ClassShape
  a           sh:NodeShape ;
  sh:name     "Validates the class type" ;
<<<<<<< HEAD
  sh:property api-shapes:SimpleTextValue_PropShape, api-shapes:valueAsString_Shape ;
  sh:severity sh:Violation .

api-shapes:SimpleTextValue_PropShape
  a           sh:PropertyShape ;
  sh:message  "TextValue without formatting" ;
  sh:path     knora-api:valueAsString ;
  sh:datatype xsd:string ;
  sh:minCount 1 ;
  sh:maxCount 1 .

api-shapes:valueAsString_Shape
  a           sh:PropertyShape ;
  sh:message  "The value must be a non-empty string" ;
  sh:path     knora-api:valueAsString ;
  sh:pattern  "\\s*\\S+\\s*" ;
  sh:datatype xsd:string ;
=======
  sh:property api-shapes:SimpleTextValue_PropShape ;
>>>>>>> cafca60d
  sh:severity sh:Violation .

api-shapes:SimpleTextValue_PropShape
  a           sh:PropertyShape ;
  sh:message  "TextValue without formatting" ;
  sh:path     knora-api:valueAsString ;
  sh:datatype xsd:string ;
  sh:minCount 1 ;
  sh:maxCount 1 .

###
# FormattedTextValue

api-shapes:FormattedTextValue_ClassShape
  a           sh:NodeShape ;
  sh:name     "Validates the class type" ;
<<<<<<< HEAD
  sh:property api-shapes:FormattedTextValue_PropShape, api-shapes:textValueAsXml_Shape ;
  sh:severity sh:Violation .

api-shapes:FormattedTextValue_PropShape
  a           sh:PropertyShape ;
  sh:message  "TextValue with formatting" ;
  sh:path     knora-api:textValueAsXml ;
  sh:datatype xsd:string ;
  sh:minCount 1 ;
  sh:maxCount 1 .

api-shapes:textValueAsXml_Shape
  a           sh:PropertyShape ;
  sh:message  "The value must be a non-empty string" ;
  sh:path     knora-api:textValueAsXml ;
  sh:pattern  "\\s*\\S+\\s*" ;
  sh:datatype xsd:string ;
=======
  sh:property api-shapes:FormattedTextValue_PropShape ;
>>>>>>> cafca60d
  sh:severity sh:Violation .


api-shapes:FormattedTextValue_PropShape
  a           sh:PropertyShape ;
  sh:message  "TextValue with formatting" ;
  sh:path     knora-api:textValueAsXml ;
  sh:datatype xsd:string ;
  sh:minCount 1 ;
  sh:maxCount 1 .


##############
# TimeValue
##############

api-shapes:TimeValue_ClassShape
  a           sh:NodeShape ;
  sh:name     "Validates the class type" ;
  sh:message  "TimeValue" ;
  sh:class    knora-api:TimeValue ;
  sh:severity sh:Violation .


##############
# UriValue
##############

api-shapes:UriValue_ClassShape
  a           sh:NodeShape ;
  sh:name     "Validates the class type" ;
  sh:message  "UriValue" ;
  sh:class    knora-api:UriValue ;
  sh:severity sh:Violation .


#########################################
# KNORA-API IN-BUILT PROPERTIES
#########################################


#########################################
# RESOURCES WITH FILES
#########################################

###########################
# ArchiveRepresentation
###########################

# knora-api:ArchiveFileValue -> knora-api:hasArchiveFileValue


###########################
# AudioRepresentation
###########################

# knora-api:AudioFileValue -> knora-api:hasAudioFileValue


###########################
# DocumentRepresentation
###########################

# knora-api:DocumentFileValue -> knora-api:hasDocumentFileValue


###########################
# MovingImageRepresentation
###########################

# knora-api:MovingImageFileValue -> knora-api:hasMovingImageFileValue


###########################
# StillImageRepresentation
###########################

# knora-api:StillImageExternalFileValue -> knora-api:fileValueHasExternalUrl


# knora-api:StillImageFileValue -> knora-api:hasStillImageFileValue


###########################
# TextRepresentation
###########################

# knora-api:TextFileValue -> knora-api:hasTextFileValue


#########################################
# DSP BUILT IN RESOURCES
#########################################

###########################
# Annotation
###########################


###########################
# Region
###########################


###########################
# LinkObj
###########################


###########################
# VideoSegment
###########################


###########################
# AudioSegment
###########################<|MERGE_RESOLUTION|>--- conflicted
+++ resolved
@@ -140,7 +140,6 @@
 api-shapes:SimpleTextValue_ClassShape
   a           sh:NodeShape ;
   sh:name     "Validates the class type" ;
-<<<<<<< HEAD
   sh:property api-shapes:SimpleTextValue_PropShape, api-shapes:valueAsString_Shape ;
   sh:severity sh:Violation .
 
@@ -158,9 +157,6 @@
   sh:path     knora-api:valueAsString ;
   sh:pattern  "\\s*\\S+\\s*" ;
   sh:datatype xsd:string ;
-=======
-  sh:property api-shapes:SimpleTextValue_PropShape ;
->>>>>>> cafca60d
   sh:severity sh:Violation .
 
 api-shapes:SimpleTextValue_PropShape
@@ -177,7 +173,6 @@
 api-shapes:FormattedTextValue_ClassShape
   a           sh:NodeShape ;
   sh:name     "Validates the class type" ;
-<<<<<<< HEAD
   sh:property api-shapes:FormattedTextValue_PropShape, api-shapes:textValueAsXml_Shape ;
   sh:severity sh:Violation .
 
@@ -195,9 +190,6 @@
   sh:path     knora-api:textValueAsXml ;
   sh:pattern  "\\s*\\S+\\s*" ;
   sh:datatype xsd:string ;
-=======
-  sh:property api-shapes:FormattedTextValue_PropShape ;
->>>>>>> cafca60d
   sh:severity sh:Violation .
 
 
