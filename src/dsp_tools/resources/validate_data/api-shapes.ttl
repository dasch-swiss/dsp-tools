--- conflicted
+++ resolved
@@ -57,39 +57,23 @@
   sh:name        "Validates generic properties of all Resources" ;
   sh:property    [
                     a           sh:PropertyShape ;
-<<<<<<< HEAD
-                    sh:message  "The label must be a non-empty string" ;
-=======
->>>>>>> d8404f13
                     sh:path     rdfs:label ;
                     sh:datatype xsd:string ;
                     sh:pattern  "\\s*\\S+\\s*" ;
                     sh:minCount 1 ;
                     sh:maxCount 1 ;
-<<<<<<< HEAD
-                    sh:severity sh:Violation
-=======
                     sh:severity sh:Violation ;
                     sh:message  "The label must be a non-empty string" ;
->>>>>>> d8404f13
                   ] ,
                   [
                     # Currently StandOff are attached directly to the resource and not in a LinkValue,
                     # therefore we do not validate it like a normal link with a LinkValue
                     a           sh:PropertyShape ;
-<<<<<<< HEAD
-                    sh:message  "A stand-off link must target an existing resource." ;
-                    sh:path     knora-api:hasStandoffLinkTo ;
-                    sh:class    knora-api:Resource ;
-                    sh:severity sh:Violation
-                  ].
-=======
                     sh:path     knora-api:hasStandoffLinkTo ;
                     sh:class    knora-api:Resource ;
                     sh:severity sh:Violation ;
                     sh:message  "A stand-off link must target an existing resource." ;
                   ] .
->>>>>>> d8404f13
 
 
 ########################
@@ -100,10 +84,6 @@
 # BooleanValue
 api-shapes:BooleanValue_ClassShape
   a              sh:NodeShape ;
-<<<<<<< HEAD
-  sh:targetClass knora-api:BooleanValue ;
-=======
->>>>>>> d8404f13
   sh:name        "Validates the properties used with this targetClass" ;
   sh:targetClass knora-api:BooleanValue ;
   sh:property    api-shapes:booleanValueAsBoolean_Shape ,
@@ -117,21 +97,13 @@
   sh:datatype xsd:boolean ;
   sh:minCount 1 ;
   sh:maxCount 1 ;
-<<<<<<< HEAD
-  sh:severity sh:Violation .
-=======
   sh:severity sh:Violation ;
   sh:message  "A BooleanValue requires exactly one valid boolean".
->>>>>>> d8404f13
 
 ##############
 # ColorValue
 api-shapes:ColorValue_ClassShape
   a              sh:NodeShape ;
-<<<<<<< HEAD
-  sh:targetClass knora-api:ColorValue ;
-=======
->>>>>>> d8404f13
   sh:name        "Validates the properties used with this targetClass" ;
   sh:targetClass knora-api:ColorValue ;
   sh:property    api-shapes:colorValueAsColor_Shape ,
@@ -142,12 +114,6 @@
 api-shapes:colorValueAsColor_Shape
   a           sh:PropertyShape ;
   sh:path     knora-api:colorValueAsColor ;
-<<<<<<< HEAD
-  sh:pattern  "^#([0-9a-fA-F]{3}){1,2}$" ;
-  sh:minCount 1 ;
-  sh:maxCount 1 ;
-=======
->>>>>>> d8404f13
   sh:datatype xsd:string ;
   sh:pattern  "^#([0-9a-fA-F]{3}){1,2}$" ;
   sh:minCount 1 ;
@@ -159,10 +125,6 @@
 # DateValue
 api-shapes:DateValue_ClassShape
   a              sh:NodeShape ;
-<<<<<<< HEAD
-  sh:targetClass knora-api:DateValue ;
-=======
->>>>>>> d8404f13
   sh:name        "Validates the properties used with this targetClass" ;
   sh:targetClass knora-api:DateValue ;
   sh:property    api-shapes:valueAsString_DateValueShape ,
@@ -175,12 +137,6 @@
 api-shapes:valueAsString_DateValueShape
   a           sh:PropertyShape ;
   sh:path     knora-api:valueAsString ;
-<<<<<<< HEAD
-  sh:pattern  "\\s*\\S+\\s*" ;
-  sh:minCount 1 ;
-  sh:maxCount 1 ;
-=======
->>>>>>> d8404f13
   sh:datatype xsd:string ;
   sh:pattern  "\\s*\\S+\\s*" ;
   sh:minCount 1 ;
@@ -192,10 +148,6 @@
 # DecimalValue
 api-shapes:DecimalValue_ClassShape
   a              sh:NodeShape ;
-<<<<<<< HEAD
-  sh:targetClass knora-api:DecimalValue ;
-=======
->>>>>>> d8404f13
   sh:name        "Validates the properties used with this targetClass" ;
   sh:targetClass knora-api:DecimalValue ;
   sh:property    api-shapes:decimalValueAsDecimal_Shape ,
@@ -209,21 +161,13 @@
   sh:datatype xsd:decimal ;
   sh:minCount 1 ;
   sh:maxCount 1 ;
-<<<<<<< HEAD
-  sh:severity sh:Violation .
-=======
   sh:severity sh:Violation ;
   sh:message  "A DecimalValue requires exactly one valid decimal" .
->>>>>>> d8404f13
 
 ##############
 # GeonameValue
 api-shapes:GeonameValue_ClassShape
   a              sh:NodeShape ;
-<<<<<<< HEAD
-  sh:targetClass knora-api:GeonameValue ;
-=======
->>>>>>> d8404f13
   sh:name        "Validates the properties used with this targetClass" ;
   sh:targetClass knora-api:GeonameValue ;
   sh:property    api-shapes:geonameValueAsGeonameCode_Shape ,
@@ -234,12 +178,6 @@
 api-shapes:geonameValueAsGeonameCode_Shape
   a           sh:PropertyShape ;
   sh:path     knora-api:geonameValueAsGeonameCode ;
-<<<<<<< HEAD
-  sh:pattern  "^\\d+$" ;
-  sh:minCount 1 ;
-  sh:maxCount 1 ;
-=======
->>>>>>> d8404f13
   sh:datatype xsd:string ;
   sh:pattern  "^\\d+$" ;
   sh:minCount 1 ;
@@ -251,10 +189,6 @@
 # GeomValue
 api-shapes:GeomValue_ClassShape
   a              sh:NodeShape ;
-<<<<<<< HEAD
-  sh:targetClass knora-api:GeomValue ;
-=======
->>>>>>> d8404f13
   sh:name        "Validates the properties used with this targetClass" ;
   sh:targetClass knora-api:GeomValue ;
   sh:property    api-shapes:geometryValueAsGeometry_Shape ,
@@ -265,12 +199,6 @@
 api-shapes:geometryValueAsGeometry_Shape
   a           sh:PropertyShape ;
   sh:path     knora-api:geometryValueAsGeometry ;
-<<<<<<< HEAD
-  sh:pattern  "\\s*\\S+\\s*" ;
-  sh:minCount 1 ;
-  sh:maxCount 1 ;
-=======
->>>>>>> d8404f13
   sh:datatype xsd:string ;
   sh:pattern  "\\s*\\S+\\s*" ;
   sh:minCount 1 ;
@@ -282,16 +210,6 @@
 # IntervalValue
 api-shapes:IntervalValue_ClassShape
   a              sh:NodeShape ;
-<<<<<<< HEAD
-  sh:targetClass knora-api:IntervalValue ;
-  sh:name        "Validates the properties used with this targetClass" ;
-  sh:message     "IntervalValue" ;
-  sh:property    [
-                   sh:path knora-api:intervalValueHasStart ;
-		               sh:lessThan knora-api:intervalValueHasEnd ;
-                   sh:message "The start of the interval must be smaller than the end." ;
-                   sh:severity sh:Violation ;
-=======
   sh:name        "Validates the properties used with this targetClass" ;
   sh:targetClass knora-api:IntervalValue ;
   sh:property    [
@@ -299,17 +217,12 @@
 		               sh:lessThan knora-api:intervalValueHasEnd ;
                    sh:severity sh:Violation ;
                    sh:message "The start of the interval must be smaller than the end." ;
->>>>>>> d8404f13
                  ] ,
                  api-shapes:valueHasComment_Shape ,
                  api-shapes:intervalValueHasStart_PropShape ,
                  api-shapes:intervalValueHasEnd_PropShape ;
-<<<<<<< HEAD
-  sh:severity sh:Violation .
-=======
   sh:severity    sh:Violation ;
   sh:message     "IntervalValue" .
->>>>>>> d8404f13
 
 ### knora-api:intervalValueHasStart
 api-shapes:intervalValueHasStart_PropShape
@@ -337,10 +250,6 @@
 # IntValue
 api-shapes:IntValue_ClassShape
   a              sh:NodeShape ;
-<<<<<<< HEAD
-  sh:targetClass knora-api:IntValue ;
-=======
->>>>>>> d8404f13
   sh:name        "Validates the properties used with this targetClass" ;
   sh:targetClass knora-api:IntValue ;
   sh:property    api-shapes:intValueAsInt_Shape ,
@@ -354,12 +263,8 @@
   sh:datatype xsd:integer ;
   sh:minCount 1 ;
   sh:maxCount 1 ;
-<<<<<<< HEAD
-  sh:severity sh:Violation .
-=======
   sh:severity sh:Violation ;
   sh:message  "An IntValue requires exactly one valid integer" .
->>>>>>> d8404f13
 
 ##############
 # LinkValue
@@ -368,10 +273,6 @@
 # The Shape is constructed through the SPARQL queries
 api-shapes:LinkValue_ClassShape
   a              sh:NodeShape ;
-<<<<<<< HEAD
-  sh:targetClass knora-api:LinkValue ;
-=======
->>>>>>> d8404f13
   sh:name        "Validates the metadata properties used with this targetClass" ;
   sh:targetClass knora-api:LinkValue ;
   sh:property    api-shapes:valueHasComment_Shape ;
@@ -385,10 +286,6 @@
 # The Shape is constructed through the SPARQL queries
 api-shapes:ListValue_ClassShape
   a              sh:NodeShape ;
-<<<<<<< HEAD
-  sh:targetClass knora-api:ListValue ;
-=======
->>>>>>> d8404f13
   sh:name        "Validates the metadata properties used with this targetClass" ;
   sh:targetClass knora-api:ListValue ;
   sh:property    api-shapes:valueHasComment_Shape ;
@@ -402,10 +299,6 @@
 # It cannot give information if it is the correct TextValue type
 api-shapes:TextValue_ClassShape
   a              sh:NodeShape ;
-<<<<<<< HEAD
-  sh:targetClass knora-api:TextValue ;
-=======
->>>>>>> d8404f13
   sh:name        "Validates the metadata properties used with this targetClass" ;
   sh:targetClass knora-api:TextValue ;
   sh:property    api-shapes:valueHasComment_Shape ;
@@ -475,10 +368,6 @@
 # TimeValue
 api-shapes:TimeValue_ClassShape
   a              sh:NodeShape ;
-<<<<<<< HEAD
-  sh:targetClass knora-api:TimeValue ;
-=======
->>>>>>> d8404f13
   sh:name        "Validates the properties used with this targetClass" ;
   sh:targetClass knora-api:TimeValue ;
   sh:property    api-shapes:timeValueAsTimeStamp_Shape ,
@@ -492,21 +381,13 @@
   sh:datatype xsd:dateTimeStamp ;
   sh:minCount 1 ;
   sh:maxCount 1 ;
-<<<<<<< HEAD
-  sh:severity sh:Violation .
-=======
   sh:severity sh:Violation ;
   sh:message  "A TimeValue requires exactly one valid xsd:dateTimeStamp" .
->>>>>>> d8404f13
 
 ##############
 # UriValue
 api-shapes:UriValue_ClassShape
   a              sh:NodeShape ;
-<<<<<<< HEAD
-  sh:targetClass knora-api:UriValue ;
-=======
->>>>>>> d8404f13
   sh:name        "Validates the properties used with this targetClass" ;
   sh:targetClass knora-api:UriValue ;
   sh:property    api-shapes:uriValueAsUri_Shape ,
@@ -533,13 +414,8 @@
   a          sh:PropertyShape ;
   sh:path    knora-api:hasLinkTo ;
   sh:class   knora-api:LinkValue ;
-<<<<<<< HEAD
-  sh:message "This property requires an LinkValue" ;
-  sh:node    api-shapes:hasLinkTo_NodeShape .
-=======
   sh:node    api-shapes:hasLinkTo_NodeShape ;
   sh:message "This property requires a LinkValue" .
->>>>>>> d8404f13
 
 api-shapes:hasLinkTo_NodeShape
   a           sh:NodeShape ;
@@ -559,13 +435,8 @@
   a          sh:PropertyShape ;
   sh:path    knora-api:isRegionOf ;
   sh:class   knora-api:LinkValue ;
-<<<<<<< HEAD
-  sh:message "This property requires an LinkValue" ;
-  sh:node    api-shapes:isRegionOf_NodeShape .
-=======
   sh:node    api-shapes:isRegionOf_NodeShape ;
   sh:message "This property requires an LinkValue" .
->>>>>>> d8404f13
 
 api-shapes:isRegionOf_NodeShape
   a           sh:NodeShape ;
@@ -647,13 +518,8 @@
   a          sh:PropertyShape ;
   sh:path    knora-api:relatesTo ;
   sh:class   knora-api:LinkValue ;
-<<<<<<< HEAD
-  sh:message "This property requires an LinkValue" ;
-  sh:node    api-shapes:relatesTo_NodeShape .
-=======
   sh:node    api-shapes:relatesTo_NodeShape ;
   sh:message "This property requires an LinkValue" .
->>>>>>> d8404f13
 
 api-shapes:relatesTo_NodeShape
   a           sh:NodeShape ;
@@ -673,13 +539,8 @@
   a          sh:PropertyShape ;
   sh:path    knora-api:isVideoSegmentOf ;
   sh:class   knora-api:LinkValue ;
-<<<<<<< HEAD
-  sh:message "This property requires an LinkValue" ;
-  sh:node    api-shapes:isVideoSegmentOf_NodeShape .
-=======
   sh:node    api-shapes:isVideoSegmentOf_NodeShape ;
   sh:message "This property requires an LinkValue" .
->>>>>>> d8404f13
 
 api-shapes:isVideoSegmentOf_NodeShape
   a           sh:NodeShape ;
@@ -699,13 +560,8 @@
   a          sh:PropertyShape ;
   sh:path    knora-api:isAudioSegmentOf ;
   sh:class   knora-api:LinkValue ;
-<<<<<<< HEAD
-  sh:message "This property requires an LinkValue" ;
-  sh:node    api-shapes:isAudioSegmentOf_NodeShape .
-=======
   sh:node    api-shapes:isAudioSegmentOf_NodeShape ;
   sh:message "This property requires an LinkValue" .
->>>>>>> d8404f13
 
 api-shapes:isAudioSegmentOf_NodeShape
   a           sh:NodeShape ;
@@ -739,13 +595,8 @@
 
 api-shapes:hasKeyword_PropertyShape
   a       sh:PropertyShape ;
-<<<<<<< HEAD
-  sh:node api-shapes:SimpleTextValue_ClassShape ;
-  sh:path knora-api:hasKeyword .
-=======
   sh:path knora-api:hasKeyword ;
   sh:node api-shapes:SimpleTextValue_ClassShape .
->>>>>>> d8404f13
 
 
 #########################################
