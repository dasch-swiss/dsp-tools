@prefix sh:         <http://www.w3.org/ns/shacl#> .
@prefix dash:       <http://datashapes.org/dash#> .
@prefix rdf:        <http://www.w3.org/1999/02/22-rdf-syntax-ns#> .
@prefix rdfs:       <http://www.w3.org/2000/01/rdf-schema#> .
@prefix rdf:        <http://www.w3.org/1999/02/22-rdf-syntax-ns#> .
@prefix xsd:        <http://www.w3.org/2001/XMLSchema#> .
@prefix owl:        <http://www.w3.org/2002/07/owl#> .
@prefix knora-api:  <http://api.knora.org/ontology/knora-api/v2#> .

@prefix api-shapes: <http://api.knora.org/ontology/knora-api/shapes/v2#> .

#########################################
# GENERAL SHAPES
#########################################

########################
# UNIQUE VALUE SHAPE
########################

api-shapes:UniqueValue_Shape
  a              sh:NodeShape ;
  sh:targetClass knora-api:Resource ;
  sh:sparql      [
                   a          sh:SPARQLConstraint ;
                   sh:message "A resource may not have the same property and value more than one time." ;
                   sh:select  """
        PREFIX rdfs:       <http://www.w3.org/2000/01/rdf-schema#>
        PREFIX knora-api:  <http://api.knora.org/ontology/knora-api/v2#>
        PREFIX api-shapes: <http://api.knora.org/ontology/knora-api/shapes/v2#>

            SELECT $this ?path ?value WHERE {

                $this ?path ?valueClass .

                {
                    ?prop rdfs:subPropertyOf knora-api:valueHas .
                    ?valueClass ?prop ?value .
                }
                UNION
                {
                    ?valueClass knora-api:valueAsString|api-shapes:linkValueHasTargetID|api-shapes:listNodeAsString ?value .
                }
            }
            GROUP BY $this ?path ?value
            HAVING (COUNT(?value) > 1)
                    """ ;
                 ] ;
  sh:severity    sh:Violation .


########################
# RDFS:LABEL SHAPE
########################

api-shapes:rdfsLabel_Shape
  a           sh:PropertyShape ;
  sh:message  "The label must be a non-empty string" ;
  sh:path     rdfs:label ;
  sh:minCount 1 ;
  sh:maxCount 1 ;
  sh:pattern  "\\s*\\S+\\s*" ;
  sh:datatype xsd:string ;
  sh:severity sh:Violation .


########################
# USER FACING VALUES
########################

##############
# BooleanValue
api-shapes:BooleanValue_ClassShape
  a           sh:NodeShape ;
  sh:name     "Validates the class type" ;
  sh:message  "BooleanValue" ;
<<<<<<< HEAD
  sh:property [
                sh:path     rdf:type ;
                sh:class    knora-api:BooleanValue ;
                sh:message  "Expected value type is BooleanValue." ;
                sh:severity sh:Violation
              ] ,
              api-shapes:booleanValueAsBoolean_Shape ,
              api-shapes:valueHasComment_Shape ;
  sh:severity sh:Violation .

api-shapes:booleanValueAsBoolean_Shape
  a           sh:PropertyShape ;
  sh:message  "The value must be a valid boolean" ;
  sh:path     knora-api:booleanValueAsBoolean ;
  sh:datatype xsd:boolean ;
  sh:severity sh:Violation .

=======
  sh:property api-shapes:valueHasComment_Shape ;
  sh:severity sh:Violation .

>>>>>>> 3db100f7
##############
# ColorValue
api-shapes:ColorValue_ClassShape
  a           sh:NodeShape ;
  sh:name     "Validates the class type" ;
  sh:message  "ColorValue" ;
<<<<<<< HEAD
  sh:property [
                sh:path     rdf:type ;
                sh:class    knora-api:ColorValue ;
                sh:message  "Expected value type is ColorValue." ;
                sh:severity sh:Violation
              ] ,
              api-shapes:colorValueAsColor_Shape, api-shapes:valueHasComment_Shape ;
=======
  sh:property api-shapes:colorValueAsColor_Shape, api-shapes:valueHasComment_Shape ;
>>>>>>> 3db100f7
  sh:severity sh:Violation .

api-shapes:colorValueAsColor_Shape
  a           sh:PropertyShape ;
  sh:message  "The value must be a valid color" ;
  sh:path     knora-api:colorValueAsColor ;
  sh:pattern  "^#([0-9a-fA-F]{3}){1,2}$" ;
  sh:datatype xsd:string ;
  sh:severity sh:Violation .

##############
# DateValue
api-shapes:DateValue_ClassShape
  a           sh:NodeShape ;
  sh:name     "Validates the class type" ;
  sh:message  "DateValue" ;
<<<<<<< HEAD
  sh:property [
                sh:path     rdf:type ;
                sh:class    knora-api:DateValue ;
                sh:message  "Expected value type is DateValue." ;
                sh:severity sh:Violation
              ] ,
              api-shapes:valueAsString_Date_Shape , api-shapes:valueHasComment_Shape ;
  sh:severity sh:Violation .

api-shapes:valueAsString_Date_Shape
  a           sh:PropertyShape ;
  sh:message  "The value must be a valid date" ;
  sh:path     knora-api:valueAsString ;
  sh:pattern  "\\s*\\S+\\s*" ;
  sh:datatype xsd:string ;
  sh:severity sh:Violation .

=======
  sh:property api-shapes:valueHasComment_Shape ;
  sh:severity sh:Violation .

>>>>>>> 3db100f7
##############
# DecimalValue
api-shapes:DecimalValue_ClassShape
  a           sh:NodeShape ;
  sh:name     "Validates the class type" ;
  sh:message  "DecimalValue" ;
<<<<<<< HEAD
  sh:property [
                sh:path     rdf:type ;
                sh:class    knora-api:DecimalValue ;
                sh:message  "Expected value type is DecimalValue." ;
                sh:severity sh:Violation
              ] ,
              api-shapes:decimalValueAsDecimal_Shape , api-shapes:valueHasComment_Shape ;
  sh:severity sh:Violation .

api-shapes:decimalValueAsDecimal_Shape
  a           sh:PropertyShape ;
  sh:message  "The value must be a valid decimal" ;
  sh:path     knora-api:decimalValueAsDecimal ;
  sh:datatype xsd:decimal ;
  sh:severity sh:Violation .

=======
  sh:property api-shapes:valueHasComment_Shape ;
  sh:severity sh:Violation .

>>>>>>> 3db100f7
##############
# GeonameValue
api-shapes:GeonameValue_ClassShape
  a           sh:NodeShape ;
  sh:name     "Validates the class type" ;
  sh:message  "GeonameValue" ;
<<<<<<< HEAD
  sh:property [
                sh:path     rdf:type ;
                sh:class    knora-api:GeonameValue ;
                sh:message  "Expected value type is GeonameValue." ;
                sh:severity sh:Violation
              ] ,
              api-shapes:geonameValueAsGeonameCode_Shape, api-shapes:valueHasComment_Shape ;
=======
  sh:property api-shapes:geonameValueAsGeonameCode_Shape, api-shapes:valueHasComment_Shape ;
>>>>>>> 3db100f7
  sh:severity sh:Violation .

api-shapes:geonameValueAsGeonameCode_Shape
  a           sh:PropertyShape ;
  sh:message  "The value must be a valid geoname code" ;
  sh:path     knora-api:geonameValueAsGeonameCode ;
  sh:pattern  "^\\d+$" ;
  sh:datatype xsd:string ;
  sh:severity sh:Violation .

##############
# GeomValue
api-shapes:GeomValue_ClassShape
  a           sh:NodeShape ;
  sh:name     "Validates the class type" ;
  sh:message  "GeomValue" ;
<<<<<<< HEAD
  sh:property [
                sh:path     rdf:type ;
                sh:class    knora-api:GeomValue ;
                sh:message  "Expected value type is GeomValue." ;
                sh:severity sh:Violation
              ] ,
              api-shapes:geometryValueAsGeometry_Shape, api-shapes:valueHasComment_Shape ;
=======
  sh:property api-shapes:geometryValueAsGeometry_Shape, api-shapes:valueHasComment_Shape ;
>>>>>>> 3db100f7
  sh:severity sh:Violation .

api-shapes:geometryValueAsGeometry_Shape
  a           sh:PropertyShape ;
  sh:message  "The value must be a valid geometry JSON object" ;
  sh:path     knora-api:geometryValueAsGeometry ;
  sh:pattern  "\\s*\\S+\\s*" ;
  sh:datatype xsd:string ;
  sh:severity sh:Violation .

##############
# IntervalValue
api-shapes:IntervalValue_ClassShape
  a           sh:NodeShape ;
  sh:name     "Validates the class type" ;
  sh:message  "IntervalValue" ;
  sh:property [
                sh:path     rdf:type ;
                sh:class    knora-api:IntervalValue ;
                sh:message  "Expected value type is IntervalValue." ;
                sh:severity sh:Violation
              ] ,
              [
                sh:path knora-api:intervalValueHasStart ;
		            sh:lessThan knora-api:intervalValueHasEnd ;
                sh:message "The start of the interval must be smaller than the end." ;
                sh:severity sh:Violation ;
              ] ,
              api-shapes:valueHasComment_Shape ,
              api-shapes:intervalValueHasStart_PropShape ,
              api-shapes:intervalValueHasEnd_PropShape ;
  sh:severity sh:Violation .

### knora-api:intervalValueHasStart
api-shapes:intervalValueHasStart_PropShape
  a           sh:PropertyShape ;
  sh:message  "The interval start must be a non-negative integer or decimal." ;
  sh:path     knora-api:intervalValueHasStart ;
  sh:datatype xsd:decimal ;
  sh:minInclusive 0 ;
  sh:minCount 1 ;
  sh:maxCount 1 ;
  sh:severity sh:Violation .

### knora-api:intervalValueHasEnd
api-shapes:intervalValueHasEnd_PropShape
  a           sh:PropertyShape ;
  sh:message  "The interval end must be an integer or decimal that is larger than 0." ;
  sh:path     knora-api:intervalValueHasEnd ;
  sh:datatype xsd:decimal ;
  sh:minExclusive 0 ;
  sh:minCount 1 ;
  sh:maxCount 1 ;
  sh:severity sh:Violation .

##############
# IntValue
api-shapes:IntValue_ClassShape
  a           sh:NodeShape ;
  sh:name     "Validates the class type" ;
  sh:message  "IntValue" ;
<<<<<<< HEAD
  sh:property [
                sh:path     rdf:type ;
                sh:class    knora-api:IntValue ;
                sh:message  "Expected value type is IntValue." ;
                sh:severity sh:Violation
              ] ,
              api-shapes:intValueAsInt_Shape , api-shapes:valueHasComment_Shape ;
  sh:severity sh:Violation .

api-shapes:intValueAsInt_Shape
  a           sh:PropertyShape ;
  sh:message  "The value must be a valid integer" ;
  sh:path     knora-api:intValueAsInt ;
  sh:datatype xsd:integer ;
  sh:severity sh:Violation .

=======
  sh:property api-shapes:valueHasComment_Shape ;
  sh:severity sh:Violation .

>>>>>>> 3db100f7
##############
# LinkValue
api-shapes:LinkValue_ClassShape
  a           sh:NodeShape ;
  sh:name     "Validates the class type" ;
  sh:message  "LinkValue" ;
<<<<<<< HEAD
  sh:property [
                sh:path     rdf:type ;
                sh:class    knora-api:LinkValue ;
                sh:message  "Expected value type is LinkValue." ;
                sh:severity sh:Violation
              ] ,
              api-shapes:valueHasComment_Shape ;
=======
  sh:property api-shapes:valueHasComment_Shape ;
>>>>>>> 3db100f7
  sh:severity sh:Violation .

##############
# ListValue
api-shapes:ListValue_ClassShape
  a           sh:NodeShape ;
  sh:name     "Validates the class type" ;
  sh:message  "ListValue" ;
<<<<<<< HEAD
  sh:property [
                sh:path     rdf:type ;
                sh:class    knora-api:ListValue ;
                sh:message  "Expected value type is ListValue." ;
                sh:severity sh:Violation
              ] ,
              api-shapes:valueHasComment_Shape ;
=======
  sh:property api-shapes:valueHasComment_Shape ;
>>>>>>> 3db100f7
  sh:severity sh:Violation .

##############
# TextValue

###
# SimpleTextValue

api-shapes:SimpleTextValue_ClassShape
  a           sh:NodeShape ;
  sh:name     "Validates the class type" ;
  sh:property [
                sh:path     rdf:type ;
                sh:class    knora-api:TextValue ;
                sh:message  "Expected value type is TextValue without formatting." ;
                sh:severity sh:Violation
              ] ,
              api-shapes:SimpleTextValue_PropShape, api-shapes:valueAsString_Shape, api-shapes:valueHasComment_Shape ;
  sh:severity sh:Violation .

api-shapes:SimpleTextValue_PropShape
  a           sh:PropertyShape ;
  sh:message  "TextValue without formatting" ;
  sh:path     knora-api:valueAsString ;
  sh:datatype xsd:string ;
  sh:minCount 1 ;
  sh:maxCount 1 .

api-shapes:valueAsString_Shape
  a           sh:PropertyShape ;
  sh:message  "The value must be a non-empty string" ;
  sh:path     knora-api:valueAsString ;
  sh:pattern  "\\s*\\S+\\s*" ;
  sh:datatype xsd:string ;
  sh:severity sh:Violation .

###
# FormattedTextValue

api-shapes:FormattedTextValue_ClassShape
  a           sh:NodeShape ;
  sh:name     "Validates the class type" ;
  sh:property [
                sh:path     rdf:type ;
                sh:class    knora-api:TextValue ;
                sh:message  "Expected value type is TextValue with formatting." ;
                sh:severity sh:Violation
              ] ,
              api-shapes:FormattedTextValue_PropShape, api-shapes:textValueAsXml_Shape,
              api-shapes:valueHasComment_Shape ;
  sh:severity sh:Violation .

api-shapes:FormattedTextValue_PropShape
  a           sh:PropertyShape ;
  sh:message  "TextValue with formatting" ;
  sh:path     knora-api:textValueAsXml ;
  sh:datatype xsd:string ;
  sh:minCount 1 ;
  sh:maxCount 1 .

api-shapes:textValueAsXml_Shape
  a           sh:PropertyShape ;
  sh:message  "The value must be a non-empty string" ;
  sh:path     knora-api:textValueAsXml ;
  sh:pattern  "\\s*\\S+\\s*" ;
  sh:datatype xsd:string ;
  sh:severity sh:Violation .

##############
# TimeValue
api-shapes:TimeValue_ClassShape
  a           sh:NodeShape ;
  sh:name     "Validates the class type" ;
  sh:message  "TimeValue" ;
<<<<<<< HEAD
  sh:property [
                sh:path     rdf:type ;
                sh:class    knora-api:TimeValue ;
                sh:message  "Expected value type is TimeValue." ;
                sh:severity sh:Violation
              ] ,
              api-shapes:timeValueAsTimeStamp_Shape , api-shapes:valueHasComment_Shape ;
  sh:severity sh:Violation .

api-shapes:timeValueAsTimeStamp_Shape
  a           sh:PropertyShape ;
  sh:message  "The value must be a valid time stamp" ;
  sh:path     knora-api:timeValueAsTimeStamp ;
  sh:datatype xsd:dateTimeStamp ;
  sh:severity sh:Violation .

=======
  sh:property api-shapes:valueHasComment_Shape ;
  sh:severity sh:Violation .

>>>>>>> 3db100f7
##############
# UriValue
api-shapes:UriValue_ClassShape
  a           sh:NodeShape ;
  sh:name     "Validates the class type" ;
  sh:message  "UriValue" ;
<<<<<<< HEAD
  sh:property [
                sh:path     rdf:type ;
                sh:class    knora-api:UriValue ;
                sh:message  "Expected value type is UriValue." ;
                sh:severity sh:Violation
              ] ,
              api-shapes:uriValueAsUri_Shape , api-shapes:valueHasComment_Shape ;
  sh:severity sh:Violation .

api-shapes:uriValueAsUri_Shape
  a           sh:PropertyShape ;
  sh:message  "The value must be a valid URI" ;
  sh:path     knora-api:uriValueAsUri ;
  sh:datatype xsd:anyURI ;
  sh:severity sh:Violation .

=======
  sh:property api-shapes:valueHasComment_Shape ;
  sh:severity sh:Violation .

>>>>>>> 3db100f7
#########################################
# KNORA-API IN-BUILT PROPERTIES
#########################################

### knora-api:hasLinkTo

api-shapes:hasLinkTo_PropertyShape
  a           sh:PropertyShape ;
  sh:path     knora-api:hasLinkTo ;
  sh:node     api-shapes:LinkValue_ClassShape, api-shapes:hasLinkTo_NodeShape .

api-shapes:hasLinkTo_NodeShape
  a           sh:NodeShape ;
  sh:name     "This ensures that the target of the property is of type Resource, i.e. exists in the graph." ;
  sh:property [
                a          sh:PropertyShape ;
                sh:class   knora-api:Resource ;
                sh:message "Range is knora-api:Resource or a subclass." ;
                sh:path    api-shapes:linkValueHasTargetID ;
              ] ;
  sh:severity sh:Violation .


### knora-api:isRegionOf

api-shapes:isRegionOf_PropertyShape
  a       sh:PropertyShape ;
  sh:path knora-api:isRegionOf ;
  sh:node api-shapes:LinkValue_ClassShape, api-shapes:isRegionOf_NodeShape .

api-shapes:isRegionOf_NodeShape
  a           sh:NodeShape ;
  sh:name     "This ensures that the target of the property is of type Representation, i.e. exists in the graph." ;
  sh:property [
                a          sh:PropertyShape ;
                sh:class   knora-api:Representation ;
                sh:message "http://api.knora.org/ontology/knora-api/v2#Representation" ;
                sh:path    api-shapes:linkValueHasTargetID ;
              ] ;
  sh:severity sh:Violation .


### knora-api:hasComment

api-shapes:hasComment_PropertyShape
  a       sh:PropertyShape ;
  sh:node api-shapes:FormattedTextValue_ClassShape ;
  sh:path knora-api:hasComment .


### knora-api:valueHasComment

api-shapes:valueHasComment_Shape
  a           sh:PropertyShape ;
  sh:message  "The comment on the value must be a non-empty string" ;
  sh:path     knora-api:valueHasComment ;
  sh:minCount 0 ;
  sh:maxCount 1 ;
  sh:pattern  "\\s*\\S+\\s*" ;
  sh:datatype xsd:string ;
  sh:severity sh:Violation .


### knora-api:hasColor

api-shapes:hasColor_PropertyShape
  a       sh:PropertyShape ;
  sh:node api-shapes:ColorValue_ClassShape ;
  sh:path knora-api:hasColor .


### knora-api:hasGeometry

api-shapes:hasGeometry_PropertyShape
  a       sh:PropertyShape ;
  sh:node api-shapes:GeomValue_ClassShape ;
  sh:path knora-api:hasGeometry .


### knora-api:seqnum and knora-api:isPartOf

# dash:coExistsWith ensures that isPartOf also needs seqnum. There is no need for a second shape.
api-shapes:seqnum_PropShape
  a                 sh:PropertyShape ;
  sh:message        """
                    The property seqnum or isPartOf (or sub-properties of them) must be used together.
                    This resource only used one of the properties.
                    """ ;
  sh:path           knora-api:seqnum ;
  dash:coExistsWith knora-api:isPartOf ;
  sh:severity       sh:Violation .


### knora-api:hasSegmentBounds

api-shapes:hasSegmentBounds_PropertyShape
  a       sh:PropertyShape ;
  sh:node api-shapes:IntervalValue_ClassShape ;
  sh:path knora-api:hasSegmentBounds .


### knora-api:relatesTo

api-shapes:relatesTo_PropertyShape
  a       sh:PropertyShape ;
  sh:path knora-api:relatesTo ;
  sh:node api-shapes:LinkValue_ClassShape, api-shapes:relatesTo_NodeShape .

api-shapes:relatesTo_NodeShape
  a           sh:NodeShape ;
  sh:name     "This ensures that the target of the property is of type Resource, i.e. exists in the graph." ;
  sh:property [
                a          sh:PropertyShape ;
                sh:class   knora-api:Resource ;
                sh:message "Range is knora-api:Resource or a subclass." ;
                sh:path    api-shapes:linkValueHasTargetID ;
              ] ;
  sh:severity sh:Violation .


### knora-api:isVideoSegmentOf

api-shapes:isVideoSegmentOf_PropertyShape
  a       sh:PropertyShape ;
  sh:path knora-api:isVideoSegmentOf ;
  sh:node api-shapes:LinkValue_ClassShape, api-shapes:isVideoSegmentOf_NodeShape .

api-shapes:isVideoSegmentOf_NodeShape
  a           sh:NodeShape ;
  sh:name     "This ensures that the target of the property is of type MovingImageRepresentation, i.e. exists in the graph." ;
  sh:property [
                a          sh:PropertyShape ;
                sh:class   knora-api:MovingImageRepresentation ;
                sh:message "http://api.knora.org/ontology/knora-api/v2#MovingImageRepresentation" ;
                sh:path    api-shapes:linkValueHasTargetID ;
              ] ;
  sh:severity sh:Violation .


### knora-api:isAudioSegmentOf

api-shapes:isAudioSegmentOf_PropertyShape
  a       sh:PropertyShape ;
  sh:path knora-api:isAudioSegmentOf ;
  sh:node api-shapes:LinkValue_ClassShape, api-shapes:isAudioSegmentOf_NodeShape .

api-shapes:isAudioSegmentOf_NodeShape
  a           sh:NodeShape ;
  sh:name     "This ensures that the target of the property is of type AudioRepresentation, i.e. exists in the graph." ;
  sh:property [
                a          sh:PropertyShape ;
                sh:class   knora-api:AudioRepresentation ;
                sh:message "http://api.knora.org/ontology/knora-api/v2#AudioRepresentation" ;
                sh:path    api-shapes:linkValueHasTargetID ;
              ] ;
  sh:severity sh:Violation .


### knora-api:hasDescription

api-shapes:hasDescription_PropertyShape
  a       sh:PropertyShape ;
  sh:node api-shapes:FormattedTextValue_ClassShape ;
  sh:path knora-api:hasDescription .


### knora-api:hasTitle

api-shapes:hasTitle_PropertyShape
  a       sh:PropertyShape ;
  sh:node api-shapes:SimpleTextValue_ClassShape ;
  sh:path knora-api:hasTitle .


### knora-api:hasKeyword

api-shapes:hasKeyword_PropertyShape
  a       sh:PropertyShape ;
  sh:node api-shapes:SimpleTextValue_ClassShape ;
  sh:path knora-api:hasKeyword .


### knora-api:hasStandoffLinkTo

# Currently StandOff are attached directly to the resource and not in a LinkValue,
# therefore we do not validate it like a normal link with a LinkValue
api-shapes:hasStandoffLinkTo_TargetMustExistPropertyShape
  a sh:PropertyShape ;
  sh:path knora-api:hasStandoffLinkTo ;
  sh:class knora-api:Resource ;
  sh:message "A stand-off link must target an existing resource." ;
  sh:severity sh:Violation .


#########################################
# DSP BUILT IN RESOURCES
#########################################

# The built-in resources are are validated strictly by the xsd,
# therefore a mismatch of value type does not need to be evaluated the way user defined properties need to be

###########################
# LinkObj

api-shapes:LinkObj_ResourceShape
  a              sh:NodeShape ;
  sh:name        "Validates the LinkObj resource" ;
  sh:targetClass knora-api:LinkObj ;
  sh:property    api-shapes:hasLinkTo_PropertyShape ,
                 api-shapes:rdfsLabel_Shape,
                 api-shapes:hasComment_PropertyShape ,
                 api-shapes:hasStandoffLinkTo_TargetMustExistPropertyShape ;
  sh:severity    sh:Violation .


###########################
# Region

api-shapes:Region_ResourceShape
  a              sh:NodeShape ;
  sh:name        "Validates the Region resource" ;
  sh:targetClass knora-api:Region ;
  sh:property    api-shapes:rdfsLabel_Shape ,
                 api-shapes:isRegionOf_PropertyShape ,
                 api-shapes:hasColor_PropertyShape ,
                 api-shapes:hasGeometry_PropertyShape ,
                 api-shapes:hasComment_PropertyShape ,
                 api-shapes:hasStandoffLinkTo_TargetMustExistPropertyShape ;
  sh:severity    sh:Violation .


###########################
# AudioSegment

api-shapes:AudioSegment_ResourceShape
  a              sh:NodeShape ;
  sh:name        "Validates the AudioSegment resource" ;
  sh:targetClass knora-api:AudioSegment ;
  sh:property    api-shapes:rdfsLabel_Shape ,
                 api-shapes:hasComment_PropertyShape ,
                 api-shapes:hasSegmentBounds_PropertyShape ,
                 api-shapes:relatesTo_PropertyShape ,
                 api-shapes:isAudioSegmentOf_PropertyShape ,
                 api-shapes:hasDescription_PropertyShape ,
                 api-shapes:hasTitle_PropertyShape ,
                 api-shapes:hasKeyword_PropertyShape ,
                 api-shapes:hasStandoffLinkTo_TargetMustExistPropertyShape ;
  sh:severity    sh:Violation .


###########################
# VideoSegment

api-shapes:VideoSegment_ResourceShape
  a              sh:NodeShape ;
  sh:name        "Validates the VideoSegment resource" ;
  sh:targetClass knora-api:VideoSegment ;
  sh:property    api-shapes:rdfsLabel_Shape ,
                 api-shapes:hasComment_PropertyShape ,
                 api-shapes:hasSegmentBounds_PropertyShape ,
                 api-shapes:relatesTo_PropertyShape ,
                 api-shapes:isVideoSegmentOf_PropertyShape ,
                 api-shapes:hasDescription_PropertyShape ,
                 api-shapes:hasTitle_PropertyShape ,
                 api-shapes:hasKeyword_PropertyShape ,
                 api-shapes:hasStandoffLinkTo_TargetMustExistPropertyShape ;
  sh:severity    sh:Violation .<|MERGE_RESOLUTION|>--- conflicted
+++ resolved
@@ -2,7 +2,6 @@
 @prefix dash:       <http://datashapes.org/dash#> .
 @prefix rdf:        <http://www.w3.org/1999/02/22-rdf-syntax-ns#> .
 @prefix rdfs:       <http://www.w3.org/2000/01/rdf-schema#> .
-@prefix rdf:        <http://www.w3.org/1999/02/22-rdf-syntax-ns#> .
 @prefix xsd:        <http://www.w3.org/2001/XMLSchema#> .
 @prefix owl:        <http://www.w3.org/2002/07/owl#> .
 @prefix knora-api:  <http://api.knora.org/ontology/knora-api/v2#> .
@@ -73,46 +72,16 @@
   a           sh:NodeShape ;
   sh:name     "Validates the class type" ;
   sh:message  "BooleanValue" ;
-<<<<<<< HEAD
-  sh:property [
-                sh:path     rdf:type ;
-                sh:class    knora-api:BooleanValue ;
-                sh:message  "Expected value type is BooleanValue." ;
-                sh:severity sh:Violation
-              ] ,
-              api-shapes:booleanValueAsBoolean_Shape ,
-              api-shapes:valueHasComment_Shape ;
-  sh:severity sh:Violation .
-
-api-shapes:booleanValueAsBoolean_Shape
-  a           sh:PropertyShape ;
-  sh:message  "The value must be a valid boolean" ;
-  sh:path     knora-api:booleanValueAsBoolean ;
-  sh:datatype xsd:boolean ;
-  sh:severity sh:Violation .
-
-=======
-  sh:property api-shapes:valueHasComment_Shape ;
-  sh:severity sh:Violation .
-
->>>>>>> 3db100f7
+  sh:property api-shapes:valueHasComment_Shape ;
+  sh:severity sh:Violation .
+
 ##############
 # ColorValue
 api-shapes:ColorValue_ClassShape
   a           sh:NodeShape ;
   sh:name     "Validates the class type" ;
   sh:message  "ColorValue" ;
-<<<<<<< HEAD
-  sh:property [
-                sh:path     rdf:type ;
-                sh:class    knora-api:ColorValue ;
-                sh:message  "Expected value type is ColorValue." ;
-                sh:severity sh:Violation
-              ] ,
-              api-shapes:colorValueAsColor_Shape, api-shapes:valueHasComment_Shape ;
-=======
   sh:property api-shapes:colorValueAsColor_Shape, api-shapes:valueHasComment_Shape ;
->>>>>>> 3db100f7
   sh:severity sh:Violation .
 
 api-shapes:colorValueAsColor_Shape
@@ -129,74 +98,25 @@
   a           sh:NodeShape ;
   sh:name     "Validates the class type" ;
   sh:message  "DateValue" ;
-<<<<<<< HEAD
-  sh:property [
-                sh:path     rdf:type ;
-                sh:class    knora-api:DateValue ;
-                sh:message  "Expected value type is DateValue." ;
-                sh:severity sh:Violation
-              ] ,
-              api-shapes:valueAsString_Date_Shape , api-shapes:valueHasComment_Shape ;
-  sh:severity sh:Violation .
-
-api-shapes:valueAsString_Date_Shape
-  a           sh:PropertyShape ;
-  sh:message  "The value must be a valid date" ;
-  sh:path     knora-api:valueAsString ;
-  sh:pattern  "\\s*\\S+\\s*" ;
-  sh:datatype xsd:string ;
-  sh:severity sh:Violation .
-
-=======
-  sh:property api-shapes:valueHasComment_Shape ;
-  sh:severity sh:Violation .
-
->>>>>>> 3db100f7
+  sh:property api-shapes:valueHasComment_Shape ;
+  sh:severity sh:Violation .
+
 ##############
 # DecimalValue
 api-shapes:DecimalValue_ClassShape
   a           sh:NodeShape ;
   sh:name     "Validates the class type" ;
   sh:message  "DecimalValue" ;
-<<<<<<< HEAD
-  sh:property [
-                sh:path     rdf:type ;
-                sh:class    knora-api:DecimalValue ;
-                sh:message  "Expected value type is DecimalValue." ;
-                sh:severity sh:Violation
-              ] ,
-              api-shapes:decimalValueAsDecimal_Shape , api-shapes:valueHasComment_Shape ;
-  sh:severity sh:Violation .
-
-api-shapes:decimalValueAsDecimal_Shape
-  a           sh:PropertyShape ;
-  sh:message  "The value must be a valid decimal" ;
-  sh:path     knora-api:decimalValueAsDecimal ;
-  sh:datatype xsd:decimal ;
-  sh:severity sh:Violation .
-
-=======
-  sh:property api-shapes:valueHasComment_Shape ;
-  sh:severity sh:Violation .
-
->>>>>>> 3db100f7
+  sh:property api-shapes:valueHasComment_Shape ;
+  sh:severity sh:Violation .
+
 ##############
 # GeonameValue
 api-shapes:GeonameValue_ClassShape
   a           sh:NodeShape ;
   sh:name     "Validates the class type" ;
   sh:message  "GeonameValue" ;
-<<<<<<< HEAD
-  sh:property [
-                sh:path     rdf:type ;
-                sh:class    knora-api:GeonameValue ;
-                sh:message  "Expected value type is GeonameValue." ;
-                sh:severity sh:Violation
-              ] ,
-              api-shapes:geonameValueAsGeonameCode_Shape, api-shapes:valueHasComment_Shape ;
-=======
   sh:property api-shapes:geonameValueAsGeonameCode_Shape, api-shapes:valueHasComment_Shape ;
->>>>>>> 3db100f7
   sh:severity sh:Violation .
 
 api-shapes:geonameValueAsGeonameCode_Shape
@@ -213,17 +133,7 @@
   a           sh:NodeShape ;
   sh:name     "Validates the class type" ;
   sh:message  "GeomValue" ;
-<<<<<<< HEAD
-  sh:property [
-                sh:path     rdf:type ;
-                sh:class    knora-api:GeomValue ;
-                sh:message  "Expected value type is GeomValue." ;
-                sh:severity sh:Violation
-              ] ,
-              api-shapes:geometryValueAsGeometry_Shape, api-shapes:valueHasComment_Shape ;
-=======
   sh:property api-shapes:geometryValueAsGeometry_Shape, api-shapes:valueHasComment_Shape ;
->>>>>>> 3db100f7
   sh:severity sh:Violation .
 
 api-shapes:geometryValueAsGeometry_Shape
@@ -241,12 +151,6 @@
   sh:name     "Validates the class type" ;
   sh:message  "IntervalValue" ;
   sh:property [
-                sh:path     rdf:type ;
-                sh:class    knora-api:IntervalValue ;
-                sh:message  "Expected value type is IntervalValue." ;
-                sh:severity sh:Violation
-              ] ,
-              [
                 sh:path knora-api:intervalValueHasStart ;
 		            sh:lessThan knora-api:intervalValueHasEnd ;
                 sh:message "The start of the interval must be smaller than the end." ;
@@ -285,45 +189,16 @@
   a           sh:NodeShape ;
   sh:name     "Validates the class type" ;
   sh:message  "IntValue" ;
-<<<<<<< HEAD
-  sh:property [
-                sh:path     rdf:type ;
-                sh:class    knora-api:IntValue ;
-                sh:message  "Expected value type is IntValue." ;
-                sh:severity sh:Violation
-              ] ,
-              api-shapes:intValueAsInt_Shape , api-shapes:valueHasComment_Shape ;
-  sh:severity sh:Violation .
-
-api-shapes:intValueAsInt_Shape
-  a           sh:PropertyShape ;
-  sh:message  "The value must be a valid integer" ;
-  sh:path     knora-api:intValueAsInt ;
-  sh:datatype xsd:integer ;
-  sh:severity sh:Violation .
-
-=======
-  sh:property api-shapes:valueHasComment_Shape ;
-  sh:severity sh:Violation .
-
->>>>>>> 3db100f7
+  sh:property api-shapes:valueHasComment_Shape ;
+  sh:severity sh:Violation .
+
 ##############
 # LinkValue
 api-shapes:LinkValue_ClassShape
   a           sh:NodeShape ;
   sh:name     "Validates the class type" ;
   sh:message  "LinkValue" ;
-<<<<<<< HEAD
-  sh:property [
-                sh:path     rdf:type ;
-                sh:class    knora-api:LinkValue ;
-                sh:message  "Expected value type is LinkValue." ;
-                sh:severity sh:Violation
-              ] ,
-              api-shapes:valueHasComment_Shape ;
-=======
-  sh:property api-shapes:valueHasComment_Shape ;
->>>>>>> 3db100f7
+  sh:property api-shapes:valueHasComment_Shape ;
   sh:severity sh:Violation .
 
 ##############
@@ -332,17 +207,7 @@
   a           sh:NodeShape ;
   sh:name     "Validates the class type" ;
   sh:message  "ListValue" ;
-<<<<<<< HEAD
-  sh:property [
-                sh:path     rdf:type ;
-                sh:class    knora-api:ListValue ;
-                sh:message  "Expected value type is ListValue." ;
-                sh:severity sh:Violation
-              ] ,
-              api-shapes:valueHasComment_Shape ;
-=======
-  sh:property api-shapes:valueHasComment_Shape ;
->>>>>>> 3db100f7
+  sh:property api-shapes:valueHasComment_Shape ;
   sh:severity sh:Violation .
 
 ##############
@@ -354,13 +219,7 @@
 api-shapes:SimpleTextValue_ClassShape
   a           sh:NodeShape ;
   sh:name     "Validates the class type" ;
-  sh:property [
-                sh:path     rdf:type ;
-                sh:class    knora-api:TextValue ;
-                sh:message  "Expected value type is TextValue without formatting." ;
-                sh:severity sh:Violation
-              ] ,
-              api-shapes:SimpleTextValue_PropShape, api-shapes:valueAsString_Shape, api-shapes:valueHasComment_Shape ;
+  sh:property api-shapes:SimpleTextValue_PropShape, api-shapes:valueAsString_Shape, api-shapes:valueHasComment_Shape ;
   sh:severity sh:Violation .
 
 api-shapes:SimpleTextValue_PropShape
@@ -385,13 +244,7 @@
 api-shapes:FormattedTextValue_ClassShape
   a           sh:NodeShape ;
   sh:name     "Validates the class type" ;
-  sh:property [
-                sh:path     rdf:type ;
-                sh:class    knora-api:TextValue ;
-                sh:message  "Expected value type is TextValue with formatting." ;
-                sh:severity sh:Violation
-              ] ,
-              api-shapes:FormattedTextValue_PropShape, api-shapes:textValueAsXml_Shape,
+  sh:property api-shapes:FormattedTextValue_PropShape, api-shapes:textValueAsXml_Shape,
               api-shapes:valueHasComment_Shape ;
   sh:severity sh:Violation .
 
@@ -417,56 +270,18 @@
   a           sh:NodeShape ;
   sh:name     "Validates the class type" ;
   sh:message  "TimeValue" ;
-<<<<<<< HEAD
-  sh:property [
-                sh:path     rdf:type ;
-                sh:class    knora-api:TimeValue ;
-                sh:message  "Expected value type is TimeValue." ;
-                sh:severity sh:Violation
-              ] ,
-              api-shapes:timeValueAsTimeStamp_Shape , api-shapes:valueHasComment_Shape ;
-  sh:severity sh:Violation .
-
-api-shapes:timeValueAsTimeStamp_Shape
-  a           sh:PropertyShape ;
-  sh:message  "The value must be a valid time stamp" ;
-  sh:path     knora-api:timeValueAsTimeStamp ;
-  sh:datatype xsd:dateTimeStamp ;
-  sh:severity sh:Violation .
-
-=======
-  sh:property api-shapes:valueHasComment_Shape ;
-  sh:severity sh:Violation .
-
->>>>>>> 3db100f7
+  sh:property api-shapes:valueHasComment_Shape ;
+  sh:severity sh:Violation .
+
 ##############
 # UriValue
 api-shapes:UriValue_ClassShape
   a           sh:NodeShape ;
   sh:name     "Validates the class type" ;
   sh:message  "UriValue" ;
-<<<<<<< HEAD
-  sh:property [
-                sh:path     rdf:type ;
-                sh:class    knora-api:UriValue ;
-                sh:message  "Expected value type is UriValue." ;
-                sh:severity sh:Violation
-              ] ,
-              api-shapes:uriValueAsUri_Shape , api-shapes:valueHasComment_Shape ;
-  sh:severity sh:Violation .
-
-api-shapes:uriValueAsUri_Shape
-  a           sh:PropertyShape ;
-  sh:message  "The value must be a valid URI" ;
-  sh:path     knora-api:uriValueAsUri ;
-  sh:datatype xsd:anyURI ;
-  sh:severity sh:Violation .
-
-=======
-  sh:property api-shapes:valueHasComment_Shape ;
-  sh:severity sh:Violation .
-
->>>>>>> 3db100f7
+  sh:property api-shapes:valueHasComment_Shape ;
+  sh:severity sh:Violation .
+
 #########################################
 # KNORA-API IN-BUILT PROPERTIES
 #########################################
