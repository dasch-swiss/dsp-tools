from typing import Any, Protocol


class Connection(Protocol):
    """
    Protocol class/interface for the connection object.

    Exposes:
        - get
        - put
        - post
        - delete
    """

    def get(
        self,
        route: str,
        headers: dict[str, str] | None = None,
    ) -> dict[str, Any]:
        """
        Make a HTTP GET request to the server to which this connection has been established.

        Args:
            route: route that will be called on the server
            headers: headers for the HTTP request
        """

    def put(
        self,
        route: str,
        jsondata: str | None = None,
        content_type: str = "application/json",
    ) -> dict[str, Any]:
        """
        Make a HTTP GET request to the server to which this connection has been established.

        Args:
            route: route that will be called on the server
            jsondata: Valid JSON as string
            content_type: HTTP Content-Type [default: 'application/json']
        """

<<<<<<< HEAD
    def post(self, route: str, jsondata: str | None = None, content_type: str = "application/json") -> dict[str, Any]:
=======
    def post(
        self,
        route: str,
        jsondata: str | None = None,
        files: dict[str, tuple[str, Any]] | None = None,
        timeout: int | None = None,
    ) -> dict[str, Any]:
>>>>>>> af46da8e
        """
        Make a HTTP POST request to the server to which this connection has been established.

        Args:
            route: route that will be called on the server
            jsondata: Valid JSON as string
            files: files to be uploaded, if any
            timeout: timeout of the HTTP request, or None if the default should be used
        """

    def delete(
        self,
        route: str,
        params: dict[str, Any] | None = None,
    ) -> dict[str, Any]:
        """
        Make a HTTP GET request to the server to which this connection has been established.

        Args:
            route: route that will be called on the server
            params: additional parameters for the HTTP request
        """

    def get_token(self) -> str:
        """
        Return the token of this connection.

        Raises:
            BaseError: if no token is available
        """

    def login(self, email: str, password: str) -> None:
        """
        Retrieve a session token and store it as class attribute.

        Args:
            email: email address of the user
            password: password of the user

        Raises:
            BaseError: if DSP-API returns no token with the provided user credentials
        """

    def logout(self) -> None:
        """
        Delete the token on the server and in this class.
        """<|MERGE_RESOLUTION|>--- conflicted
+++ resolved
@@ -40,9 +40,7 @@
             content_type: HTTP Content-Type [default: 'application/json']
         """
 
-<<<<<<< HEAD
-    def post(self, route: str, jsondata: str | None = None, content_type: str = "application/json") -> dict[str, Any]:
-=======
+
     def post(
         self,
         route: str,
@@ -50,7 +48,6 @@
         files: dict[str, tuple[str, Any]] | None = None,
         timeout: int | None = None,
     ) -> dict[str, Any]:
->>>>>>> af46da8e
         """
         Make a HTTP POST request to the server to which this connection has been established.
 
