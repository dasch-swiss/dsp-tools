--- conflicted
+++ resolved
@@ -181,14 +181,11 @@
             _return = {"status": response.status_code, "message": response.text}
         if headers and "Authorization" in headers:
             headers["Authorization"] = regex.sub(r"Bearer .+", "Bearer <token>", headers["Authorization"])
-<<<<<<< HEAD
         if jsondata and "password" in jsondata:
             jsondata["password"] = "<password>"
-=======
         return_headers = dict(response.headers)
         if "Set-Cookie" in return_headers:
             return_headers["Set-Cookie"] = "<cookie>"
->>>>>>> 69bf1228
         dumpobj = {
             "HTTP request": method,
             "url": url,
