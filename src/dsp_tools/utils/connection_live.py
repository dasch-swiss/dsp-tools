--- conflicted
+++ resolved
@@ -96,19 +96,9 @@
         headers: dict[str, str] | None = None,
         uploaded_file: str | None = None,
     ) -> None:
-<<<<<<< HEAD
-        if headers and "Authorization" in headers:
-=======
-        if response.status_code == HTTP_OK:
-            _return = response.json()
-            if "token" in _return:
-                _return["token"] = "<token>"
-        else:
-            _return = {"status": response.status_code, "message": response.text}
         headers = headers or {}
         headers.update({k: str(v) for k, v in self.session.headers.items()})
         if "Authorization" in headers:
->>>>>>> 43caaf9d
             headers["Authorization"] = regex.sub(r"Bearer .+", "Bearer <token>", headers["Authorization"])
         if data and "password" in data:
             data["password"] = "<password>"
@@ -193,26 +183,16 @@
         url = self.server + route
         timeout = self.timeout_get_delete
 
-<<<<<<< HEAD
-=======
+        self._log_request(
+            method="GET",
+            url=url,
+            data=None,
+            params=None,
+            headers=headers,
+            timeout=timeout,
+        )
         response = self._try_network_action(
             lambda: self.session.get(
-                url=url,
-                headers=headers,
-                timeout=timeout,
-            )
-        )
->>>>>>> 43caaf9d
-        self._log_request(
-            method="GET",
-            url=url,
-            data=None,
-            params=None,
-            headers=headers,
-            timeout=timeout,
-        )
-        response = self._try_network_action(
-            lambda: requests.get(
                 url=url,
                 headers=headers,
                 timeout=timeout,
@@ -289,15 +269,6 @@
         url = self.server + route
         timeout = self.timeout_get_delete
 
-<<<<<<< HEAD
-=======
-        response = self.session.delete(
-            url=url,
-            headers=headers,
-            params=params,
-            timeout=timeout,
-        )
->>>>>>> 43caaf9d
         self._log_request(
             method="DELETE",
             url=url,
@@ -306,7 +277,7 @@
             headers=headers,
             timeout=timeout,
         )
-        response = requests.delete(
+        response = self.session.delete(
             url=url,
             headers=headers,
             params=params,
@@ -366,13 +337,9 @@
                 self._log_exception_and_sleep(reason="Timeout Error", retry_counter=i)
                 continue
             except (ConnectionError, RequestException):
-<<<<<<< HEAD
                 self._log_exception_and_sleep(reason="Network Error", retry_counter=i)
-=======
                 self.session.close()
                 self.session = Session()
-                self._log_and_sleep(reason="Network Error", retry_counter=i)
->>>>>>> 43caaf9d
                 continue
 
             self._log_response(response)
