--- conflicted
+++ resolved
@@ -15,13 +15,10 @@
 from dsp_tools.utils.create_logger import get_logger
 from dsp_tools.utils.set_encoder import SetEncoder
 
-<<<<<<< HEAD
-=======
 HTTP_OK = 200
 HTTP_SERVER_ERROR_LOWER = 500
 HTTP_SERVER_ERROR_UPPER = 599
 
->>>>>>> c927c21e
 logger = get_logger(__name__)
 
 
@@ -170,11 +167,7 @@
         elif files:
             request = partial(request, files=files)
 
-<<<<<<< HEAD
-        response: Response = self._try_network_action(request)
-=======
         response = self._try_network_action(request)
->>>>>>> c927c21e
         self._log_request(
             method="POST",
             url=url,
@@ -207,13 +200,8 @@
         url = self.server + route
         timeout = self.timeout_get_delete
 
-<<<<<<< HEAD
-        response: Response = self._try_network_action(
+        response = self._try_network_action(
             lambda: self.session.get(
-=======
-        response = self._try_network_action(
-            lambda: requests.get(
->>>>>>> c927c21e
                 url=url,
                 headers=headers,
                 timeout=timeout,
@@ -257,13 +245,8 @@
             headers["Content-Type"] = f"{content_type}; charset=UTF-8"
         timeout = self.timeout_put_post
 
-<<<<<<< HEAD
-        response: Response = self._try_network_action(
+        response = self._try_network_action(
             lambda: self.session.put(
-=======
-        response = self._try_network_action(
-            lambda: requests.put(
->>>>>>> c927c21e
                 url=url,
                 headers=headers,
                 # if data is not encoded as bytes, issues can occur with non-ASCII characters,
@@ -322,9 +305,6 @@
         )
         return cast(dict[str, Any], response.json())
 
-<<<<<<< HEAD
-    def _try_network_action(self, action: Callable[..., Any]) -> Any:
-=======
     def _should_retry(self, response: Response) -> bool:
         in_500_range = HTTP_SERVER_ERROR_LOWER <= response.status_code <= HTTP_SERVER_ERROR_UPPER
         try_again_later = "try again later" in response.text
@@ -337,7 +317,6 @@
         time.sleep(2**retry_counter)
 
     def _try_network_action(self, action: Callable[[], Response]) -> Response:
->>>>>>> c927c21e
         """
         Try 7 times to execute a HTTP request.
         If a timeout error, a ConnectionError, or a requests.RequestException occur,
@@ -357,38 +336,13 @@
         """
         for i in range(7):
             try:
-<<<<<<< HEAD
-                response: requests.Response = action()
-            except (TimeoutError, ReadTimeout, ReadTimeoutError):
-                msg = f"Timeout Error: Try reconnecting to DSP server, next attempt in {2 ** i} seconds..."
-                print(f"{datetime.now()}: {msg}")
-                logger.error(f"{msg} (retry-counter {i=:})", exc_info=True)
-                time.sleep(2**i)
-                continue
-            except (ConnectionError, RequestException):
-                msg = f"Network Error: Try reconnecting to DSP server, next attempt in {2 ** i} seconds..."
-                print(f"{datetime.now()}: {msg}")
-                logger.error(f"{msg} (retry-counter {i=:})", exc_info=True)
-                self.session.close()
-                self.session = requests.Session()
-                time.sleep(2**i)
-                continue
-
-            in_500_range = 500 <= response.status_code < 600
-            try_again_later = "try again later" in response.text
-            if try_again_later or in_500_range:
-                msg = f"Transient Error: Try reconnecting to DSP server, next attempt in {2 ** i} seconds..."
-                print(f"{datetime.now()}: {msg}")
-                logger.error(f"{msg} (retry-counter {i=:})", exc_info=True)
-                time.sleep(2**i)
-                continue
-            elif response.status_code != 200:
-=======
                 response = action()
             except (TimeoutError, ReadTimeout, ReadTimeoutError):
                 self._log_and_sleep(reason="Timeout Error", retry_counter=i)
                 continue
             except (ConnectionError, RequestException):
+                self.session.close()
+                self.session = requests.Session()
                 self._log_and_sleep(reason="Network Error", retry_counter=i)
                 continue
 
@@ -396,7 +350,6 @@
                 self._log_and_sleep(reason="Transient Error", retry_counter=i)
                 continue
             elif response.status_code != HTTP_OK:
->>>>>>> c927c21e
                 raise BaseError(
                     message="Permanently unable to execute the network action. See logs for more details.",
                     status_code=response.status_code,
@@ -405,11 +358,7 @@
                     api_route=response.url,
                 )
             else:
-<<<<<<< HEAD
                 return response
-=======
-                return response
 
         # after 7 vain attempts to create a response, try it a last time and let it escalate
-        return action()
->>>>>>> c927c21e
+        return action()