--- conflicted
+++ resolved
@@ -99,12 +99,7 @@
         headers = headers or {}
         headers.update({k: str(v) for k, v in self.session.headers.items()})
         headers = self._anonymize(headers)
-<<<<<<< HEAD
-        if data:
-            data = self._anonymize(data)
-=======
         data = self._anonymize(data)
->>>>>>> 8296254c
         dumpobj = {
             "HTTP request": method,
             "url": url,
@@ -114,11 +109,7 @@
             "payload": data,
             "uploaded file": uploaded_file,
         }
-<<<<<<< HEAD
-        logger.debug("REQUEST: " + json.dumps(dumpobj, cls=SetEncoder))
-=======
         logger.debug(f"REQUEST: {json.dumps(dumpobj, cls=SetEncoder)}")
->>>>>>> 8296254c
 
     def post(
         self,
@@ -358,14 +349,10 @@
                 self.session.close()
                 self.session = Session()
                 self.session.headers["Authorization"] = f"Bearer {self.token}"
-<<<<<<< HEAD
                 msg = f"Connection Error raised: Try reconnecting to DSP server, next attempt in {2 ** i} seconds..."
                 print(f"{datetime.now()}: {msg}")
                 logger.error(msg, exc_info=True)
                 time.sleep(2**i)
-=======
-                self._log_and_sleep(reason="Network Error", retry_counter=i)
->>>>>>> 8296254c
                 continue
 
             self._log_response(response)
