--- conflicted
+++ resolved
@@ -27,13 +27,8 @@
     handler = logging.handlers.RotatingFileHandler(
         filename=logfile_directory / "logging.log",
         mode="a",
-<<<<<<< HEAD
-        maxBytes=3 * 1024 * 1024,
-        backupCount=1,
-=======
-        maxBytes=5*1024*1024,
-        backupCount=4
->>>>>>> 12d527bf
+        maxBytes=5 * 1024 * 1024,
+        backupCount=4,
     )
     handler.setFormatter(formatter)
     _logger.addHandler(handler)
