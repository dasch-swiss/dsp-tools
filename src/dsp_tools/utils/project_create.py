"""This module handles the ontology creation, update and upload to a DSP server. This includes the creation and update
of the project, the creation of groups, users, lists, resource classes, properties and cardinalities."""
import json
from pathlib import Path
import re
from typing import Any, Union, cast

from dsp_tools.models.connection import Connection
from dsp_tools.models.group import Group
from dsp_tools.models.helpers import BaseError, Cardinality, Context, DateTimeStamp
from dsp_tools.models.langstring import LangString
from dsp_tools.models.ontology import Ontology
from dsp_tools.models.project import Project
from dsp_tools.models.propertyclass import PropertyClass
from dsp_tools.models.resourceclass import ResourceClass
from dsp_tools.models.user import User
from dsp_tools.utils.excel_to_json_lists import expand_lists_from_excel
from dsp_tools.utils.project_create_lists import create_lists
from dsp_tools.utils.project_validate import validate_project
from dsp_tools.utils.shared import login, try_network_action


def _parse_input(project_file_as_path_or_parsed: Union[str, dict[str, Any]]) -> tuple[dict[str, Any], Context]:
    """
    Check the input: 
    If it is parsed already, create the context and return the unchanged input together with the context.
    If the input is a file path, parse it first.

    Args:
        project_file_as_path_or_parsed: path to the JSON project definition, or parsed JSON object

    Returns:
        a tuple of the parsed JSON object and the project context
    """
    if isinstance(project_file_as_path_or_parsed, str) and Path(project_file_as_path_or_parsed).exists():
        with open(project_file_as_path_or_parsed) as f:
            try:
                project_definition: dict[str, Any] = json.load(f)
            except:
                raise BaseError(f"The input file '{project_file_as_path_or_parsed}' cannot be parsed to a JSON object.")
    elif isinstance(project_file_as_path_or_parsed, dict):
        project_definition = project_file_as_path_or_parsed
    else:
        raise BaseError(f"Invalid input: The input must be a path to a JSON file or a parsed JSON object.")
    context = Context(project_definition.get("prefixes", {}))
    return project_definition, context

<<<<<<< HEAD
    overall_success = True

    # parse the JSON project file
    with open(input_file) as f:
        project_json_str = f.read()
    project_definition: dict[str, Any] = json.loads(project_json_str)
    context = Context(project_definition.get("prefixes", {}))   # read prefixes of external ontologies
    print(f"Create project '{project_definition['project']['shortname']}' "
          f"({project_definition['project']['shortcode']})...")

    # expand the Excel files referenced in the "lists" section of the project (if any), and add them to the project
    new_lists = expand_lists_from_excel(project_definition["project"].get("lists", []))
    if new_lists:
        project_definition["project"]["lists"] = new_lists
=======
>>>>>>> f5a16e4f

def _create_project_on_server(
    project_definition: dict[str, Any],
    con: Connection,
    verbose: bool
) -> tuple[Project, bool]:
    """
    Create the project on the DSP server. If it already exists: update it.

    Args:
        project_definition: parsed JSON project definition
        con: connection to the DSP server
        verbose: verbose switch

    Returns:
        a tuple of the remote project and the success status (True if everything went smoothly, False otherwise)
    """
    try:
        # the normal, expected case is that this try block fails
        project_local = Project(con=con, shortcode=project_definition["project"]["shortcode"])
        project_remote: Project = try_network_action(
            action=lambda: project_local.read(),
            failure_msg=""
        )
        print(f"\tWARNING: Project '{project_remote.shortname}' ({project_remote.shortcode}) already exists on the DSP "
              f"server. Updating it...")
        success = False
        project_remote, _ = _update_project(project=project_remote, project_definition=project_definition, verbose=verbose)
    except BaseError:
        success = True
        project_local = Project(
            con=con,
            shortcode=project_definition["project"]["shortcode"],
            shortname=project_definition["project"]["shortname"],
            longname=project_definition["project"]["longname"],
            description=LangString(project_definition["project"].get("descriptions")),
            keywords=set(project_definition["project"].get("keywords")),
            selfjoin=False,
            status=True
        )
        project_remote = try_network_action(
            action=lambda: project_local.create(),
            failure_msg=f"ERROR: Cannot create project '{project_definition['project']['shortname']}' "
                        f"({project_definition['project']['shortcode']}) on DSP server."
        )
        print(f"\tCreated project '{project_remote.shortname}' ({project_remote.shortcode}).")

    return project_remote, success


def _update_project(
        project: Project,
        project_definition: dict[str, Any],
        verbose: bool
) -> tuple[Project, bool]:
    """
    Updates a project on a DSP server from a JSON project file. Only the longname, description and keywords will be
    updated. Returns the updated project (or the unchanged project if not successful) and a boolean saying if the update
    was successful or not. If the update was not successful, an error message is printed to stdout.

    Args:
        project: the project to be updated (must exist on the DSP server)
        project_definition: a parsed JSON project file with the same shortname and shortcode than the existing project

    Returns:
        tuple of (updated project, success status)
    """
    project.longname = project_definition["project"]["longname"]
    project.description = project_definition["project"].get("descriptions")
    project.keywords = project_definition["project"].get("keywords")
    try:
        project_remote: Project = try_network_action(
            action=lambda: project.update(),
            failure_msg=f"WARNING: Could not update project '{project_definition['project']['shortname']}' "
                        f"({project_definition['project']['shortcode']})."
        )
        if verbose:
            print(f"\tUpdated project '{project_definition['project']['shortname']}' ({project_definition['project']['shortcode']}).")
        return project_remote, True
    except BaseError as err:
        print(err.message)
        return project, False


def _create_groups(con: Connection, groups: list[dict[str, str]], project: Project) -> tuple[dict[str, Group], bool]:
    """
    Creates groups on a DSP server from the "groups" section of a JSON project file. If a group cannot be created, it is
    skipped and a warning is printed, but such a group will still be part of the returned dict.
    Returns a tuple consisting of a dict and a bool. The dict contains the groups that have successfully been created
    (or already exist). The bool indicates if everything went smoothly during the process. If a warning or error
    occurred, it is False.

    Args:
        con: connection instance to connect to the DSP server
        groups: "groups" section of a parsed JSON project file
        project: Project the group(s) should be added to (must exist on DSP server)

    Returns:
        dict of the form ``{group name: group object}`` with the groups that have successfully been created (or already exist). Empty dict if no group was created.
        True if everything went smoothly, False if a warning or error occurred
    """
    overall_success = True
    current_project_groups: dict[str, Group] = {}
    try:
        remote_groups: list[Group] = try_network_action(
            action=lambda: Group.getAllGroupsForProject(con=con, proj_iri=project.id),  # type: ignore
            failure_msg="WARNING: Unable to check if group names are already existing on DSP server, because it is "
                        "not possible to retrieve the remote groups from DSP server."
        )
    except BaseError as err:
        print(err.message)
        remote_groups = []
        overall_success = False
        
    for group in groups:
        group_name = group["name"]

        # if the group already exists, add it to "current_project_groups" (for later usage), then skip it
        remotely_existing_group = [g for g in remote_groups if g.name == group_name]
        if remotely_existing_group:
            current_project_groups[group_name] = remotely_existing_group[0]
            print(f"\tWARNING: Group name '{group_name}' already exists on the DSP server. Skipping...")
            overall_success = False
            continue

        # create the group
        group_local = Group(
            con=con,
            name=group_name,
            descriptions=LangString(group["descriptions"]),
            project=project,
            status=bool(group.get("status", True)),  
            selfjoin=bool(group.get("selfjoin", False))
        )
        try:
            group_remote: Group = try_network_action(
                action=lambda: group_local.create(),
                failure_msg=f"\tWARNING: Unable to create group '{group_name}'."
            )
        except BaseError as err:
            print(err.message)
            overall_success = False
            continue

        current_project_groups[group_remote.name] = group_remote  # type: ignore
        print(f"\tCreated group '{group_name}'.")

    return current_project_groups, overall_success


def _get_group_iris_for_user(
    json_user_definition: dict[str, str], 
    current_project: Project, 
    current_project_groups: dict[str, Group], 
    con: Connection, 
    verbose: bool
) -> tuple[set[str], bool, bool]:
    """
    Retrieve the IRIs of the groups that the user belongs to.

    Args:
        json_user_definition: the section of the JSON file that defines a user
        current_project: the Project object
        current_project_groups: dict of the form ``{group name: group object}`` with the groups that exist on the DSP server
        con: connection to the DSP server
        verbose: verbose switch

    Returns:
        a tuple consisting of the group IRIs, 
        the system admin status (True if the user is sysadmin, False otherwise), 
        and the success status (True if everything went well)
    """
    success = True
    username = json_user_definition["username"]
    group_iris: set[str] = set()
    sysadmin = False
    remote_groups: list[Group] = []
    for full_group_name in json_user_definition.get("groups", []):
        # full_group_name has the form '[project_shortname]:group_name' or 'SystemAdmin'
        if ":" not in full_group_name and full_group_name != "SystemAdmin":
            print(f"\tWARNING: User {username} cannot be added to group {full_group_name}, because such a "
                    f"group doesn't exist.")
            success = False
            continue

        if full_group_name == "SystemAdmin":
            sysadmin = True
            if verbose:
                print(f"\tAdded user '{username}' to group 'SystemAdmin'.")
            continue

        # all other cases (":" in full_group_name)
        project_shortname, group_name = full_group_name.split(":")
        if not project_shortname:
            # full_group_name refers to a group inside the same project
            if group_name not in current_project_groups:
                print(f"\tWARNING: User {username} cannot be added to group {full_group_name}, because "
                        f"such a group doesn't exist.")
                success = False
                continue
            group = current_project_groups[group_name]
        else:
            # full_group_name refers to an already existing group on DSP
            try:
                # "remote_groups" might be available from a previous loop cycle
                remote_groups = remote_groups or try_network_action(
                    action=lambda: Group.getAllGroups(con=con),
                    failure_msg=f"\tWARNING: User '{username}' is referring to the group {full_group_name} that "
                                f"exists on the DSP server, but no groups could be retrieved from the DSP server."
                )
            except BaseError as err:
                print(err.message)
                success = False
                continue
            existing_group = [g for g in remote_groups if g.project == current_project.id and g.name == group_name]
            if not existing_group:
                print(f"\tWARNING: User {username} cannot be added to group {full_group_name}, because "
                        f"such a group doesn't exist.")
                success = False
                continue
            group = existing_group[0]

        group_iris.add(group.id)  # type: ignore
        if verbose:
            print(f"\tAdded user '{username}' to group '{full_group_name}'.")

    return group_iris, sysadmin, success


def _get_projects_where_user_is_admin(
    json_user_definition: dict[str, str], 
    current_project: Project, 
    con: Connection, 
    verbose: bool
) -> tuple[dict[str, bool], bool]:
    """
    Create a dict that tells for every project if the user is administrator in that project or not.

    Args:
        json_user_definition: the section of the JSON file that defines a user
        current_project: the Project object
        con: connection to the DSP server
        verbose: verbose switch

    Returns:
        a tuple consisting of a dict in the form {project IRI: isAdmin}, and the success status
    """
    success = True
    username = json_user_definition["username"]
    project_info: dict[str, bool] = {}
    remote_projects: list[Project] = []
    for full_project_name in json_user_definition.get("projects", []):
        # full_project_name has the form '[project_name]:member' or '[project_name]:admin'
        if ":" not in full_project_name:
            print(f"\tWARNING: Provided project '{full_project_name}' for user '{username}' is not valid. "
                    f"Skipping...")
            success = False
            continue

        project_name, project_role = full_project_name.split(":")
        if not project_name:
            # full_project_name refers to the current project
            in_project = current_project
        else:
            # full_project_name refers to an already existing project on DSP
            try:
                # "remote_projects" might be available from a previous loop cycle
                remote_projects = remote_projects or try_network_action(
                    action=lambda: current_project.getAllProjects(con=con),
                    failure_msg=f"\tWARNING: User '{username}' cannot be added to the projects {json_user_definition['projects']} "
                                f"because the projects cannot be retrieved from the DSP server."
                )
            except BaseError as err:
                print(err.message)
                success = False
                continue
            in_project_list = [p for p in remote_projects if p.shortname == project_name]
            if not in_project_list:
                print(f"\tWARNING: Provided project '{full_project_name}' for user '{username}' is not valid. "
                        f"Skipping...")
                success = False
                continue
            in_project = in_project_list[0]

        project_info[in_project.id] = bool(project_role == "admin")  # type: ignore
        if verbose:
            print(f"\tAdded user '{username}' as {project_role} to project '{in_project.shortname}'.")
        
    return project_info, success


def _create_users(
    con: Connection,
    users_section: list[dict[str, str]],
    current_project_groups: dict[str, Group],
    current_project: Project,
    verbose: bool
) -> bool:
    """
    Creates users on a DSP server from the "users" section of a JSON project file. 
    If a user cannot be created, a warning is printed and the user is skipped.

    Args:
        con: connection instance to connect to the DSP server
        users_section: "users" section of a parsed JSON project file
        current_project_groups: groups defined in the current project (dict of the form {group name - group object}). These groups must exist on the DSP server.
        current_project: "project" object of the current project (must exist on DSP server)
        verbose: Prints more information if set to True

    Returns:
        True if all users could be created without any problems. False if a warning/error occurred.
    """
    overall_success = True
    for json_user_definition in users_section:
        username = json_user_definition["username"]

        # skip the user if he already exists
        try:
            # the normal case is that this try block fails
            try_network_action(
                action=lambda: User(con, email=json_user_definition["email"]).read(),
                failure_msg=""
            )
            print(f"\tWARNING: User '{username}' already exists on the DSP server. Skipping...")
            overall_success = False
            continue
        except BaseError:
            pass

        # add user to the group(s)
        group_iris, sysadmin, success = _get_group_iris_for_user(
            json_user_definition=json_user_definition,
            current_project=current_project,
            current_project_groups=current_project_groups,
            con=con,
            verbose=verbose
        )
        if not success:
            overall_success = False

        # add user to the project(s)
        project_info, success = _get_projects_where_user_is_admin(
            json_user_definition=json_user_definition,
            current_project=current_project,
            con=con,
            verbose=verbose
        )
        if not success:
            overall_success = False

        # create the user
        user_local = User(
            con=con,
            username=json_user_definition["username"],
            email=json_user_definition["email"],
            givenName=json_user_definition["givenName"],
            familyName=json_user_definition["familyName"],
            password=json_user_definition["password"],
            status=bool(json_user_definition.get("status", True)),
            lang=json_user_definition.get("lang", "en"),
            sysadmin=sysadmin,
            in_projects=project_info,
            in_groups=group_iris
        )
        try:
            try_network_action(
                action=lambda: user_local.create(),
                failure_msg=f"\tWARNING: Unable to create user '{username}'."
            )
        except BaseError as err:
            print(err.message)
            overall_success = False
            continue
        print(f"\tCreated user '{username}'.")

    return overall_success


def _sort_resources(unsorted_resources: list[dict[str, Any]], onto_name: str) -> list[dict[str, Any]]:
    """
    This method sorts the resource classes in an ontology according to their inheritance order (parent classes first).

    Args:
        unsorted_resources: list of resources from a parsed JSON project file
        onto_name: name of the onto

    Returns:
        sorted list of resource classes
    """
    
    # do not modify the original unsorted_resources, which points to the original JSON project file
    resources_to_sort = unsorted_resources.copy()
    sorted_resources: list[dict[str, Any]] = list()
    ok_resource_names: list[str] = list()
    while len(resources_to_sort) > 0:
        # inside the for loop, resources_to_sort is modified, so a copy must be made to iterate over
        for res in resources_to_sort.copy():
            res_name = f'{onto_name}:{res["name"]}'
            parent_classes = res['super']
            if isinstance(parent_classes, str):
                parent_classes = [parent_classes]
            parent_classes = [re.sub(r'^:([^:]+)$', f'{onto_name}:\\1', elem) for elem in parent_classes]
            parent_classes_ok = [not p.startswith(onto_name) or p in ok_resource_names for p in parent_classes]
            if all(parent_classes_ok):
                sorted_resources.append(res)
                ok_resource_names.append(res_name)
                resources_to_sort.remove(res)
    return sorted_resources


def _sort_prop_classes(unsorted_prop_classes: list[dict[str, Any]], onto_name: str) -> list[dict[str, Any]]:
    """
        In case of inheritance, parent properties must be uploaded before their children. This method sorts the
        properties.

        Args:
            unsorted_prop_classes: list of properties from a parsed JSON project file
            onto_name: name of the onto

        Returns:
            sorted list of properties
        """

    # do not modify the original unsorted_prop_classes, which points to the original JSON project file
    prop_classes_to_sort = unsorted_prop_classes.copy()
    sorted_prop_classes: list[dict[str, Any]] = list()
    ok_propclass_names: list[str] = list()
    while len(prop_classes_to_sort) > 0:
        # inside the for loop, resources_to_sort is modified, so a copy must be made to iterate over
        for prop in prop_classes_to_sort.copy():
            prop_name = f'{onto_name}:{prop["name"]}'
            parent_classes = prop.get('super', 'hasValue')
            if isinstance(parent_classes, str):
                parent_classes = [parent_classes]
            parent_classes = [re.sub(r'^:([^:]+)$', f'{onto_name}:\\1', elem) for elem in parent_classes]
            parent_classes_ok = [not p.startswith(onto_name) or p in ok_propclass_names for p in parent_classes]
            if all(parent_classes_ok):
                sorted_prop_classes.append(prop)
                ok_propclass_names.append(prop_name)
                prop_classes_to_sort.remove(prop)
    return sorted_prop_classes


def _create_ontologies(
        con: Connection,
        context: Context,
        knora_api_prefix: str,
        list_root_nodes: dict[str, Any],
        project_definition: dict[str, Any],
        project_remote: Project,
        verbose: bool
) -> bool:
    """
    Iterates over the ontologies in a JSON project file and creates the ontologies that don't exist on the DSP server
    yet. For every ontology, it first creates the resource classes, then the properties, and then adds the cardinalities
    to the resource classes.
    If an error occurs during the creation of an ontology, the error is escalated. All other errors are printed, but the
    process continues, and the success status will be false.

    Args:
        con: Connection to the DSP server
        context: prefixes and the ontology IRIs they stand for
        knora_api_prefix: the prefix that stands for the knora-api ontology
        list_root_nodes: the IRIs of the list nodes that were already created and are now available on the DSP server
        project_definition: the parsed JSON project file
        project_remote: representation of the project on the DSP server
        verbose: verbose switch

    Returns:
        True if everything went smoothly, False otherwise
    """

    overall_success = True

    print("Create ontologies...")
    all_ontologies: list[Ontology] = try_network_action(
        action=lambda: Ontology.getAllOntologies(con=con),
        failure_msg="WARNING: Unable to retrieve remote ontologies. Cannot check if your ontology already exists."
    )
    for ontology_definition in project_definition.get("project", {}).get("ontologies", {}):
        ontology_definition = cast(dict[str, Any], ontology_definition)
        if ontology_definition["name"] in [onto.name for onto in all_ontologies]:
            print(f"\tWARNING: Ontology '{ontology_definition['name']}' already exists on the DSP server. Skipping...")
            overall_success = False
            continue

        # create the ontology
        print(f"Create ontology '{ontology_definition['name']}'...")
        ontology_local = Ontology(
            con=con,
            project=project_remote,
            label=ontology_definition["label"],
            name=ontology_definition["name"]
        )
        # if ontology cannot be created, let the error escalate
        ontology_remote: Ontology = try_network_action(
            action=lambda: ontology_local.create(),
            failure_msg=f"ERROR while trying to create ontology '{ontology_definition['name']}'."
        )
        context.add_context(ontology_remote.name,
                            ontology_remote.id + ('#' if not ontology_remote.id.endswith('#') else ''))
        last_modification_date = ontology_remote.lastModificationDate
        if verbose:
            print(f"\tCreated ontology '{ontology_definition['name']}'.")

        # add the prefixes defined in the JSON file
        for onto_prefix, onto_info in context:
            if onto_info and onto_prefix not in ontology_remote.context:
                onto_iri = onto_info.iri + ("#" if onto_info.hashtag else "")
                ontology_remote.context.add_context(onto_prefix, onto_iri)

        # add the empty resource classes to the remote ontology
        last_modification_date, remote_res_classes, success = _add_resource_classes_to_remote_ontology(
            ontology_definition=ontology_definition,
            ontology_remote=ontology_remote,
            con=con,
            last_modification_date=last_modification_date,
            verbose=verbose
        )
        if not success:
            overall_success = False

        # add the property classes to the remote ontology
        last_modification_date, success = _add_property_classes_to_remote_ontology(
            ontology_definition=ontology_definition,
            ontology_remote=ontology_remote,
            list_root_nodes=list_root_nodes,
            con=con,
            last_modification_date=last_modification_date,
            knora_api_prefix=knora_api_prefix,
            verbose=verbose
        )
        if not success:
            overall_success = False

        # Add cardinalities to class
        success = _add_cardinalities_to_resource_classes(
            ontology_definition=ontology_definition,
            ontology_remote=ontology_remote,
            remote_res_classes=remote_res_classes,
            last_modification_date=last_modification_date,
            knora_api_prefix=knora_api_prefix,
            verbose=verbose
        )
        if not success:
            overall_success = False

    return overall_success


def _add_resource_classes_to_remote_ontology(
        ontology_definition: dict[str, Any],
        ontology_remote: Ontology,
        con: Connection,
        last_modification_date: DateTimeStamp,
        verbose: bool
) -> tuple[DateTimeStamp, dict[str, ResourceClass], bool]:
    """
    Creates the resource classes (without cardinalities) defined in the "resources" section of an ontology. The
    containing project and the containing ontology must already be existing on the DSP server.
    If an error occurs during creation of a resource class, it is printed out, the process continues, but the success
    status will be false.

    Args:
        ontology_definition: the part of the parsed JSON project file that contains the current ontology
        ontology_remote: representation of the current ontology on the DSP server
        con: connection to the DSP server
        last_modification_date: last modification date of the ontology on the DSP server
        verbose: verbose switch

    Returns:
        last modification date of the ontology,
        new resource classes,
        success status
    """

    overall_success = True
    print("\tCreate resource classes...")
    new_res_classes: dict[str, ResourceClass] = {}
    sorted_resources = _sort_resources(ontology_definition["resources"], ontology_definition["name"])
    for res_class in sorted_resources:
        super_classes = res_class["super"]
        if isinstance(super_classes, str):
            super_classes = [super_classes]
        res_class_local = ResourceClass(
            con=con,
            context=ontology_remote.context,
            ontology_id=ontology_remote.id,
            name=res_class["name"],
            superclasses=super_classes,
            label=LangString(res_class.get("labels")),
            comment=LangString(res_class.get("comments")) if res_class.get("comments") else None
        )
        try:
            last_modification_date, res_class_remote = try_network_action(
                action=lambda: res_class_local.create(last_modification_date=last_modification_date),
                failure_msg=f"WARNING: Unable to create resource class '{res_class['name']}'."
            )
            res_class_remote = cast(ResourceClass, res_class_remote)
            new_res_classes[res_class_remote.id] = res_class_remote
            ontology_remote.lastModificationDate = last_modification_date
            if verbose:
                print(f"\tCreated resource class '{res_class['name']}'")
        except BaseError as err:
            print(err.message)
            overall_success = False

    return last_modification_date, new_res_classes, overall_success


def _add_property_classes_to_remote_ontology(
        ontology_definition: dict[str, Any],
        ontology_remote: Ontology,
        list_root_nodes: dict[str, Any],
        con: Connection,
        last_modification_date: DateTimeStamp,
        knora_api_prefix: str,
        verbose: bool
) -> tuple[DateTimeStamp, bool]:
    """
    Creates the property classes defined in the "properties" section of an ontology. The
    containing project and the containing ontology must already be existing on the DSP server.
    If an error occurs during creation of a property class, it is printed out, the process continues, but the success
    status will be false.

    Args:
        ontology_definition: the part of the parsed JSON project file that contains the current ontology
        ontology_remote: representation of the current ontology on the DSP server
        list_root_nodes: the IRIs of the list nodes that were already created and are now available on the DSP server
        con: connection to the DSP server
        last_modification_date: last modification date of the ontology on the DSP server
        knora_api_prefix: the prefix that stands for the knora-api ontology
        verbose: verbose switch

    Returns:
        a tuple consisting of the last modification date of the ontology, and the success status
    """
    overall_success = True
    print("\tCreate property classes...")
    sorted_prop_classes = _sort_prop_classes(ontology_definition["properties"], ontology_definition["name"])
    for prop_class in sorted_prop_classes:

        # get the super-property/ies, valid forms are:
        #   - "prefix:super-property" : fully qualified name of property in another ontology. The prefix has to be
        #     defined in the prefixes part.
        #   - ":super-property" : super-property defined in current ontology
        #   - "super-property" : super-property defined in the knora-api ontology
        #   - if omitted, "knora-api:hasValue" is assumed
        if prop_class.get("super"):
            super_props = []
            for super_class in prop_class["super"]:
                if ":" in super_class:
                    prefix, _class = super_class.split(":")
                    super_props.append(super_class if prefix else f"{ontology_remote.name}:{_class}")
                else:
                    super_props.append(knora_api_prefix + super_class)
        else:
            super_props = ["knora-api:hasValue"]

        # get the "object", valid forms are:
        #   - "prefix:object_name" : fully qualified object. The prefix has to be defined in the prefixes part.
        #   - ":object_name" : The object is defined in the current ontology.
        #   - "object_name" : The object is defined in "knora-api"
        if ":" in prop_class["object"]:
            prefix, _object = prop_class["object"].split(':')
            prop_object = f"{prefix}:{_object}" if prefix else f"{ontology_remote.name}:{_object}"
        else:
            prop_object = knora_api_prefix + prop_class["object"]

        gui_attributes = prop_class.get("gui_attributes")
        if gui_attributes and gui_attributes.get("hlist"):
            gui_attributes["hlist"] = "<" + list_root_nodes[gui_attributes["hlist"]]["id"] + ">"

        # create the property class
        prop_class_local = PropertyClass(
            con=con,
            context=ontology_remote.context,
            label=LangString(prop_class.get("labels")),
            name=prop_class["name"],
            ontology_id=ontology_remote.id,
            superproperties=super_props,
            object=prop_object,
            subject=prop_class.get("subject"),
            gui_element="salsah-gui:" + prop_class["gui_element"],
            gui_attributes=gui_attributes,
            comment=LangString(prop_class["comments"]) if prop_class.get("comments") else None
        )
        try:
            last_modification_date, prop_class_remote = try_network_action(
                action=lambda: prop_class_local.create(last_modification_date=last_modification_date),
                failure_msg=f"WARNING: Unable to create property class '{prop_class['name']}'."
            )
            ontology_remote.lastModificationDate = last_modification_date
            if verbose:
                print(f"\tCreated property class '{prop_class['name']}'")
        except BaseError as err:
            print(err.message)
            overall_success = False

    return last_modification_date, overall_success


def _add_cardinalities_to_resource_classes(
        ontology_definition: dict[str, Any],
        ontology_remote: Ontology,
        remote_res_classes: dict[str, ResourceClass],
        last_modification_date: DateTimeStamp,
        knora_api_prefix: str,
        verbose: bool
) -> bool:
    """
    Iterates over the resource classes of an ontology of a JSON project definition, and adds the cardinalities to each 
    resource class. The resource classes and the properties must already be existing on the DSP server.
    If an error occurs during creation of a cardinality, it is printed out, the process continues, but the success
    status will be false.

    Args:
        ontology_definition: the part of the parsed JSON project file that contains the current ontology
        ontology_remote: representation of the current ontology on the DSP server
        remote_res_classes: representations of the resource classes on the DSP server
        last_modification_date: last modification date of the ontology on the DSP server
        knora_api_prefix: the prefix that stands for the knora-api ontology
        verbose: verbose switch

    Returns:
        success status
    """
    overall_success = True
    print("\tAdd cardinalities to resource classes...")
    switcher = {
        "1": Cardinality.C_1,
        "0-1": Cardinality.C_0_1,
        "0-n": Cardinality.C_0_n,
        "1-n": Cardinality.C_1_n
    }
    for res_class in ontology_definition.get("resources", []): 
        res_class_remote = remote_res_classes.get(ontology_remote.id + "#" + res_class["name"])
        if not res_class_remote:
            print(f"WARNING: Unable to add cardinalities to resource class '{res_class['name']}': This class "
                  f"doesn't exist on the DSP server.")
            overall_success = False
            continue
        for card_info in res_class.get("cardinalities"):
            if ":" in card_info["propname"]:
                prefix, prop = card_info["propname"].split(":")
                qualified_propname = card_info["propname"] if prefix else f"{ontology_remote.name}:{prop}"
            else:
                qualified_propname = knora_api_prefix + card_info["propname"]

            try:
                last_modification_date = try_network_action(
                    action=lambda: res_class_remote.addProperty(  # type: ignore
                        property_id=qualified_propname,
                        cardinality=switcher[card_info["cardinality"]],
                        gui_order=card_info.get("gui_order"),
                        last_modification_date=last_modification_date
                    ),
                    failure_msg=f"WARNING: Unable to add cardinality '{qualified_propname}' to resource class "
                                f"{res_class['name']}."
                )
                if verbose:
                    print(f"\tAdded cardinality '{card_info['propname']}' to resource class '{res_class['name']}'")
            except BaseError as err:
                print(err.message)
                overall_success = False

            ontology_remote.lastModificationDate = last_modification_date

    return overall_success


def create_project(
    project_file_as_path_or_parsed: Union[str, dict[str, Any]],
    server: str,
    user_mail: str,
    password: str,
    verbose: bool,
    dump: bool
) -> bool:
    """
    Creates a project from a JSON project file on a DSP server. A project must contain at least one ontology, and it may
    contain lists, users, and groups.
    Returns True if everything went smoothly during the process, False if a warning or error occurred.

    Args:
        project_file_as_path_or_parsed: path to the JSON project definition, or parsed JSON object
        server: the URL of the DSP server on which the project should be created
        user_mail: a username (e-mail) who has the permission to create a project
        password: the user's password
        verbose: prints more information if set to True
        dump: dumps test files (JSON) for DSP API requests if set to True

    Returns:
        True if everything went smoothly, False if a warning or error occurred
    """

    knora_api_prefix = "knora-api:"
    overall_success = True

    project_definition, context = _parse_input(project_file_as_path_or_parsed)

    # expand the Excel files referenced in the "lists" section of the project (if any), and add them to the project
    new_lists, success = expand_lists_from_excel(project_definition.get("project", {}).get("lists", []))
    if new_lists:
        project_definition["project"]["lists"] = new_lists
    if not success:
        overall_success = False

    # validate against JSON schema
    try:
        validate_project(project_definition, expand_lists=False)
        print('\tJSON project file is syntactically correct and passed validation.')
        print(f"Create project '{project_definition['project']['shortname']}' ({project_definition['project']['shortcode']})...")
    except BaseError as err:
        print(f'=====================================\n'
              f'{err.message}')
        quit(0)

    # establish connection to DSP server
    con = login(server=server, user=user_mail, password=password)
    if dump:
        con.start_logging()

    # create project on DSP server
    project_remote, success = _create_project_on_server(
        project_definition=project_definition,
        con=con,
        verbose=verbose
    )
    if not success:
        overall_success = False

    # create the lists
    list_root_nodes: dict[str, Any] = {}
    if project_definition["project"].get("lists"):
        print("Create lists...")
        list_root_nodes, success = create_lists(server=server, user=user_mail, password=password, project_definition=project_definition)
        if not success:
            overall_success = False

    # create the groups
    current_project_groups: dict[str, Group] = {}
    if project_definition["project"].get("groups"):
        print("Create groups...")
        current_project_groups, success = _create_groups(
            con=con, 
            groups=project_definition["project"]["groups"], 
            project=project_remote
        )
        if not success:
            overall_success = False

    # create or update the users
    if project_definition["project"].get("users"):
        print("Create users...")
        success = _create_users(
            con=con, 
            users_section=project_definition["project"]["users"], 
            current_project_groups=current_project_groups, 
            current_project=project_remote, 
            verbose=verbose
        )
        if not success:
            overall_success = False

    # create the ontologies
    success = _create_ontologies(
        con=con,
        context=context,
        knora_api_prefix=knora_api_prefix,
        list_root_nodes=list_root_nodes,
        project_definition=project_definition,
        project_remote=project_remote,
        verbose=verbose
    )
    if not success:
        overall_success = False

    # final steps
    if overall_success:
        print("========================================================\n",
              f"Successfully created project '{project_definition['project']['shortname']}' "
              f"({project_definition['project']['shortcode']}) with all its ontologies. There were no problems during "
              f"the creation process.")
    else:
        print("========================================================\n",
              f"WARNING: The project '{project_definition['project']['shortname']}' ({project_definition['project']['shortcode']}) "
              f"with its ontologies could be created, but during the creation process, some problems occurred. "
              f"Please carefully check the console output.")

    return overall_success<|MERGE_RESOLUTION|>--- conflicted
+++ resolved
@@ -45,23 +45,6 @@
     context = Context(project_definition.get("prefixes", {}))
     return project_definition, context
 
-<<<<<<< HEAD
-    overall_success = True
-
-    # parse the JSON project file
-    with open(input_file) as f:
-        project_json_str = f.read()
-    project_definition: dict[str, Any] = json.loads(project_json_str)
-    context = Context(project_definition.get("prefixes", {}))   # read prefixes of external ontologies
-    print(f"Create project '{project_definition['project']['shortname']}' "
-          f"({project_definition['project']['shortcode']})...")
-
-    # expand the Excel files referenced in the "lists" section of the project (if any), and add them to the project
-    new_lists = expand_lists_from_excel(project_definition["project"].get("lists", []))
-    if new_lists:
-        project_definition["project"]["lists"] = new_lists
-=======
->>>>>>> f5a16e4f
 
 def _create_project_on_server(
     project_definition: dict[str, Any],
@@ -864,11 +847,9 @@
     project_definition, context = _parse_input(project_file_as_path_or_parsed)
 
     # expand the Excel files referenced in the "lists" section of the project (if any), and add them to the project
-    new_lists, success = expand_lists_from_excel(project_definition.get("project", {}).get("lists", []))
+    new_lists = expand_lists_from_excel(project_definition.get("project", {}).get("lists", []))
     if new_lists:
         project_definition["project"]["lists"] = new_lists
-    if not success:
-        overall_success = False
 
     # validate against JSON schema
     try:
