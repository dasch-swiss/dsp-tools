from __future__ import annotations

import copy
import glob
import importlib.resources
import json
import unicodedata
from datetime import datetime
from pathlib import Path
from typing import Any, Optional, TypeGuard, Union

import pandas as pd
import regex
from lxml import etree

from dsp_tools.commands.excel2xml.propertyelement import PropertyElement
from dsp_tools.models.exceptions import BaseError, UserError
from dsp_tools.utils.create_logger import get_logger

logger = get_logger(__name__)


<<<<<<< HEAD
def login(
    server: str,
    user: str,
    password: str,
    dump: bool = False,
) -> Connection:
    """
    Creates a connection,
    makes a login (handling temporary network interruptions),
    and returns the active connection.

    Args:
        server: URL of the DSP server to connect to
        user: Username (e-mail)
        password: Password of the user
        dump: if True, every request is written into a file

    Raises:
        UserError: if the login fails permanently

    Returns:
        Connection instance
    """
    con = ConnectionLive(server=server, dump=dump)
    try:
        con.login(email=user, password=password)
    except BaseError:
        logger.error("Cannot login to DSP server", exc_info=True)
        raise UserError("Cannot login to DSP server") from None
    return con
=======
T = TypeVar("T")


def make_chunks(lst: list[T], length: int) -> Iterable[list[T]]:
    """
    Split a list into length-sized chunks.
    If length is greater than the length of the list,
    the result will have only 1 chunk.

    Args:
        lst: list
        length: length of the chunks

    Yields:
        chunks
    """
    length = min(length, len(lst))
    for i in range(0, len(lst), length):
        yield lst[i : i + length]
>>>>>>> 630df2c3


def validate_xml_against_schema(input_file: Union[str, Path, etree._ElementTree[Any]]) -> bool:
    """
    Validates an XML file against the DSP XSD schema.

    Args:
        input_file: path to the XML file to be validated, or parsed ElementTree

    Raises:
        UserError: if the XML file is invalid

    Returns:
        True if the XML file is valid
    """
    with importlib.resources.files("dsp_tools").joinpath("resources/schema/data.xsd").open(
        encoding="utf-8"
    ) as schema_file:
        xmlschema = etree.XMLSchema(etree.parse(schema_file))
    if isinstance(input_file, (str, Path)):
        try:
            doc = etree.parse(source=input_file)
        except etree.XMLSyntaxError as err:
            logger.error(f"The XML file contains the following syntax error: {err.msg}", exc_info=True)
            raise UserError(f"The XML file contains the following syntax error: {err.msg}") from None
    else:
        doc = input_file

    if not xmlschema.validate(doc):
        error_msg = "The XML file cannot be uploaded due to the following validation error(s):"
        for error in xmlschema.error_log:
            error_msg = error_msg + f"\n  Line {error.line}: {error.message}"
        error_msg = error_msg.replace("{https://dasch.swiss/schema}", "")
        logger.error(error_msg)
        raise UserError(error_msg)

    # make sure there are no XML tags in simple texts
    _validate_xml_tags_in_text_properties(doc)

    logger.info("The XML file is syntactically correct and passed validation.")
    print(f"{datetime.now()}: The XML file is syntactically correct and passed validation.")
    return True


def _validate_xml_tags_in_text_properties(doc: Union[etree._ElementTree[etree._Element], etree._Element]) -> bool:
    """
    Makes sure that there are no XML tags in simple texts.
    This can only be done with a regex,
    because even if the simple text contains some XML tags,
    the simple text itself is not valid XML that could be parsed.
    The extra challenge is that lxml transforms
    "pebble (&lt;2cm) and boulder (&gt;20cm)" into
    "pebble (<2cm) and boulder (>20cm)"
    (but only if &gt; follows &lt;).
    This forces us to write a regex that carefully distinguishes
    between a real tag (which is not allowed) and a false-positive-tag.

    Args:
        doc: parsed XML file

    Raises:
        UserError: if there is an XML tag in one of the simple texts

    Returns:
        True if there are no XML tags in the simple texts
    """
    # first: remove namespaces
    doc_without_namespace = copy.deepcopy(doc)
    for elem in doc_without_namespace.iter():
        if not isinstance(elem, (etree._Comment, etree._ProcessingInstruction)):
            elem.tag = etree.QName(elem).localname

    # then: make the test
    resources_with_illegal_xml_tags = []
    for text in doc_without_namespace.findall(path="resource/text-prop/text"):
        regex_finds_tags = bool(regex.search(r'<([a-zA-Z/"]+|[^\s0-9].*[^\s0-9])>', str(text.text)))
        etree_finds_tags = bool(list(text.iterchildren()))
        has_tags = regex_finds_tags or etree_finds_tags
        if text.attrib["encoding"] == "utf8" and has_tags:
            sourceline = f" line {text.sourceline}: " if text.sourceline else " "
            propname = text.getparent().attrib["name"]  # type: ignore[union-attr]
            resname = text.getparent().getparent().attrib["id"]  # type: ignore[union-attr]
            resources_with_illegal_xml_tags.append(f" -{sourceline}resource '{resname}', property '{propname}'")
    if resources_with_illegal_xml_tags:
        err_msg = (
            "XML-tags are not allowed in text properties with encoding=utf8. "
            "The following resources of your XML file violate this rule:\n"
        )
        err_msg += "\n".join(resources_with_illegal_xml_tags)
        logger.error(err_msg, exc_info=True)
        raise UserError(err_msg)

    return True


def prepare_dataframe(
    df: pd.DataFrame,
    required_columns: list[str],
    location_of_sheet: str,
) -> pd.DataFrame:
    """
    Takes a pandas DataFrame,
    strips the column headers from whitespaces and transforms them to lowercase,
    strips every cell from whitespaces and inserts "" if there is no string in it,
    and deletes the rows that don't have a value in one of the required cells.

    Args:
        df: pandas DataFrame
        required_columns: headers of the columns where a value is required
        location_of_sheet: for better error messages, provide this information of the caller

    Raises:
        BaseError: if one of the required columns doesn't exist, or if the resulting DataFrame would be empty

    Returns:
        prepared DataFrame
    """
    # strip column headers and transform to lowercase, so that the script doesn't break when the headers vary a bit
    new_df = df.rename(columns=lambda x: x.strip().lower())
    required_columns = [x.strip().lower() for x in required_columns]
    # strip every cell, and insert "" if there is no valid word in it
    new_df = new_df.map(
        lambda x: str(x).strip() if pd.notna(x) and regex.search(r"[\w\p{L}]", str(x), flags=regex.U) else ""
    )
    # delete rows that don't have the required columns
    for req in required_columns:
        if req not in new_df:
            raise BaseError(f"{location_of_sheet} requires a column named '{req}'")
        new_df = new_df[pd.notna(new_df[req])]
        new_df = new_df[[bool(regex.search(r"[\w\p{L}]", x, flags=regex.U)) for x in new_df[req]]]
    if len(new_df) < 1:
        raise BaseError(f"{location_of_sheet} requires at least one row")
    return new_df


def simplify_name(value: str) -> str:
    """
    Simplifies a given value in order to use it as node name

    Args:
        value: The value to be simplified

    Returns:
        str: The simplified value
    """
    simplified_value = value.lower()

    # normalize characters (p.ex. ä becomes a)
    simplified_value = unicodedata.normalize("NFKD", simplified_value)

    # replace forward slash and whitespace with a dash
    simplified_value = regex.sub("[/\\s]+", "-", simplified_value)

    # delete all characters which are not letters, numbers or dashes
    simplified_value = regex.sub("[^A-Za-z0-9\\-]+", "", simplified_value)

    return simplified_value


def check_notna(value: Optional[Any]) -> TypeGuard[Any]:
    """
    Check a value if it is usable in the context of data archiving. A value is considered usable if it is
     - a number (integer or float, but not np.nan)
     - a boolean
     - a string with at least one Unicode letter (matching the regex ``\\p{L}``) or number, or at least one _, !, or ?
       (The strings "None", "<NA>", "N/A", and "-" are considered invalid.)
     - a PropertyElement whose "value" fulfills the above criteria

    Args:
        value: any object encountered when analysing data

    Returns:
        True if the value is usable, False if it is N/A or otherwise unusable

    Examples:
        >>> check_notna(0)      == True
        >>> check_notna(False)  == True
        >>> check_notna("œ")    == True
        >>> check_notna("0")    == True
        >>> check_notna("_")    == True
        >>> check_notna("!")    == True
        >>> check_notna("?")    == True
        >>> check_notna(None)   == False
        >>> check_notna("None") == False
        >>> check_notna(<NA>)   == False
        >>> check_notna("<NA>") == False
        >>> check_notna("-")    == False
        >>> check_notna(" ")    == False
    """

    if isinstance(value, PropertyElement):
        value = value.value

    if isinstance(value, (bool, int)) or (
        isinstance(value, float) and pd.notna(value)
    ):  # necessary because isinstance(np.nan, float)
        return True
    elif isinstance(value, str):
        return bool(regex.search(r"[\p{L}\d_!?]", value, flags=regex.UNICODE)) and not bool(
            regex.search(r"^(none|<NA>|-|n/a)$", value, flags=regex.IGNORECASE)
        )
    else:
        return False


def parse_json_input(project_file_as_path_or_parsed: Union[str, Path, dict[str, Any]]) -> dict[str, Any]:
    """
    Check the input for a method that expects a JSON project definition, either as file path or as parsed JSON object:
    If it is parsed already, return it unchanged.
    If the input is a file path, parse it.

    Args:
        project_file_as_path_or_parsed: path to the JSON project definition, or parsed JSON object

    Raises:
        BaseError: if the input is invalid

    Returns:
        the parsed JSON object
    """
    if isinstance(project_file_as_path_or_parsed, dict):
        project_definition: dict[str, Any] = project_file_as_path_or_parsed
    elif isinstance(project_file_as_path_or_parsed, (str, Path)) and Path(project_file_as_path_or_parsed).exists():
        with open(project_file_as_path_or_parsed, encoding="utf-8") as f:
            try:
                project_definition = json.load(f)
            except json.JSONDecodeError:
                msg = f"The input file '{project_file_as_path_or_parsed}' cannot be parsed to a JSON object."
                logger.error(msg, exc_info=True)
                raise BaseError(msg) from None
    else:
        raise BaseError("Invalid input: The input must be a path to a JSON file or a parsed JSON object.")
    return project_definition


def get_most_recent_glob_match(glob_pattern: Union[str, Path]) -> Path:
    """
    Find the most recently created file that matches a glob pattern.

    Args:
        glob_pattern: glob pattern, either absolute or relative to the cwd of the caller

    Returns:
        the most recently created file that matches the glob pattern
    """
    candidates = [Path(x) for x in glob.glob(str(glob_pattern))]
    return max(candidates, key=lambda item: item.stat().st_ctime)<|MERGE_RESOLUTION|>--- conflicted
+++ resolved
@@ -18,60 +18,6 @@
 from dsp_tools.utils.create_logger import get_logger
 
 logger = get_logger(__name__)
-
-
-<<<<<<< HEAD
-def login(
-    server: str,
-    user: str,
-    password: str,
-    dump: bool = False,
-) -> Connection:
-    """
-    Creates a connection,
-    makes a login (handling temporary network interruptions),
-    and returns the active connection.
-
-    Args:
-        server: URL of the DSP server to connect to
-        user: Username (e-mail)
-        password: Password of the user
-        dump: if True, every request is written into a file
-
-    Raises:
-        UserError: if the login fails permanently
-
-    Returns:
-        Connection instance
-    """
-    con = ConnectionLive(server=server, dump=dump)
-    try:
-        con.login(email=user, password=password)
-    except BaseError:
-        logger.error("Cannot login to DSP server", exc_info=True)
-        raise UserError("Cannot login to DSP server") from None
-    return con
-=======
-T = TypeVar("T")
-
-
-def make_chunks(lst: list[T], length: int) -> Iterable[list[T]]:
-    """
-    Split a list into length-sized chunks.
-    If length is greater than the length of the list,
-    the result will have only 1 chunk.
-
-    Args:
-        lst: list
-        length: length of the chunks
-
-    Yields:
-        chunks
-    """
-    length = min(length, len(lst))
-    for i in range(0, len(lst), length):
-        yield lst[i : i + length]
->>>>>>> 630df2c3
 
 
 def validate_xml_against_schema(input_file: Union[str, Path, etree._ElementTree[Any]]) -> bool:
