from __future__ import annotations
import copy
import importlib.resources
import json
from pathlib import Path
import time
import unicodedata
from datetime import datetime
from typing import Callable, Any, Optional, Union

import pandas as pd
import regex
from lxml import etree
from requests import RequestException

from dsp_tools.models.connection import Connection
from dsp_tools.models.exceptions import BaseError, UserError
from dsp_tools.models.propertyelement import PropertyElement


def login(server: str, user: str, password: str) -> Connection:
    """
    Creates a connection, 
    makes a login (handling temporary network interruptions),
    and returns the active connection.

    Args:
        server: URL of the DSP server to connect to
        user: Username (e-mail)
        password: Password of the user

    Raises:
        UserError if the login fails permanently

    Return:
        Connection instance
    """
    con = Connection(server)
    try:
        try_network_action(lambda: con.login(email=user, password=password))
    except BaseError:
        raise UserError("Cannot login to DSP server") from None
    return con


def try_network_action(action: Callable[..., Any]) -> Any:
    """
    Helper method that tries 7 times to execute an action. 
    If a ConnectionError or requests.exceptions.RequestException occors, 
    it waits and retries. 
    The waiting times are 1, 2, 4, 8, 16, 32, 64 seconds.
    If a BaseError or unexpected exception occurs, 
    the details are logged and a BaseError with a short standard message is raised.

    Args:
        action: a lambda with the code to be executed

    Raises:
        BaseError if the action fails permanently

    Returns:
        the return value of action
    """

    for i in range(7):
        try:
            return action()
        except ConnectionError:
            print(f"{datetime.now().isoformat()}: Try reconnecting to DSP server, next attempt in {2 ** i} seconds...")
            time.sleep(2 ** i)
            continue
        except RequestException:
            print(f"{datetime.now().isoformat()}: Try reconnecting to DSP server, next attempt in {2 ** i} seconds...")
            time.sleep(2 ** i)
            continue
        except BaseError as err:
            if regex.search(r"try again later", err.message) or regex.search(r"status code=5\d\d", err.message):
                print(f"{datetime.now().isoformat()}: Try reconnecting to DSP server, next attempt in {2 ** i} seconds...")
                time.sleep(2 ** i)
                continue
            else:
<<<<<<< HEAD
                logger.info(err.message)
                raise BaseError("Permanently unable to execute the network action")
        except Exception as exc:
            exc_message = exc.message if hasattr(exc, 'message') else str(exc).replace('\n', ' ')
            logger.info(exc_message)
            raise BaseError("Permanently unable to execute the network action")
=======
                err_message = str(err).replace('\n', ' ')
                err_message = err_message[:150] if len(err_message) > 150 else err_message
            raise UserError(f"{failure_msg}.\nOriginal error message for diagnostic purposes:\n{err_message}") from None
        except Exception as exc:
            if hasattr(exc, 'message'):
                exc_message = exc.message
            else:
                exc_message = str(exc).replace('\n', ' ')
                exc_message = exc_message[:150] if len(exc_message) > 150 else exc_message
            raise UserError(f"{failure_msg}.\nOriginal error message for diagnostic purposes:\n{exc_message}") from None
>>>>>>> f21a64e6

    raise BaseError("Permanently unable to execute the network action")


def validate_xml_against_schema(input_file: Union[str, etree._ElementTree[Any]]) -> bool:
    """
    Validates an XML file against the DSP XSD schema.

    Args:
        input_file: path to the XML file to be validated, or parsed ElementTree

    Raises:
        UserError with a detailed error log if the XML file is invalid
    
    Returns:
        True if the XML file is valid
    """
    with importlib.resources.files("dsp_tools").joinpath("schemas").joinpath("data.xsd").open() as schema_file:
        xmlschema = etree.XMLSchema(etree.parse(schema_file))
    if isinstance(input_file, str):
        try:
            doc = etree.parse(source=input_file)
        except etree.XMLSyntaxError as err:
            raise UserError(f"The XML file contains the following syntax error: {err.msg}") from None
    else:
        doc = input_file

    if not xmlschema.validate(doc):
        error_msg = "The XML file cannot be uploaded due to the following validation error(s):"
        for error in xmlschema.error_log:
            error_msg = error_msg + f"\n  Line {error.line}: {error.message}"
        error_msg = error_msg.replace("{https://dasch.swiss/schema}", "")
        raise UserError(error_msg)
    
    # make sure there are no XML tags in simple texts
    # first: remove namespaces
    doc_without_namespace = copy.deepcopy(doc)
    for elem in doc_without_namespace.iter():
        if not (isinstance(elem, etree._Comment) or isinstance(elem, etree._ProcessingInstruction)):
            elem.tag = etree.QName(elem).localname
    
    # then: make the test
    lines_with_illegal_xml_tags = list()
    for text in doc_without_namespace.findall(path="resource/text-prop/text"):
        if text.attrib["encoding"] == "utf8":
            if regex.search(r'<([a-zA-Z/"]+|\S.*\S)>', str(text.text)) or len(list(text.iterchildren())) > 0:
                lines_with_illegal_xml_tags.append(text.sourceline)
    if lines_with_illegal_xml_tags:
        raise UserError(f"XML-tags are not allowed in text properties with encoding=utf8. "
                        f"The following lines of your XML file are affected: {lines_with_illegal_xml_tags}")

    print("The XML file is syntactically correct and passed validation.")
    return True


def prepare_dataframe(df: pd.DataFrame, required_columns: list[str], location_of_sheet: str) -> pd.DataFrame:
    """
    Takes a pandas DataFrame, 
    strips the column headers from whitespaces and transforms them to lowercase,
    strips every cell from whitespaces and inserts "" if there is no string in it, 
    and deletes the rows that don't have a value in one of the required cells.

    Args:
        df: pandas DataFrame
        required_columns: headers of the columns where a value is required
        location_of_sheet: for better error messages, provide this information of the caller

    Raises:
        BaseError if one of the required columns doesn't exist, or if the resulting DataFrame would be empty
    
    Returns:
        prepared DataFrame
    """
    # strip column headers and transform to lowercase, so that the script doesn't break when the headers vary a bit
    new_df = df.rename(columns=lambda x: x.strip().lower())
    required_columns = [x.strip().lower() for x in required_columns]
    # strip every cell, and insert "" if there is no valid word in it
    new_df = new_df.applymap(
        lambda x: str(x).strip() if pd.notna(x) and regex.search(r"[\w\p{L}]", str(x), flags=regex.U) else ""
    )
    # delete rows that don't have the required columns
    for req in required_columns:
        if req not in new_df:
            raise BaseError(f"{location_of_sheet} requires a column named '{req}'")
        new_df = new_df[pd.notna(new_df[req])]
        new_df = new_df[[bool(regex.search(r"[\w\p{L}]", x, flags=regex.U)) for x in new_df[req]]]
    if len(new_df) < 1:
        raise BaseError(f"{location_of_sheet} requires at least one row")
    return new_df


def simplify_name(value: str) -> str:
    """
    Simplifies a given value in order to use it as node name

    Args:
        value: The value to be simplified

    Returns:
        str: The simplified value
    """
    simplified_value = str(value).lower()

    # normalize characters (p.ex. ä becomes a)
    simplified_value = unicodedata.normalize("NFKD", simplified_value)

    # replace forward slash and whitespace with a dash
    simplified_value = regex.sub("[/\\s]+", "-", simplified_value)

    # delete all characters which are not letters, numbers or dashes
    simplified_value = regex.sub("[^A-Za-z0-9\\-]+", "", simplified_value)

    return simplified_value


def check_notna(value: Optional[Any]) -> bool:
    """
    Check a value if it is usable in the context of data archiving. A value is considered usable if it is
     - a number (integer or float, but not np.nan)
     - a boolean
     - a string with at least one Unicode letter (matching the regex ``\\p{L}``) or number, or at least one _, !, or ?
       (The strings "None", "<NA>", "N/A", and "-" are considered invalid.)
     - a PropertyElement whose "value" fulfills the above criteria

    Args:
        value: any object encountered when analysing data

    Returns:
        True if the value is usable, False if it is N/A or otherwise unusable

    Examples:
        >>> check_notna(0)      == True
        >>> check_notna(False)  == True
        >>> check_notna("œ")    == True
        >>> check_notna("0")    == True
        >>> check_notna("_")    == True
        >>> check_notna("!")    == True
        >>> check_notna("?")    == True
        >>> check_notna(None)   == False
        >>> check_notna("None") == False
        >>> check_notna(<NA>)   == False
        >>> check_notna("<NA>") == False
        >>> check_notna("-")    == False
        >>> check_notna(" ")    == False
    """

    if isinstance(value, PropertyElement):
        value = value.value

    if any([
        isinstance(value, int),
        isinstance(value, float) and pd.notna(value),   # necessary because isinstance(np.nan, float)
        isinstance(value, bool)
    ]):
        return True
    elif isinstance(value, str):
        return all([
            regex.search(r"[\p{L}\d_!?]", value, flags=regex.UNICODE),
            not bool(regex.search(r"^(none|<NA>|-|n/a)$", value, flags=regex.IGNORECASE))
        ])
    else:
        return False


def parse_json_input(project_file_as_path_or_parsed: Union[str, dict[str, Any]]) -> dict[str, Any]:
    """
    Check the input for a method that expects a JSON project definition, either as file path or as parsed JSON object: 
    If it is parsed already, return it unchanged.
    If the input is a file path, parse it.

    Args:
        project_file_as_path_or_parsed: path to the JSON project definition, or parsed JSON object

    Raises:
        BaseError: if the input is invalid

    Returns:
        the parsed JSON object
    """
    if isinstance(project_file_as_path_or_parsed, str) and Path(project_file_as_path_or_parsed).exists():
        with open(project_file_as_path_or_parsed) as f:
            try:
                project_definition: dict[str, Any] = json.load(f)
            except:
                raise BaseError(f"The input file '{project_file_as_path_or_parsed}' cannot be parsed to a JSON object.")
    elif isinstance(project_file_as_path_or_parsed, dict):
        project_definition = project_file_as_path_or_parsed
    else:
        raise BaseError(f"Invalid input: The input must be a path to a JSON file or a parsed JSON object.")
    return project_definition<|MERGE_RESOLUTION|>--- conflicted
+++ resolved
@@ -79,25 +79,12 @@
                 time.sleep(2 ** i)
                 continue
             else:
-<<<<<<< HEAD
                 logger.info(err.message)
                 raise BaseError("Permanently unable to execute the network action")
         except Exception as exc:
             exc_message = exc.message if hasattr(exc, 'message') else str(exc).replace('\n', ' ')
             logger.info(exc_message)
             raise BaseError("Permanently unable to execute the network action")
-=======
-                err_message = str(err).replace('\n', ' ')
-                err_message = err_message[:150] if len(err_message) > 150 else err_message
-            raise UserError(f"{failure_msg}.\nOriginal error message for diagnostic purposes:\n{err_message}") from None
-        except Exception as exc:
-            if hasattr(exc, 'message'):
-                exc_message = exc.message
-            else:
-                exc_message = str(exc).replace('\n', ' ')
-                exc_message = exc_message[:150] if len(exc_message) > 150 else exc_message
-            raise UserError(f"{failure_msg}.\nOriginal error message for diagnostic purposes:\n{exc_message}") from None
->>>>>>> f21a64e6
 
     raise BaseError("Permanently unable to execute the network action")
 
