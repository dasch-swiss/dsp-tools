import importlib.resources
import re
import shutil
import subprocess
import time
from pathlib import Path
from typing import Optional

import requests

from dsp_tools.models.exceptions import BaseError

docker_path_of_user = Path.home() / Path(".dsp-tools/start-stack")
docker_path_of_user.mkdir(parents=True, exist_ok=True)


def start_stack(
    max_file_size: Optional[int] = None,
    enforce_docker_system_prune: bool = False,
    suppress_docker_system_prune: bool = False,
) -> bool:
    """
    Start the Docker containers of DSP-API and DSP-APP, and load some basic data models and data. After startup, ask
    user if Docker should be pruned or not.

    Args:
        max_file_size: max. multimedia file size allowed by SIPI, in MB (max: 100'000)
        enforce_docker_system_prune: if True, prune Docker without asking the user
        suppress_docker_system_prune: if True, don't prune Docker (and don't ask)

    Raises:
        BaseError if the stack cannot be started with the parameters passed by the user

    Returns:
        True if everything went well, False otherwise
    """
    # validate input
    if max_file_size is not None:
        if not 1 <= max_file_size <= 100_000:
            raise BaseError("max_file_size must be between 1 and 100000")
    if enforce_docker_system_prune and suppress_docker_system_prune:
        raise BaseError('The arguments "--prune" and "--no-prune" are mutually exclusive')

    # copy contents of src/dsp_tools/resources/start-stack to ~/.dsp-tools/start-stack
    docker_path_of_distribution = importlib.resources.files("dsp_tools").joinpath("resources/start-stack")
    for file in docker_path_of_distribution.iterdir():
        with importlib.resources.as_file(file) as f:
            file_path = Path(f)
        shutil.copy(file_path, docker_path_of_user / file.name)

    # get sipi.docker-config.lua
<<<<<<< HEAD
    commit_of_used_api_version = "d6bae7ff5e6b6a635982c14f21ca4e69e298a312"  # gitleaks:allow
=======
    commit_of_used_api_version = "783428ebc84d974b82452e3d7358b946ae40588c"      # gitleaks:allow
>>>>>>> f833e3dd
    url_prefix = f"https://github.com/dasch-swiss/dsp-api/raw/{commit_of_used_api_version}/"
    docker_config_lua_text = requests.get(f"{url_prefix}sipi/config/sipi.docker-config.lua", timeout=5).text
    if max_file_size:
        max_post_size_regex = r"max_post_size ?= ?[\'\"]\d+M[\'\"]"
        if not re.search(max_post_size_regex, docker_config_lua_text):
            raise BaseError("Unable to set max_file_size. Please try again without this flag.")
        docker_config_lua_text = re.sub(
            max_post_size_regex,
            f"max_post_size = '{max_file_size}M'",
            docker_config_lua_text,
        )
    with open(docker_path_of_user / "sipi.docker-config.lua", "w", encoding="utf-8") as f:
        f.write(docker_config_lua_text)

    # start up the fuseki database
    completed_process = subprocess.run("docker compose up db -d", shell=True, cwd=docker_path_of_user, check=False)
    if not completed_process or completed_process.returncode != 0:
        raise BaseError("Cannot start the API: Error while executing 'docker compose up db -d'")

    # wait until fuseki is up (same behaviour as dsp-api/webapi/scripts/wait-for-db.sh)
    for _ in range(360):
        try:
            response = requests.get(url="http://0.0.0.0:3030/$/server", auth=("admin", "test"), timeout=5)
            if response.ok:
                break
        except Exception:  # pylint: disable=broad-exception-caught
            time.sleep(1)
        time.sleep(1)

    # inside fuseki, create the "knora-test" repository
    # (same behaviour as dsp-api/webapi/target/docker/stage/opt/docker/scripts/fuseki-init-knora-test.sh)
    repo_template = requests.get(f"{url_prefix}webapi/scripts/fuseki-repository-config.ttl.template", timeout=5).text
    repo_template = repo_template.replace("@REPOSITORY@", "knora-test")
    response = requests.post(
        url="http://0.0.0.0:3030/$/datasets",
        files={"file": ("file.ttl", repo_template, "text/turtle; charset=utf8")},
        auth=("admin", "test"),
        timeout=5,
    )
    if not response.ok:
        raise BaseError(
            "Cannot start DSP-API: Error when creating the 'knora-test' repository. "
            "Is DSP-API perhaps running already?"
        )

    # load some basic ontos and data into the repository
    # (same behaviour as dsp-api/webapi/target/docker/stage/opt/docker/scripts/fuseki-init-knora-test.sh)
    graph_prefix = "http://0.0.0.0:3030/knora-test/data?graph="
    ttl_files = [
        ("knora-ontologies/knora-admin.ttl", "http://www.knora.org/ontology/knora-admin"),
        ("knora-ontologies/knora-base.ttl", "http://www.knora.org/ontology/knora-base"),
        ("knora-ontologies/standoff-onto.ttl", "http://www.knora.org/ontology/standoff"),
        ("knora-ontologies/standoff-data.ttl", "http://www.knora.org/data/standoff"),
        ("knora-ontologies/salsah-gui.ttl", "http://www.knora.org/ontology/salsah-gui"),
        ("test_data/all_data/admin-data.ttl", "http://www.knora.org/data/admin"),
        ("test_data/all_data/permissions-data.ttl", "http://www.knora.org/data/permissions"),
        ("test_data/ontologies/anything-onto.ttl", "http://www.knora.org/ontology/0001/anything"),
        ("test_data/all_data/anything-data.ttl", "http://www.knora.org/data/0001/anything"),
    ]
    for ttl_file, graph in ttl_files:
        ttl_text = requests.get(url_prefix + ttl_file, timeout=5).text
        response = requests.post(
            url=graph_prefix + graph,
            files={"file": ("file.ttl", ttl_text, "text/turtle; charset: utf-8")},
            auth=("admin", "test"),
            timeout=5,
        )
        if not response.ok:
            raise BaseError(f"Cannot start DSP-API: Error when creating graph '{graph}'")

    # startup all other components
    subprocess.run("docker compose up -d", shell=True, cwd=docker_path_of_user, check=True)
    print("DSP-API is now running on http://0.0.0.0:3333/ and DSP-APP on http://0.0.0.0:4200/")

    # docker system prune
    if enforce_docker_system_prune:
        prune_docker = "y"
    elif suppress_docker_system_prune:
        prune_docker = "n"
    else:
        prune_docker = None
        while prune_docker not in ["y", "n"]:
            prune_docker = input(
                "Allow dsp-tools to execute 'docker system prune'? This is necessary to keep your Docker clean. "
                "If you are unsure what that means, just type y and press Enter. [y/n]"
            )
    if prune_docker == "y":
        subprocess.run("docker system prune -f", shell=True, cwd=docker_path_of_user, check=False)

    return True


def stop_stack() -> bool:
    """
    Shut down the Docker containers of your local DSP stack and delete all data that is in it.

    Returns:
        True if everything went well, False otherwise
    """
    subprocess.run("docker compose down --volumes", shell=True, cwd=docker_path_of_user, check=True)
    return True<|MERGE_RESOLUTION|>--- conflicted
+++ resolved
@@ -49,11 +49,7 @@
         shutil.copy(file_path, docker_path_of_user / file.name)
 
     # get sipi.docker-config.lua
-<<<<<<< HEAD
-    commit_of_used_api_version = "d6bae7ff5e6b6a635982c14f21ca4e69e298a312"  # gitleaks:allow
-=======
-    commit_of_used_api_version = "783428ebc84d974b82452e3d7358b946ae40588c"      # gitleaks:allow
->>>>>>> f833e3dd
+    commit_of_used_api_version = "783428ebc84d974b82452e3d7358b946ae40588c"  # gitleaks:allow
     url_prefix = f"https://github.com/dasch-swiss/dsp-api/raw/{commit_of_used_api_version}/"
     docker_config_lua_text = requests.get(f"{url_prefix}sipi/config/sipi.docker-config.lua", timeout=5).text
     if max_file_size:
