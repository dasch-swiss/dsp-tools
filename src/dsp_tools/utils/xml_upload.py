--- conflicted
+++ resolved
@@ -112,13 +112,8 @@
     Returns:
         True if there are no failed_uploads, False otherwise
     """
-<<<<<<< HEAD
     # determine names of files
-    if isinstance(input_file, str):
-=======
-    # determine names of log files
     if isinstance(input_file, str) or isinstance(input_file, Path):
->>>>>>> 91664a99
         id2iri_filename = f"{Path(input_file).stem}_id2iri_mapping_{timestamp_str}.json"
         metrics_filename = f"{timestamp_str}_metrics_{server_as_foldername}_{Path(input_file).stem}.csv"
     else:
@@ -464,13 +459,7 @@
 
     # parse the XML file
     validate_xml_against_schema(input_file=input_file)
-<<<<<<< HEAD
-    tree = _parse_xml_file(input_file=input_file)
-    root = tree.getroot()
-=======
     root = _parse_xml_file(input_file=input_file)
-    default_ontology = root.attrib['default-ontology']
->>>>>>> 91664a99
     shortcode = root.attrib['shortcode']
     default_ontology = root.attrib['default-ontology']
     logger.info(f"Validated and parsed the XML file. Shortcode='{shortcode}' and default_ontology='{default_ontology}'")
