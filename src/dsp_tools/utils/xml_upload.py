"""
This module handles the import of XML data into the DSP platform.
"""
from __future__ import annotations

import base64
import copy
import json
import os
import sys
import uuid
from collections import namedtuple
from datetime import datetime
from pathlib import Path
from typing import Any, Optional, Union, cast
from urllib.parse import quote_plus

from lxml import etree
import pandas as pd
import regex

from dsp_tools.models.connection import Connection
from dsp_tools.models.exceptions import BaseError, UserError
from dsp_tools.models.permission import Permissions
from dsp_tools.models.projectContext import ProjectContext
from dsp_tools.models.resource import KnoraStandoffXmlEncoder, ResourceInstance, ResourceInstanceFactory
from dsp_tools.models.sipi import Sipi
from dsp_tools.models.value import KnoraStandoffXml
from dsp_tools.models.xmlpermission import XmlPermission
from dsp_tools.models.xmlproperty import XMLProperty
from dsp_tools.models.xmlresource import XMLResource
from dsp_tools.utils.logging import get_logger
from dsp_tools.utils.shared import login, try_network_action, validate_xml_against_schema

MetricRecord = namedtuple("MetricRecord", ["res_id", "filetype", "filesize_mb", "event", "duration_ms", "mb_per_sec"])

logger = get_logger(__name__)


def _transform_server_url_to_foldername(server: str) -> str:
    """
    Take the server URL and transform it so that it can be used as foldername.

    Args:
        server: server, e.g. "https://api.test.dasch.swiss/" or "http://0.0.0.0:3333"

    Returns:
        simplified version, e.g. "test.dasch.swiss" or "localhost"
    """
    server_substitutions = {
        r"https?://": "",
        r"^api\.": "",
        r":\d{2,5}/?$": "",
        r"/$": "",
        r"0.0.0.0": "localhost",
    }
    for pattern, repl in server_substitutions.items():
        server = regex.sub(pattern, repl, server)
    return server


def _determine_save_location_of_diagnostic_info(
    server: str,
    proj_shortcode: str,
    onto_name: str,
) -> tuple[Path, str, str]:
    """
    Determine the save location for diagnostic info that will be used if the xmlupload is interrupted.
    They are going to be stored in ~/.dsp-tools/xmluploads/server/shortcode/ontoname.
    This path is computed and created.

    Args:
        server: URL of the DSP server where the data is uploaded to
        proj_shortcode: 4-digit hexadecimal shortcode of the project
        onto_name: name of the ontology that the data belongs to

    Returns:
        a tuple consisting of the absolute full path to the storage location,
        a version of the server URL that can be used as foldername,
        and the timestamp string that can be used as component of file names
        (so that different diagnostic files of the same xmlupload have the same timestamp)
    """
    server_as_foldername = _transform_server_url_to_foldername(server)
    timestamp_str = datetime.now().strftime("%Y-%m-%d_%H%M%S")
    save_location = Path.home() / Path(".dsp-tools") / "xmluploads" / server_as_foldername / proj_shortcode / onto_name
    save_location.mkdir(parents=True, exist_ok=True)
    return save_location, server_as_foldername, timestamp_str


def _write_id2iri_mapping_and_metrics(
    id2iri_mapping: dict[str, str],
    metrics: Optional[list[MetricRecord]],
    failed_uploads: list[str],
    input_file: Union[str, Path, etree._ElementTree[Any]],
    timestamp_str: str,
    server_as_foldername: str,
) -> bool:
    """
    Writes the id2iri mapping and the metrics into the current working directory,
    and prints the failed uploads (if applicable).

    Args:
        id2iri_mapping: mapping of ids from the XML file to IRIs in DSP (initially empty, gets filled during the upload)
        metrics: list with the metric records collected until now (gets filled during the upload)
        failed_uploads: ids of resources that could not be uploaded (initially empty, gets filled during the upload)
        input_file: path to the XML file or parsed ElementTree
        timestamp_str: timestamp for the name of the log files
        server_as_foldername: simplified version of the server URL that can be used as folder name

    Returns:
        True if there are no failed_uploads, False otherwise
    """
    # determine names of files
    if isinstance(input_file, (str, Path)):
        id2iri_filename = f"{Path(input_file).stem}_id2iri_mapping_{timestamp_str}.json"
        metrics_filename = f"{timestamp_str}_metrics_{server_as_foldername}_{Path(input_file).stem}.csv"
    else:
        id2iri_filename = f"{timestamp_str}_id2iri_mapping.json"
        metrics_filename = f"{timestamp_str}_metrics_{server_as_foldername}.csv"

    # write files and print info
    success = True
    with open(id2iri_filename, "x", encoding="utf-8") as f:
        json.dump(id2iri_mapping, f, ensure_ascii=False, indent=4)
        print(f"The mapping of internal IDs to IRIs was written to {id2iri_filename}")
        logger.info(f"The mapping of internal IDs to IRIs was written to {id2iri_filename}")
    if failed_uploads:
        print(f"\nWARNING: Could not upload the following resources: {failed_uploads}\n")
        logger.warning(f"Could not upload the following resources: {failed_uploads}")
        success = False
    if metrics:
        os.makedirs("metrics", exist_ok=True)
        df = pd.DataFrame(metrics)
        df.to_csv(f"metrics/{metrics_filename}")
        print(f"Total time of xmlupload: {sum(int(record.duration_ms) for record in metrics) / 1000:.1f} seconds")

    return success


def _remove_circular_references(
    resources: list[XMLResource],
    verbose: bool,
) -> tuple[
    list[XMLResource],
    dict[XMLResource, dict[XMLProperty, dict[str, KnoraStandoffXml]]],
    dict[XMLResource, dict[XMLProperty, list[str]]],
]:
    """
    Temporarily removes problematic resource-references from a list of resources.
    A reference is problematic if it creates a circle (circular references).

    Args:
        resources: list of resources that possibly contain circular references
        verbose: verbose output if True

    Raises:
        BaseError

    Returns:
        list: list of cleaned resources
        stashed_xml_texts: dict with the stashed XML texts
        stashed_resptr_props: dict with the stashed resptr-props
    """

    if verbose:
        print("Checking resources for unresolvable references...")
        logger.info("Checking resources for unresolvable references...")

    stashed_xml_texts: dict[XMLResource, dict[XMLProperty, dict[str, KnoraStandoffXml]]] = {}
    stashed_resptr_props: dict[XMLResource, dict[XMLProperty, list[str]]] = {}

    # sort the resources according to outgoing resptrs
    ok_resources: list[XMLResource] = []
    nok_resources: list[XMLResource] = []
    ok_res_ids: list[str] = []
    cnt = 0
    nok_len = 9999999
    while len(resources) > 0 and cnt < 10000:
        for resource in resources:
            resptrs = resource.get_resptrs()
            if len(resptrs) == 0:
                ok_resources.append(resource)
                ok_res_ids.append(resource.id)
            else:
                ok = True
                for resptr in resptrs:
                    if resptr not in ok_res_ids:
                        ok = False
                if ok:
                    ok_resources.append(resource)
                    ok_res_ids.append(resource.id)
                else:
                    nok_resources.append(resource)
        resources = nok_resources
        if len(nok_resources) == nok_len:
            # there are circular references. go through all problematic resources, and stash the problematic references.
            (
                nok_resources,
                ok_res_ids,
                ok_resources,
                stashed_xml_texts,
                stashed_resptr_props,
            ) = _stash_circular_references(
                nok_resources=nok_resources,
                ok_res_ids=ok_res_ids,
                ok_resources=ok_resources,
                stashed_xml_texts=stashed_xml_texts,
                stashed_resptr_props=stashed_resptr_props,
            )
        nok_len = len(nok_resources)
        nok_resources = []
        cnt += 1
        if verbose:
            print(f"{cnt}. ordering pass finished.")
            logger.info(f"{cnt}. ordering pass finished.")
    return ok_resources, stashed_xml_texts, stashed_resptr_props


def _stash_circular_references(
    nok_resources: list[XMLResource],
    ok_res_ids: list[str],
    ok_resources: list[XMLResource],
    stashed_xml_texts: dict[XMLResource, dict[XMLProperty, dict[str, KnoraStandoffXml]]],
    stashed_resptr_props: dict[XMLResource, dict[XMLProperty, list[str]]],
) -> tuple[
    list[XMLResource],
    list[str],
    list[XMLResource],
    dict[XMLResource, dict[XMLProperty, dict[str, KnoraStandoffXml]]],
    dict[XMLResource, dict[XMLProperty, list[str]]],
]:
    """
    Raises:
        BaseError
    """
    for res in nok_resources.copy():
        for link_prop in res.get_props_with_links():
            if link_prop.valtype == "text":
                for value in link_prop.values:
                    if value.resrefs and not all(_id in ok_res_ids for _id in value.resrefs):
                        # stash this XML text, replace it by its hash, and remove the
                        # problematic resrefs from the XMLValue's resrefs list
                        value_hash = str(hash(f"{value.value}{datetime.now()}"))
                        if res not in stashed_xml_texts:
                            stashed_xml_texts[res] = {link_prop: {value_hash: cast(KnoraStandoffXml, value.value)}}
                        elif link_prop not in stashed_xml_texts[res]:
                            stashed_xml_texts[res][link_prop] = {value_hash: cast(KnoraStandoffXml, value.value)}
                        else:
                            stashed_xml_texts[res][link_prop][value_hash] = cast(KnoraStandoffXml, value.value)
                        value.value = KnoraStandoffXml(value_hash)
                        value.resrefs = [_id for _id in value.resrefs if _id in ok_res_ids]
            elif link_prop.valtype == "resptr":
                for value in link_prop.values.copy():
                    if value.value not in ok_res_ids:
                        # value.value is the id of the target resource. stash it, then delete it
                        if res not in stashed_resptr_props:
                            stashed_resptr_props[res] = {}
                            stashed_resptr_props[res][link_prop] = [str(value.value)]
                        else:
                            if link_prop not in stashed_resptr_props[res]:
                                stashed_resptr_props[res][link_prop] = [str(value.value)]
                            else:
                                stashed_resptr_props[res][link_prop].append(str(value.value))
                        link_prop.values.remove(value)
            else:
                logger.error("ERROR in remove_circular_references(): link_prop.valtype is neither text nor resptr.")
                raise BaseError("ERROR in remove_circular_references(): link_prop.valtype is neither text nor resptr.")

            if len(link_prop.values) == 0:
                # if all values of a link property have been stashed, the property needs to be removed
                res.properties.remove(link_prop)

        ok_resources.append(res)
        ok_res_ids.append(res.id)
        nok_resources.remove(res)

    return nok_resources, ok_res_ids, ok_resources, stashed_xml_texts, stashed_resptr_props


def _convert_ark_v0_to_resource_iri(ark: str) -> str:
    """
    Converts an ARK URL from salsah.org (ARK version 0) of the form ark:/72163/080c-779b9990a0c3f-6e
    to a DSP resource IRI of the form http://rdfh.ch/080C/Ef9heHjPWDS7dMR_gGax2Q

    This method is needed for the migration of projects from salsah.org to DSP.
    Resources need to be created with an existing ARK,
    so the IRI needs to be extracted from that ARK
    in order for the ARK URL to be still valid after the migration.

    Args:
        ark: an ARK version 0 of the form ark:/72163/080c-779b9990a0c3f-6e,
            '72163' being the Name Assigning Authority number,
            '080c' being the project shortcode,
            '779b9990a0c3f' being an ID derived from the object's Salsah ID and
            '6e' being check digits

    Raises:
        BaseError: if the ARK is invalid

    Returns:
        Resource IRI (str) of the form http://rdfh.ch/080C/Ef9heHjPWDS7dMR_gGax2Q
    """
    # create the DaSCH namespace to create version 5 UUIDs
    generic_namespace_url = uuid.NAMESPACE_URL
    dasch_uuid_ns = uuid.uuid5(generic_namespace_url, "https://dasch.swiss")  # cace8b00-717e-50d5-bcb9-486f39d733a2

    # get the salsah resource ID from the ARK and convert it to a UUID version 5 (base64 encoded)
    if ark.count("-") != 2:
        logger.error(f"while converting ARK '{ark}'. The ARK seems to be invalid")
        raise BaseError(f"while converting ARK '{ark}'. The ARK seems to be invalid")
    project_id, resource_id, _ = ark.split("-")
    _, project_id = project_id.rsplit("/", 1)
    project_id = project_id.upper()
    if not regex.match("^[0-9a-fA-F]{4}$", project_id):
        logger.error(f"while converting ARK '{ark}'. Invalid project shortcode '{project_id}'")
        raise BaseError(f"while converting ARK '{ark}'. Invalid project shortcode '{project_id}'")
    if not regex.match("^[0-9A-Za-z]+$", resource_id):
        logger.error(f"while converting ARK '{ark}'. Invalid Salsah ID '{resource_id}'")
        raise BaseError(f"while converting ARK '{ark}'. Invalid Salsah ID '{resource_id}'")

    # make a UUID v5 from the namespace created above (which is a UUID itself) and the resource ID
    # and encode it to base64
    dsp_uuid = base64.urlsafe_b64encode(uuid.uuid5(dasch_uuid_ns, resource_id).bytes).decode("utf-8")
    dsp_uuid = dsp_uuid[:-2]

    # use the new UUID to create the resource IRI
    return "http://rdfh.ch/" + project_id + "/" + dsp_uuid


def parse_xml_file(input_file: Union[str, Path, etree._ElementTree[Any]]) -> etree._Element:
    """
    Parse an XML file with DSP-conform data,
    remove namespace URI from the elements' names,
    and transform the special tags <annotation>, <region>, and <link>
    to their technically correct form
    <resource restype="Annotation">, <resource restype="Region">, and <resource restype="LinkObj">.

    Args:
        input_file: path to the XML file, or parsed ElementTree

    Returns:
        the root element of the parsed XML file
    """

    # remove comments and processing instructions (commented out properties break the XMLProperty constructor)
    if isinstance(input_file, (str, Path)):
        parser = etree.XMLParser(remove_comments=True, remove_pis=True)
        tree = etree.parse(source=input_file, parser=parser)
    else:
        tree = copy.deepcopy(input_file)
        for c in tree.xpath("//comment()"):
            c.getparent().remove(c)
        for c in tree.xpath("//processing-instruction()"):
            c.getparent().remove(c)

    # remove namespace URI from the elements' names and transform the special tags to their technically correct form
    for elem in tree.iter():
        elem.tag = etree.QName(elem).localname  # remove namespace URI in the element's name
        if elem.tag == "annotation":
            elem.attrib["restype"] = "Annotation"
            elem.tag = "resource"
        elif elem.tag == "link":
            elem.attrib["restype"] = "LinkObj"
            elem.tag = "resource"
        elif elem.tag == "region":
            elem.attrib["restype"] = "Region"
            elem.tag = "resource"

    return tree.getroot()


def _check_if_onto_name_exists(
    resclass_name_2_type: dict[str, type],
    ontoname: str,
    shortcode: str,
) -> None:
    """
    Check if the "default-ontology" of the <knora> tag of the XML file exists on the DSP server.

    Args:
        resclass_name_2_type: infos about the resource classes that exist on the DSP server for the current ontology
        ontoname: name of the ontology as referenced in the XML file
        shortcode: shortcode of the project as referenced in the XML file

    Raises:
        UserError: if the ontology does not exist on the DSP server
    """
    existing_onto_names = {x.split(":")[0] for x in resclass_name_2_type}
    existing_onto_names.remove("knora-api")
    if ontoname not in existing_onto_names:
        err_msg = (
            f"ERROR: The <knora> tag of your XML file references the default-ontology '{ontoname}', "
            f"but the project {shortcode} on the DSP server contains only the ontologies {existing_onto_names}"
        )
        logger.error(err_msg)
        raise UserError(err_msg)


def _check_consistency_with_ontology(
    resources: list[XMLResource],
    resclass_name_2_type: dict[str, type],
    shortcode: str,
    ontoname: str,
    verbose: bool = False,
) -> None:
    """
    Checks if the resource types and properties in the XML are consistent with the ontology.

    Args:
        resources: a list of parsed XMLResources
        resclass_name_2_type: infos about the resource classes that exist on the DSP server for the current ontology
        shortcode: the shortcode of the project
            as referenced in the attribute "shortcode" of the <knora> tag of the XML file
        ontoname: the name of the ontology
            as referenced in the attribute "default-ontology" of the <knora> tag of the XML file
        verbose: verbose switch

    Raises:
        UserError: if there is an inconsistency between the ontology and the data
    """
    if verbose:
        print("Check if the resource types and properties are consistent with the ontology...")
        logger.info("Check if the resource types and properties are consistent with the ontology...")
    if not any(x.startswith(ontoname) for x in resclass_name_2_type.keys()):
        err_msg = (
            f"The <knora> tag of your XML file references the ontology '{ontoname}', "
            f"but the project {shortcode} on the DSP server doesn't contain an ontology with this name."
        )
        logger.error(err_msg)
        raise UserError(err_msg)
    _check_if_onto_name_exists(
        resclass_name_2_type=resclass_name_2_type,
        ontoname=ontoname,
        shortcode=shortcode,
    )
    knora_properties = resclass_name_2_type[resources[0].restype].knora_properties  # type: ignore[attr-defined]

    for resource in resources:
        # check that the resource type is consistent with the ontology
        if resource.restype not in resclass_name_2_type:
            res_syntaxes = [
                'DSP-API internals: <resource restype="restype">',
                'current ontology:  <resource restype=":restype">',
                'other ontology:    <resource restype="other:restype">',
            ]
            res_explanations = [
                'will be interpreted as "knora-api:restype"',
                '"restype" must be defined in the "resources" section of your ontology',
                'not yet implemented: "other" must be defined in the same JSON project file as your ontology',
            ]
            err_msg = (
                f"=========================\n"
                f"ERROR: Resource '{resource.label}' (ID: {resource.id}) "
                f"has an invalid resource type '{resource.restype}'. "
                "Is your syntax correct? Remember the rules:\n"
            )
            for res_syntax, res_explanation in zip(res_syntaxes, res_explanations):
                err_msg += f" - {res_syntax:<55} ({res_explanation})\n"
            logger.error(err_msg)
            raise UserError(err_msg)

        # check that the property types are consistent with the ontology
        resource_properties = resclass_name_2_type[resource.restype].properties.keys()  # type: ignore[attr-defined]
        for propname in [prop.name for prop in resource.properties]:
            if propname not in knora_properties and propname not in resource_properties:
                prop_syntaxes = [
                    'DSP-API internals: <text-prop name="propname">',
                    'current ontology:  <text-prop name=":propname">',
                    'other ontology:    <text-prop name="other:propname">',
                ]
                prop_explanations = [
                    'will be interpreted as "knora-api:propname"',
                    '"propname" must be defined in the "properties" section of your ontology',
                    'not yet implemented: "other" must be defined in the same JSON project file as your ontology',
                ]
                err_msg = (
                    f"=========================\n"
                    f"ERROR: Resource '{resource.label}' (ID: {resource.id}) has an invalid property '{propname}'. "
                    f"Is your syntax correct? Remember the rules:\n"
                )
                for prop_syntax, prop_explanation in zip(prop_syntaxes, prop_explanations):
                    err_msg += f" - {prop_syntax:<55} ({prop_explanation})\n"
                logger.error(err_msg)
                raise UserError(err_msg)

    print("Resource types and properties are consistent with the ontology.")
    logger.info("Resource types and properties are consistent with the ontology.")


def _check_if_bitstreams_exist(
    root: etree._Element,
    imgdir: str,
) -> None:
    """
    Make sure that all bitstreams referenced in the XML file exist in the imgdir.

    Args:
        root: parsed XML file
        imgdir: folder where the bitstreams are stored

    Raises:
        UserError: if a bitstream does not exist in the imgdir
    """
    multimedia_resources = [x for x in root if any((y.tag == "bitstream" for y in x.iter()))]
    for res in multimedia_resources:
        pth = [Path(x.text) for x in res.iter() if x.tag == "bitstream" and x.text][0]
        if not Path(imgdir / pth).is_file():
            raise UserError(
                f"Bitstream '{pth!s}' of resource '{res.attrib['label']}' does not exist in the imgdir '{imgdir}'."
            )


def xml_upload(
    input_file: Union[str, Path, etree._ElementTree[Any]],
    server: str,
    user: str,
    password: str,
    imgdir: str,
    sipi: str,
    verbose: bool = False,
    incremental: bool = False,
    save_metrics: bool = False,
    preprocessing_done: bool = False,
) -> bool:
    """
    This function reads an XML file and imports the data described in it onto the DSP server.

    Args:
        input_file: path to the XML file or parsed ElementTree
        server: the DSP server where the data should be imported
        user: the user (e-mail) with which the data should be imported
        password: the password of the user with which the data should be imported
        imgdir: the image directory
        sipi: the sipi instance to be used
        verbose: verbose option for the command, if used more output is given to the user
        incremental: if set, IRIs instead of internal IDs are expected as resource pointers
        save_metrics: if true, saves time measurements into a "metrics" folder in the current working directory
        preprocessing_done: if set, all multimedia files referenced in the XML file must already be on the server

    Raises:
        BaseError: in case of permanent network or software failure
        UserError: in case of permanent network or software failure, or if the XML file is invalid

    Returns:
        True if all resources could be uploaded without errors; False if one of the resources could not be
        uploaded because there is an error in it
    """
    # parse the XML file
    validate_xml_against_schema(input_file=input_file)
    root = parse_xml_file(input_file=input_file)
    if not preprocessing_done:
        _check_if_bitstreams_exist(root=root, imgdir=imgdir)
    shortcode = root.attrib["shortcode"]
    default_ontology = root.attrib["default-ontology"]
    logger.info(f"Validated and parsed the XML file. Shortcode='{shortcode}' and default_ontology='{default_ontology}'")

    # determine save location that will be used for diagnostic info if the xmlupload is interrupted
    save_location, server_as_foldername, timestamp_str = _determine_save_location_of_diagnostic_info(
        server=server,
        proj_shortcode=shortcode,
        onto_name=default_ontology,
    )
    logger.info(f"save_location='{save_location}'")

    # start metrics
    metrics: list[MetricRecord] = []
    preparation_start = datetime.now()

    # establish connection to DSP server
    con = login(server=server, user=user, password=password)
    sipi_server = Sipi(sipi, con.get_token())

    # get the project context
    try:
        proj_context = try_network_action(lambda: ProjectContext(con=con))
    except BaseError:
        logger.error("Unable to retrieve project context from DSP server", exc_info=True)
        raise UserError("Unable to retrieve project context from DSP server") from None

    # make Python object representations of the XML file
    resources: list[XMLResource] = []
    permissions: dict[str, XmlPermission] = {}
    for child in root:
        if child.tag == "permissions":
            permission = XmlPermission(child, proj_context)
            permissions[permission.id] = permission
        elif child.tag == "resource":
            resources.append(XMLResource(child, default_ontology))

    # get the project information and project ontology from the server
    try:
        res_inst_factory = try_network_action(lambda: ResourceInstanceFactory(con, shortcode))
    except BaseError:
        logger.error(f"A project with shortcode {shortcode} could not be found on the DSP server", exc_info=True)
        raise UserError(f"A project with shortcode {shortcode} could not be found on the DSP server") from None
    permissions_lookup: dict[str, Permissions] = {s: perm.get_permission_instance() for s, perm in permissions.items()}
    resclass_name_2_type: dict[str, type] = {
        s: res_inst_factory.get_resclass_type(s) for s in res_inst_factory.get_resclass_names()
    }

    # check if the data in the XML is consistent with the ontology
    _check_consistency_with_ontology(
        resources=resources,
        resclass_name_2_type=resclass_name_2_type,
        shortcode=shortcode,
        ontoname=default_ontology,
        verbose=verbose,
    )

    # temporarily remove circular references, but only if not an incremental upload
    if not incremental:
        resources, stashed_xml_texts, stashed_resptr_props = _remove_circular_references(resources, verbose)
    else:
        stashed_xml_texts = dict()
        stashed_resptr_props = dict()

    preparation_duration = datetime.now() - preparation_start
    preparation_duration_ms = preparation_duration.seconds * 1000 + int(preparation_duration.microseconds / 1000)
    metrics.append(MetricRecord("", "", "", "xml upload preparation", preparation_duration_ms, ""))

    # upload all resources, then update the resources with the stashed XML texts and resptrs
    id2iri_mapping: dict[str, str] = {}
    failed_uploads: list[str] = []
    nonapplied_resptr_props = {}
    nonapplied_xml_texts = {}
    try:
        id2iri_mapping, failed_uploads, metrics = _upload_resources(
            resources=resources,
            imgdir=imgdir,
            sipi_server=sipi_server,
            permissions_lookup=permissions_lookup,
            resclass_name_2_type=resclass_name_2_type,
            id2iri_mapping=id2iri_mapping,
            con=con,
            failed_uploads=failed_uploads,
            metrics=metrics,
            preprocessing_done=preprocessing_done,
        )
        if stashed_xml_texts:
            nonapplied_xml_texts = _upload_stashed_xml_texts(
                verbose=verbose,
                id2iri_mapping=id2iri_mapping,
                con=con,
                stashed_xml_texts=stashed_xml_texts,
            )
        if stashed_resptr_props:
            nonapplied_resptr_props = _upload_stashed_resptr_props(
                verbose=verbose,
                id2iri_mapping=id2iri_mapping,
                con=con,
                stashed_resptr_props=stashed_resptr_props,
            )
        if nonapplied_resptr_props or nonapplied_xml_texts:
            msg = "Some stashed resptrs or XML texts could not be reapplied to their resources on the DSP server."
            logger.error(msg)
            raise BaseError(msg)
    except BaseException as err:  # pylint: disable=broad-except
        # The forseeable errors are already handled by the variables
        # failed_uploads, nonapplied_xml_texts, and nonapplied_resptr_props.
        # Here we catch the unforseeable exceptions, hence BaseException (=the base class of all exceptions)
        _handle_upload_error(
            err=err,
            id2iri_mapping=id2iri_mapping,
            failed_uploads=failed_uploads,
            stashed_xml_texts=nonapplied_xml_texts or stashed_xml_texts,
            stashed_resptr_props=nonapplied_resptr_props or stashed_resptr_props,
            save_location=save_location,
            timestamp_str=timestamp_str,
        )

    # write id2iri mapping, metrics, and print some final info
    success = _write_id2iri_mapping_and_metrics(
        id2iri_mapping=id2iri_mapping,
        failed_uploads=failed_uploads,
        metrics=metrics if save_metrics else None,
        input_file=input_file,
        timestamp_str=timestamp_str,
        server_as_foldername=server_as_foldername,
    )
    if success:
        print("All resources have successfully been uploaded.")
        logger.info("All resources have successfully been uploaded.")
    return success


def _upload_resources(
    resources: list[XMLResource],
    imgdir: str,
    sipi_server: Sipi,
    permissions_lookup: dict[str, Permissions],
    resclass_name_2_type: dict[str, type],
    id2iri_mapping: dict[str, str],
    con: Connection,
    failed_uploads: list[str],
    metrics: list[MetricRecord],
    preprocessing_done: bool,
) -> tuple[dict[str, str], list[str], list[MetricRecord]]:
    """
    Iterates through all resources and tries to upload them to DSP.
    If a temporary exception occurs, the action is repeated until success,
    and if a permanent exception occurs, the resource is skipped.

    Args:
        resources: list of XMLResources to upload to DSP
        imgdir: folder containing the multimedia files
        sipi_server: Sipi instance
        permissions_lookup: maps permission strings to Permission objects
        resclass_name_2_type: maps resource class names to their types
        id2iri_mapping: mapping of ids from the XML file to IRIs in DSP (initially empty, gets filled during the upload)
        con: connection to DSP
        failed_uploads: ids of resources that could not be uploaded (initially empty, gets filled during the upload)
        metrics: list with the metric records collected until now (gets filled during the upload)
        preprocessing_done: if set, all multimedia files referenced in the XML file must already be on the server

    Returns:
        id2iri_mapping, failed_uploads, metrics
    """

    # If there are multimedia files: calculate their total size
    bitstream_all_sizes_mb = [
        Path(Path(imgdir) / Path(res.bitstream.value)).stat().st_size / 1000000
        if res.bitstream and not preprocessing_done
        else 0.0
        for res in resources
    ]
    if sum(bitstream_all_sizes_mb) > 0:
        bitstream_size_total_mb = round(sum(bitstream_all_sizes_mb), 1)
        bitstream_size_uploaded_mb = 0.0
        print(f"This xmlupload contains multimedia files with a total size of {bitstream_size_total_mb} MB.")
        logger.info(f"This xmlupload contains multimedia files with a total size of {bitstream_size_total_mb} MB.")
    else:  # make Pylance happy
        bitstream_size_total_mb = 0.0
        bitstream_size_uploaded_mb = 0.0

    for i, resource in enumerate(resources):
        resource_start = datetime.now()
        filetype = ""
        filesize = round(bitstream_all_sizes_mb[i], 1)
        bitstream_duration_ms = None
        resource_iri = resource.iri
        if resource.ark:
            resource_iri = _convert_ark_v0_to_resource_iri(resource.ark)

        # in case of a multimedia resource: upload the multimedia file
        resource_bitstream = None
        if preprocessing_done and resource.bitstream:
            resource_bitstream = resource.get_bitstream(resource.bitstream.value, permissions_lookup)
        elif resource.bitstream:
            pth = resource.bitstream.value
            try:
                bitstream_start = datetime.now()
                filetype = Path(pth).suffix[1:]
                img: Optional[dict[Any, Any]] = try_network_action(
                    sipi_server.upload_bitstream,
                    filepath=str(Path(imgdir) / Path(pth)),
                )
                bitstream_duration = datetime.now() - bitstream_start
                bitstream_duration_ms = bitstream_duration.seconds * 1000 + int(bitstream_duration.microseconds / 1000)
                mb_per_sec = round((filesize / bitstream_duration_ms) * 1000, 1)
                metrics.append(
                    MetricRecord(resource.id, filetype, filesize, "bitstream upload", bitstream_duration_ms, mb_per_sec)
                )
            except BaseError as err:
                msg = f"Unable to upload file '{pth}' of resource '{resource.label}' ({resource.id})"
                print(f"WARNING: {msg}: {err.message}")
                logger.warning(msg, exc_info=True)
                failed_uploads.append(resource.id)
                continue
            bitstream_size_uploaded_mb += bitstream_all_sizes_mb[i]
            msg = f"Uploaded file '{pth}' ({bitstream_size_uploaded_mb:.1f} MB / {bitstream_size_total_mb} MB)"
            print(msg)
            logger.info(msg)
            internal_file_name_bitstream = img["uploadedFiles"][0]["internalFilename"]  # type: ignore[index]
            resource_bitstream = resource.get_bitstream(internal_file_name_bitstream, permissions_lookup)

        # create the resource in DSP
        resclass_type = resclass_name_2_type[resource.restype]
        properties = resource.get_propvals(id2iri_mapping, permissions_lookup)
        try:
            resource_instance: ResourceInstance = resclass_type(
                con=con,
                label=resource.label,
                iri=resource_iri,
                permissions=permissions_lookup.get(str(resource.permissions)),
                creation_date=resource.creation_date,
                bitstream=resource_bitstream,
                values=properties,
            )
            resource_creation_start = datetime.now()
            created_resource: ResourceInstance = try_network_action(resource_instance.create)
            resource_creation_duration = datetime.now() - resource_creation_start
            resource_creation_duration_ms = resource_creation_duration.seconds * 1000 + int(
                resource_creation_duration.microseconds / 1000
            )
            metrics.append(
                MetricRecord(resource.id, filetype, filesize, "resource creation", resource_creation_duration_ms, "")
            )
        except BaseError as err:
<<<<<<< HEAD
            err_msg = f"Unable to create resource '{resource.label}' ({resource.id})"
            print(f"WARNING: {err_msg}: {err.message}")
            logger.warning(f"{err_msg}\nResource details:\n{vars(resource)}", exc_info=True)
=======
            err_msg = err.orig_err_msg_from_api or err.message
            print(f"WARNING: Unable to create resource '{resource.label}' ({resource.id}): {err_msg}")
            log_msg = (
                f"Unable to create resource '{resource.label}' ({resource.id})\n"
                f"Resource details:\n{vars(resource)}\n"
                f"Property details:\n" + "\n".join([str(vars(prop)) for prop in resource.properties])
            )
            logger.warning(log_msg, exc_info=True)
>>>>>>> 82b3b826
            failed_uploads.append(resource.id)
            continue
        id2iri_mapping[resource.id] = created_resource.iri
        resource_designation = f"'{created_resource.label}' (ID: '{resource.id}', IRI: '{created_resource.iri}')"
        print(f"Created resource {i+1}/{len(resources)}: {resource_designation}")
        logger.info(f"Created resource {i+1}/{len(resources)}: {resource_designation}")
        resource_duration = datetime.now() - resource_start
        resource_duration_ms = resource_duration.seconds * 1000 + int(resource_duration.microseconds / 1000)
        looping_overhead_ms = resource_duration_ms - resource_creation_duration_ms - (bitstream_duration_ms or 0)
        metrics.append(MetricRecord(resource.id, filetype, filesize, "looping overhead", looping_overhead_ms, ""))

    return id2iri_mapping, failed_uploads, metrics


def _upload_stashed_xml_texts(
    verbose: bool,
    id2iri_mapping: dict[str, str],
    con: Connection,
    stashed_xml_texts: dict[XMLResource, dict[XMLProperty, dict[str, KnoraStandoffXml]]],
) -> dict[XMLResource, dict[XMLProperty, dict[str, KnoraStandoffXml]]]:
    """
    After all resources are uploaded, the stashed xml texts must be applied to their resources in DSP.

    Args:
        verbose: bool
        id2iri_mapping: mapping of ids from the XML file to IRIs in DSP
        con: connection to DSP
        stashed_xml_texts: all xml texts that have been stashed

    Returns:
        nonapplied_xml_texts: the xml texts that could not be uploaded
    """

    print("Upload the stashed XML texts...")
    logger.info("Upload the stashed XML texts...")
    nonapplied_xml_texts = stashed_xml_texts.copy()
    for resource, link_props in stashed_xml_texts.items():
        if resource.id not in id2iri_mapping:
            # resource could not be uploaded to DSP, so the stash cannot be uploaded either
            # no action necessary: this resource will remain in nonapplied_xml_texts,
            # which will be handled by the caller
            continue
        res_iri = id2iri_mapping[resource.id]
        try:
            existing_resource = try_network_action(con.get, path=f"/v2/resources/{quote_plus(res_iri)}")
        except BaseError as err:
            # print the message to keep track of the cause for the failure. Apart from that, no action is necessary:
            # this resource will remain in nonapplied_xml_texts, which will be handled by the caller
            err_msg = (
                f"Unable to upload XML texts of resource '{resource.id}', "
                "because the resource cannot be retrieved from the DSP server."
            )
            print(f"  WARNING: {err_msg} Original error message: {err.message}")
            logger.warning(err_msg, exc_info=True)
            continue
        print(f'  Upload XML text(s) of resource "{resource.id}"...')
        logger.info(f'  Upload XML text(s) of resource "{resource.id}"...')
        for link_prop, hash_to_value in link_props.items():
            existing_values = existing_resource[link_prop.name]
            if not isinstance(existing_values, list):
                existing_values = [existing_values]
            for existing_value in existing_values:
                old_xmltext = existing_value.get("knora-api:textValueAsXml")
                if not old_xmltext:
                    # no action necessary: this property will remain in nonapplied_xml_texts,
                    # which will be handled by the caller
                    continue

                # strip all xml tags from the old xmltext, so that the pure text itself remains
                pure_text = regex.sub(r"(<\?xml.+>\s*)?<text>\s*(.+)\s*<\/text>", r"\2", old_xmltext)

                # if the pure text is a hash, the replacement must be made. This hash originates from
                # _stash_circular_references(), and identifies the XML texts
                if pure_text not in hash_to_value:
                    # no action necessary: this property will remain in nonapplied_xml_texts,
                    # which will be handled by the caller
                    continue
                new_xmltext = hash_to_value[pure_text]

                # replace the outdated internal ids by their IRI
                for _id, _iri in id2iri_mapping.items():
                    new_xmltext.regex_replace(f'href="IRI:{_id}:IRI"', f'href="{_iri}"')

                # prepare API call
                jsonobj = {
                    "@id": res_iri,
                    "@type": resource.restype,
                    link_prop.name: {
                        "@id": existing_value["@id"],
                        "@type": "knora-api:TextValue",
                        "knora-api:textValueAsXml": new_xmltext,
                        "knora-api:textValueHasMapping": {"@id": "http://rdfh.ch/standoff/mappings/StandardMapping"},
                    },
                    "@context": existing_resource["@context"],
                }
                jsondata = json.dumps(jsonobj, indent=4, separators=(",", ": "), cls=KnoraStandoffXmlEncoder)

                # execute API call
                try:
                    try_network_action(con.put, path="/v2/values", jsondata=jsondata)
                except BaseError as err:
                    # print the message to keep track of the cause for the failure.
                    # Apart from that, no action is necessary:
                    # this resource will remain in nonapplied_xml_texts, which will be handled by the caller
                    err_msg = f"Unable to upload the xml text of '{link_prop.name}' of resource '{resource.id}'."
                    print(f"    WARNING: {err_msg} Original error message: {err.message}")
                    logger.warning(err_msg, exc_info=True)
                    continue
                nonapplied_xml_texts[resource][link_prop].pop(pure_text)
                if verbose:
                    print(f'  Successfully uploaded xml text of "{link_prop.name}"\n')
                    logger.info(f'  Successfully uploaded xml text of "{link_prop.name}"\n')

    # make a purged version of nonapplied_xml_texts, without empty entries
    nonapplied_xml_texts = _purge_stashed_xml_texts(
        stashed_xml_texts=nonapplied_xml_texts,
        id2iri_mapping=id2iri_mapping,
    )
    return nonapplied_xml_texts


def _purge_stashed_xml_texts(
    stashed_xml_texts: dict[XMLResource, dict[XMLProperty, dict[str, KnoraStandoffXml]]],
    id2iri_mapping: dict[str, str],
) -> dict[XMLResource, dict[XMLProperty, dict[str, KnoraStandoffXml]]]:
    """
    Accepts a stash of XML texts and purges it of resources that could not be uploaded (=don't exist in DSP), and of
    resources that had all their XML texts reapplied. It returns a new dict with only the resources that exist in DSP,
    but whose XML texts could not all be uploaded.

    Args:
        stashed_xml_texts: the stash to purge
        id2iri_mapping: used to check if a resource could be uploaded

    Returns:
        a purged version of stashed_xml_text
    """
    # remove resources that couldn't be uploaded. If they don't exist in DSP, it's not worth caring about their xmltexts
    stashed_xml_texts = {res: propdict for res, propdict in stashed_xml_texts.items() if res.id in id2iri_mapping}

    # remove resources that don't have stashed xmltexts (=all xmltexts had been reapplied)
    nonapplied_xml_texts: dict[XMLResource, dict[XMLProperty, dict[str, KnoraStandoffXml]]] = {}
    for res, propdict in stashed_xml_texts.items():
        for prop, xmldict in propdict.items():
            if len(xmldict) > 0:
                if res not in nonapplied_xml_texts:
                    nonapplied_xml_texts[res] = {}
                nonapplied_xml_texts[res][prop] = xmldict
    return nonapplied_xml_texts


def _upload_stashed_resptr_props(
    verbose: bool,
    id2iri_mapping: dict[str, str],
    con: Connection,
    stashed_resptr_props: dict[XMLResource, dict[XMLProperty, list[str]]],
) -> dict[XMLResource, dict[XMLProperty, list[str]]]:
    """
    After all resources are uploaded, the stashed resptr props must be applied to their resources in DSP.

    Args:
        verbose: bool
        id2iri_mapping: mapping of ids from the XML file to IRIs in DSP
        con: connection to DSP
        stashed_resptr_props: all resptr props that have been stashed

    Returns:
        nonapplied_resptr_props: the resptr props that could not be uploaded
    """

    print("Upload the stashed resptrs...")
    logger.info("Upload the stashed resptrs...")
    nonapplied_resptr_props = stashed_resptr_props.copy()
    for resource, prop_2_resptrs in stashed_resptr_props.items():
        if resource.id not in id2iri_mapping:
            # resource could not be uploaded to DSP, so the stash cannot be uploaded either
            # no action necessary: this resource will remain in nonapplied_resptr_props,
            # which will be handled by the caller
            continue
        res_iri = id2iri_mapping[resource.id]
        try:
            existing_resource = try_network_action(con.get, path=f"/v2/resources/{quote_plus(res_iri)}")
        except BaseError as err:
            # print the message to keep track of the cause for the failure. Apart from that, no action is necessary:
            # this resource will remain in nonapplied_resptr_props, which will be handled by the caller
            err_msg = (
                f"Unable to upload resptrs of resource '{resource.id}', "
                "because the resource cannot be retrieved from the DSP server."
            )
            print(f"  WARNING: {err_msg} Original error message: {err.message}")
            logger.warning(err_msg, exc_info=True)
            continue
        print(f'  Upload resptrs of resource "{resource.id}"...')
        logger.info(f'  Upload resptrs of resource "{resource.id}"...')
        for link_prop, resptrs in prop_2_resptrs.items():
            for resptr in resptrs.copy():
                jsonobj = {
                    "@id": res_iri,
                    "@type": resource.restype,
                    f"{link_prop.name}Value": {
                        "@type": "knora-api:LinkValue",
                        "knora-api:linkValueHasTargetIri": {
                            # if target doesn't exist in DSP, send the (invalid) resource ID of target to DSP,
                            # which will produce an understandable error message
                            "@id": id2iri_mapping.get(resptr, resptr)
                        },
                    },
                    "@context": existing_resource["@context"],
                }
                jsondata = json.dumps(jsonobj, indent=4, separators=(",", ": "))
                try:
                    try_network_action(con.post, path="/v2/values", jsondata=jsondata)
                except BaseError as err:
                    # print the message to keep track of the cause for the failure.
                    # Apart from that, no action is necessary:
                    # this resource will remain in nonapplied_resptr_props, which will be handled by the caller
                    err_msg = f"Unable to upload the resptr prop of '{link_prop.name}' of resource '{resource.id}'."
                    print(f"    WARNING: {err_msg} Original error message: {err.message}")
                    logger.warning(err_msg, exc_info=True)
                    continue
                nonapplied_resptr_props[resource][link_prop].remove(resptr)
                if verbose:
                    print(f'  Successfully uploaded resptr-prop of "{link_prop.name}". Value: {resptr}')
                    logger.info(f'Successfully uploaded resptr-prop of "{link_prop.name}". Value: {resptr}')

    # make a purged version of nonapplied_resptr_props, without empty entries
    nonapplied_resptr_props = _purge_stashed_resptr_props(
        stashed_resptr_props=nonapplied_resptr_props,
        id2iri_mapping=id2iri_mapping,
    )
    return nonapplied_resptr_props


def _purge_stashed_resptr_props(
    stashed_resptr_props: dict[XMLResource, dict[XMLProperty, list[str]]],
    id2iri_mapping: dict[str, str],
) -> dict[XMLResource, dict[XMLProperty, list[str]]]:
    """
    Accepts a stash of resptrs and purges it of resources that could not be uploaded (=don't exist in DSP), and of
    resources that had all their resptrs reapplied. It returns a new dict with only the resources that exist in DSP,
    but whose resptrs could not all be uploaded.

    Args:
        stashed_resptr_props: the stash to purge
        id2iri_mapping: used to check if a resource could be uploaded (optional)

    Returns:
        a purged version of stashed_resptr_props
    """
    # remove resources that couldn't be uploaded. If they don't exist in DSP, it's not worth caring about their resptrs
    stashed_resptr_props = {res: pdict for res, pdict in stashed_resptr_props.items() if res.id in id2iri_mapping}

    # remove resources that don't have stashed resptrs (=all resptrs had been reapplied)
    nonapplied_resptr_props: dict[XMLResource, dict[XMLProperty, list[str]]] = {}
    for res, propdict in stashed_resptr_props.items():
        for prop, resptrs in propdict.items():
            if len(resptrs) > 0:
                if res not in nonapplied_resptr_props:
                    nonapplied_resptr_props[res] = {}
                nonapplied_resptr_props[res][prop] = resptrs
    return nonapplied_resptr_props


def _handle_upload_error(
    err: BaseException,
    id2iri_mapping: dict[str, str],
    failed_uploads: list[str],
    stashed_xml_texts: dict[XMLResource, dict[XMLProperty, dict[str, KnoraStandoffXml]]],
    stashed_resptr_props: dict[XMLResource, dict[XMLProperty, list[str]]],
    save_location: Path,
    timestamp_str: str,
) -> None:
    """
    In case the xmlupload must be interrupted,
    e.g. because of an error that could not be handled,
    or due to keyboard interrupt,
    this method ensures
    that all information about what is already in DSP
    is written into diagnostic files.

    It then quits the Python interpreter with exit code 1.

    Args:
        err: error that was the cause of the abort
        id2iri_mapping: mapping of ids from the XML file to IRIs in DSP (only successful uploads appear here)
        failed_uploads: resources that caused an error when uploading to DSP
        stashed_xml_texts: all xml texts that have been stashed
        stashed_resptr_props: all resptr props that have been stashed
        save_location: path where to save the diagnostic info
        timestamp_str: timestamp for the name of the diagnostic files
    """
    print(
        f"\n==========================================\n"
        f"xmlupload must be aborted because of an error.\n"
        f"Error message: '{err}'\n"
    )
    logger.error("xmlupload must be aborted because of an error", exc_info=err)

    # only stashed properties of resources that already exist in DSP are of interest
    stashed_xml_texts = _purge_stashed_xml_texts(
        stashed_xml_texts=stashed_xml_texts,
        id2iri_mapping=id2iri_mapping,
    )
    stashed_resptr_props = _purge_stashed_resptr_props(
        stashed_resptr_props=stashed_resptr_props,
        id2iri_mapping=id2iri_mapping,
    )

    if id2iri_mapping:
        id2iri_mapping_file = f"{save_location}/{timestamp_str}_id2iri_mapping.json\n"
        with open(id2iri_mapping_file, "x", encoding="utf-8") as f:
            json.dump(id2iri_mapping, f, ensure_ascii=False, indent=4)
        print(f"The mapping of internal IDs to IRIs was written to {id2iri_mapping_file}")
        logger.info(f"The mapping of internal IDs to IRIs was written to {id2iri_mapping_file}")

    if stashed_xml_texts:
        stashed_xml_texts_serializable = {
            r.id: {p.name: xml for p, xml in rdict.items()} for r, rdict in stashed_xml_texts.items()
        }
        xml_filename = f"{save_location}/{timestamp_str}_stashed_text_properties.json"
        with open(xml_filename, "x", encoding="utf-8") as f:
            json.dump(
                obj=stashed_xml_texts_serializable,
                fp=f,
                ensure_ascii=False,
                indent=4,
                cls=KnoraStandoffXmlEncoder,
            )
        msg = (
            f"There are stashed text properties that could not be reapplied to the resources they were stripped from. "
            f"They were saved to {xml_filename}.\n"
        )
        print(msg)
        logger.info(msg)

    if stashed_resptr_props:
        stashed_resptr_props_serializable = {
            r.id: {p.name: plist for p, plist in rdict.items()} for r, rdict in stashed_resptr_props.items()
        }
        resptr_filename = f"{save_location}/{timestamp_str}_stashed_resptr_properties.json"
        with open(resptr_filename, "x", encoding="utf-8") as f:
            json.dump(
                obj=stashed_resptr_props_serializable,
                fp=f,
                ensure_ascii=False,
                indent=4,
            )
        msg = (
            f"There are stashed resptr properties that could not be reapplied "
            f"to the resources they were stripped from. They were saved to {resptr_filename}\n"
        )
        print(msg)
        logger.info(msg)

    # print the resources that threw an error when they were tried to be uploaded
    if failed_uploads:
        msg = f"Independently of this error, there were some resources that could not be uploaded: {failed_uploads}"
        print(msg)
        logger.info(msg)

    sys.exit(1)<|MERGE_RESOLUTION|>--- conflicted
+++ resolved
@@ -796,20 +796,14 @@
                 MetricRecord(resource.id, filetype, filesize, "resource creation", resource_creation_duration_ms, "")
             )
         except BaseError as err:
-<<<<<<< HEAD
             err_msg = f"Unable to create resource '{resource.label}' ({resource.id})"
             print(f"WARNING: {err_msg}: {err.message}")
-            logger.warning(f"{err_msg}\nResource details:\n{vars(resource)}", exc_info=True)
-=======
-            err_msg = err.orig_err_msg_from_api or err.message
-            print(f"WARNING: Unable to create resource '{resource.label}' ({resource.id}): {err_msg}")
             log_msg = (
                 f"Unable to create resource '{resource.label}' ({resource.id})\n"
                 f"Resource details:\n{vars(resource)}\n"
                 f"Property details:\n" + "\n".join([str(vars(prop)) for prop in resource.properties])
             )
             logger.warning(log_msg, exc_info=True)
->>>>>>> 82b3b826
             failed_uploads.append(resource.id)
             continue
         id2iri_mapping[resource.id] = created_resource.iri
