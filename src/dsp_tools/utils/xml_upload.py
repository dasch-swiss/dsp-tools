--- conflicted
+++ resolved
@@ -205,20 +205,13 @@
         the parsed etree.ElementTree
     """
     tree = etree.parse(input_file)
-<<<<<<< HEAD
     for elem in tree.iter():
-        if not (isinstance(elem, etree._Comment) or isinstance(elem, etree._ProcessingInstruction)):
-            # remove namespace URI in the element's name
-            elem.tag = etree.QName(elem).localname
-=======
-    for elem in tree.getiterator():
         if isinstance(elem, etree._Comment) or isinstance(elem, etree._ProcessingInstruction):
             # properties that are commented out would break the the constructor of the class XMLProperty, if they are not removed here.
             elem.getparent().remove(elem)
         else:
             elem.tag = etree.QName(elem).localname   # remove namespace URI in the element's name
         
->>>>>>> 17b6f2f1
         if elem.tag == "annotation":
             elem.attrib["restype"] = "Annotation"
             elem.tag = "resource"
