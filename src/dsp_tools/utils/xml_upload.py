"""
This module handles the import of XML data into the DSP platform.
"""
import base64
import json
import os
import re
import uuid
from collections import namedtuple
from datetime import datetime
from pathlib import Path
from typing import Optional, cast, Tuple, Any
from urllib.parse import quote_plus

import pandas as pd
from lxml import etree

from dsp_tools.models.connection import Connection
from dsp_tools.models.helpers import BaseError
from dsp_tools.models.permission import Permissions
from dsp_tools.models.projectContext import ProjectContext
from dsp_tools.models.resource import ResourceInstanceFactory, ResourceInstance, KnoraStandoffXmlEncoder
from dsp_tools.models.sipi import Sipi
from dsp_tools.models.value import KnoraStandoffXml
from dsp_tools.models.xmlpermission import XmlPermission
from dsp_tools.models.xmlproperty import XMLProperty
from dsp_tools.models.xmlresource import XMLResource
from dsp_tools.utils.shared import try_network_action, validate_xml_against_schema

MetricRecord = namedtuple("MetricRecord", ["res_id", "filetype", "filesize_mb", "event", "duration_ms", "mb_per_sec"])


def _remove_circular_references(resources: list[XMLResource], verbose: bool) -> \
    tuple[list[XMLResource],
    dict[XMLResource, dict[XMLProperty, dict[str, KnoraStandoffXml]]],
    dict[XMLResource, dict[XMLProperty, list[str]]]
    ]:
    """
    Temporarily removes problematic resource-references from a list of resources. A reference is problematic if
    it creates a circle (circular references).

    Args:
        resources: list of resources that possibly contain circular references
        verbose: verbose output if True

    Raises:
        BaseError

    Returns:
        list: list of cleaned resources
        stashed_xml_texts: dict with the stashed XML texts
        stashed_resptr_props: dict with the stashed resptr-props
    """

    if verbose:
        print("Checking resources for unresolvable references...")

    stashed_xml_texts: dict[XMLResource, dict[XMLProperty, dict[str, KnoraStandoffXml]]] = {}
    stashed_resptr_props: dict[XMLResource, dict[XMLProperty, list[str]]] = {}

    # sort the resources according to outgoing resptrs
    ok_resources: list[XMLResource] = []
    nok_resources: list[XMLResource] = []
    ok_res_ids: list[str] = []
    cnt = 0
    nok_len = 9999999
    while len(resources) > 0 and cnt < 10000:
        for resource in resources:
            resptrs = resource.get_resptrs()
            if len(resptrs) == 0:
                ok_resources.append(resource)
                ok_res_ids.append(resource.id)
            else:
                ok = True
                for resptr in resptrs:
                    if resptr not in ok_res_ids:
                        ok = False
                if ok:
                    ok_resources.append(resource)
                    ok_res_ids.append(resource.id)
                else:
                    nok_resources.append(resource)
        resources = nok_resources
        if len(nok_resources) == nok_len:
            # there are circular references. go through all problematic resources, and stash the problematic references.
            nok_resources, ok_res_ids, ok_resources, stashed_xml_texts, stashed_resptr_props = _stash_circular_references(
                nok_resources,
                ok_res_ids,
                ok_resources,
                stashed_xml_texts,
                stashed_resptr_props
            )
        nok_len = len(nok_resources)
        nok_resources = []
        cnt += 1
        if verbose:
            print(f'{cnt}. ordering pass finished.')
    return ok_resources, stashed_xml_texts, stashed_resptr_props


def _stash_circular_references(
    nok_resources: list[XMLResource],
    ok_res_ids: list[str],
    ok_resources: list[XMLResource],
    stashed_xml_texts: dict[XMLResource, dict[XMLProperty, dict[str, KnoraStandoffXml]]],
    stashed_resptr_props: dict[XMLResource, dict[XMLProperty, list[str]]]
) -> Tuple[
    list[XMLResource],
    list[str],
    list[XMLResource],
    dict[XMLResource, dict[XMLProperty, dict[str, KnoraStandoffXml]]],
    dict[XMLResource, dict[XMLProperty, list[str]]]
]:
    """
    Raises:
        BaseError
    """
    for res in nok_resources.copy():
        for link_prop in res.get_props_with_links():
            if link_prop.valtype == 'text':
                for value in link_prop.values:
                    if value.resrefs and not all([_id in ok_res_ids for _id in value.resrefs]):
                        # stash this XML text, replace it by its hash, and remove the
                        # problematic resrefs from the XMLValue's resrefs list
                        value_hash = str(hash(f'{value.value}{datetime.now()}'))
                        if res not in stashed_xml_texts:
                            stashed_xml_texts[res] = {link_prop: {value_hash: cast(KnoraStandoffXml, value.value)}}
                        elif link_prop not in stashed_xml_texts[res]:
                            stashed_xml_texts[res][link_prop] = {value_hash: cast(KnoraStandoffXml, value.value)}
                        else:
                            stashed_xml_texts[res][link_prop][value_hash] = cast(KnoraStandoffXml, value.value)
                        value.value = KnoraStandoffXml(value_hash)
                        value.resrefs = [_id for _id in value.resrefs if _id in ok_res_ids]
            elif link_prop.valtype == 'resptr':
                for value in link_prop.values.copy():
                    if value.value not in ok_res_ids:
                        # value.value is the id of the target resource. stash it, then delete it
                        if res not in stashed_resptr_props:
                            stashed_resptr_props[res] = {}
                            stashed_resptr_props[res][link_prop] = [str(value.value)]
                        else:
                            if link_prop not in stashed_resptr_props[res]:
                                stashed_resptr_props[res][link_prop] = [str(value.value)]
                            else:
                                stashed_resptr_props[res][link_prop].append(str(value.value))
                        link_prop.values.remove(value)
            else:
                raise BaseError(f'ERROR in remove_circular_references(): link_prop.valtype is '
                                f'neither text nor resptr.')

            if len(link_prop.values) == 0:
                # if all values of a link property have been stashed, the property needs to be removed
                res.properties.remove(link_prop)

        ok_resources.append(res)
        ok_res_ids.append(res.id)
        nok_resources.remove(res)

    return nok_resources, ok_res_ids, ok_resources, stashed_xml_texts, stashed_resptr_props


def _convert_ark_v0_to_resource_iri(ark: str) -> str:
    """
    Converts an ARK URL from salsah.org (ARK version 0) of the form ark:/72163/080c-779b9990a0c3f-6e to a DSP resource
    IRI of the form http://rdfh.ch/080C/Ef9heHjPWDS7dMR_gGax2Q

    This method is needed for the migration of projects from salsah.org to DSP. Resources need to be created with an
    existing ARK, so the IRI needs to be extracted from that ARK in order for the ARK URL to be still valid after the
    migration.

    Args:
        ark: an ARK version 0 of the form ark:/72163/080c-779b9990a0c3f-6e, '72163' being the Name Assigning Authority
        number, '080c' being the project shortcode, '779b9990a0c3f' being an ID derived from the object's Salsah ID and
        '6e' being check digits

    Raises:
        BaseError if the ARK is invalid

    Returns:
        Resource IRI (str) of the form http://rdfh.ch/080C/Ef9heHjPWDS7dMR_gGax2Q
    """
    # create the DaSCH namespace to create version 5 UUIDs
    generic_namespace_url = uuid.NAMESPACE_URL
    dasch_uuid_ns = uuid.uuid5(generic_namespace_url, "https://dasch.swiss")  # cace8b00-717e-50d5-bcb9-486f39d733a2

    # get the salsah resource ID from the ARK and convert it to a UUID version 5 (base64 encoded)
    if ark.count("-") != 2:
        raise BaseError(f"while converting ARK '{ark}'. The ARK seems to be invalid")
    project_id, resource_id, _ = ark.split("-")
    _, project_id = project_id.rsplit("/", 1)
    project_id = project_id.upper()
    if not re.match("^[0-9a-fA-F]{4}$", project_id):
        raise BaseError(f"while converting ARK '{ark}'. Invalid project shortcode '{project_id}'")
    if not re.match("^[0-9A-Za-z]+$", resource_id):
        raise BaseError(f"while converting ARK '{ark}'. Invalid Salsah ID '{resource_id}'")

    # make a UUID v5 from the namespace created above (which is a UUID itself) and the resource ID and encode it to base64
    dsp_uuid = base64.urlsafe_b64encode(uuid.uuid5(dasch_uuid_ns, resource_id).bytes).decode("utf-8")
    dsp_uuid = dsp_uuid[:-2]

    # use the new UUID to create the resource IRI
    return "http://rdfh.ch/" + project_id + "/" + dsp_uuid


def _parse_xml_file(input_file: str) -> etree.ElementTree:
    """
    Parse an XML file with DSP-conform data, remove namespace URI from the elements' names, and transform the special
    tags <annotation>, <region>, and <link> to their technically correct form <resource restype="Annotation">,
    <resource restype="Region">, and <resource restype="LinkObj">.

    Args:
        input_file: path to the XML file

    Returns:
        the parsed etree.ElementTree
    """
    tree = etree.parse(input_file)
    for elem in tree.iter():
        if isinstance(elem, etree._Comment) or isinstance(elem, etree._ProcessingInstruction):
            # properties that are commented out would break the the constructor of the class XMLProperty, if they are not removed here.
            elem.getparent().remove(elem)
        else:
            elem.tag = etree.QName(elem).localname   # remove namespace URI in the element's name
        
        if elem.tag == "annotation":
            elem.attrib["restype"] = "Annotation"
            elem.tag = "resource"
        elif elem.tag == "link":
            elem.attrib["restype"] = "LinkObj"
            elem.tag = "resource"
        elif elem.tag == "region":
            elem.attrib["restype"] = "Region"
            elem.tag = "resource"

    # remove unused namespace declarations
    etree.cleanup_namespaces(tree)

    return tree


def _check_consistency_with_ontology(
    resources: list[XMLResource],
    resclass_name_2_type: dict[str, type],
    verbose: bool = False
) -> None:
    """
    Checks if the resource types and properties in the XML are consistent with the ontology.

    Args:
        resources: a list of parsed XMLResources
        resclass_name_2_type: infos about the resource classes that exist on the DSP server for the current ontology
        verbose: verbose switch

    Raises:
        BaseError with a detailed error message if there is an inconsistency between the ontology and the data

    Returns:
        None if everything is okay
    """
    if verbose:
        print("Check if the resource types and properties are consistent with the ontology...")
    knora_properties = resclass_name_2_type[resources[0].restype].knora_properties  # type: ignore

    for resource in resources:

        # check that the resource type is consistent with the ontology
        if resource.restype not in resclass_name_2_type:
            raise BaseError(
                f"=========================\n"
                f"ERROR: Resource '{resource.label}' (ID: {resource.id}) has an invalid resource type "
                f"'{resource.restype}'. Is your syntax correct? Remember the rules:\n"
                f" - DSP-API internals: <resource restype=\"restype\">         "
                f"(will be interpreted as 'knora-api:restype')\n"
                f" - current ontology:  <resource restype=\":restype\">        "
                f"('restype' must be defined in the 'resources' section of your ontology)\n"
                f" - other ontology:    <resource restype=\"other:restype\">   "
                f"(not yet implemented: 'other' must be defined in the same JSON project file than your ontology)"
            )

        # check that the property types are consistent with the ontology
        resource_properties = resclass_name_2_type[resource.restype].properties.keys()  # type: ignore
        for propname in [prop.name for prop in resource.properties]:
            if propname not in knora_properties and propname not in resource_properties:
                raise BaseError(
                    f"=========================\n"
                    f"ERROR: Resource '{resource.label}' (ID: {resource.id}) has an invalid property '{propname}'. "
                    f"Is your syntax correct? Remember the rules:\n"
                    f" - DSP-API internals: <text-prop name=\"propname\">         "
                    f"(will be interpreted as 'knora-api:propname')\n"
                    f" - current ontology:  <text-prop name=\":propname\">        "
                    f"('propname' must be defined in the 'properties' section of your ontology)\n"
                    f" - other ontology:    <text-prop name=\"other:propname\">   "
                    f"(not yet implemented: 'other' must be defined in the same JSON project file than your ontology)"
                )

    print("Resource types and properties are consistent with the ontology.")


def xml_upload(input_file: str, server: str, user: str, password: str, imgdir: str, sipi: str, verbose: bool,
               incremental: bool, save_metrics: bool, preprocessing_done: bool) -> bool:
    """
    This function reads an XML file and imports the data described in it onto the DSP server.

    Args:
        input_file: the XML with the data to be imported onto the DSP server
        server: the DSP server where the data should be imported
        user: the user (e-mail) with which the data should be imported
        password: the password of the user with which the data should be imported
        imgdir: the image directory
        sipi: the sipi instance to be used
        verbose: verbose option for the command, if used more output is given to the user
        incremental: if set, IRIs instead of internal IDs are expected as resource pointers
        save_metrics: if true, saves time measurements into a "metrics" folder in the current working directory
        preprocessing_done: if set, all multimedia files referenced in the XML file must already be on the server

    Raises:
        BaseError if the XML file is invalid, or in case of permanent network or software failure
    
    Returns:
        True if all resources could be uploaded without errors; False if one of the resources could not be
        uploaded because there is an error in it
    """

    metrics: list[MetricRecord] = []
    preparation_start = datetime.now()

    # Validate the input XML file
    validate_xml_against_schema(input_file)

    save_location = Path.home() / Path(".dsp-tools")
    server_as_foldername = server
    server_substitutions = {
        r"https?://": "",
        r"^api\..+": "",
        r":\d{4}/?$": "",
        r"0.0.0.0": "localhost"
    }
    for pattern, repl in server_substitutions.items():
        server_as_foldername = re.sub(pattern, repl, server_as_foldername)

    # Connect to the DaSCH Service Platform API and get the project context
    con = Connection(server)
    try_network_action(failure_msg="Unable to login to DSP server", action=lambda: con.login(user, password))
    proj_context = try_network_action(failure_msg="Unable to retrieve project context from DSP server",
                                      action=lambda: ProjectContext(con=con))
    sipi_server = Sipi(sipi, con.get_token())

    # parse the XML file
    tree = _parse_xml_file(input_file)
    root = tree.getroot()
    default_ontology = root.attrib['default-ontology']
    shortcode = root.attrib['shortcode']
    resources: list[XMLResource] = []
    permissions: dict[str, XmlPermission] = {}
    for child in root:
        if child.tag == "permissions":
            permission = XmlPermission(child, proj_context)
            permissions[permission.id] = permission
        elif child.tag == "resource":
            resources.append(XMLResource(child, default_ontology))

    # get the project information and project ontology from the server
    res_inst_factory = try_network_action("", lambda: ResourceInstanceFactory(con, shortcode))
    permissions_lookup: dict[str, Permissions] = {s: perm.get_permission_instance() for s, perm in permissions.items()}
    resclass_name_2_type: dict[str, type] = {s: res_inst_factory.get_resclass_type(s) for s in
                                             res_inst_factory.get_resclass_names()}

    # check if the data in the XML is consistent with the ontology
    _check_consistency_with_ontology(
        resources=resources,
        resclass_name_2_type=resclass_name_2_type,
        verbose=verbose
    )

    # temporarily remove circular references, but only if not an incremental upload
    if not incremental:
        resources, stashed_xml_texts, stashed_resptr_props = _remove_circular_references(resources, verbose)
    else:
        stashed_xml_texts = dict()
        stashed_resptr_props = dict()

    preparation_duration = datetime.now() - preparation_start
    preparation_duration_ms = preparation_duration.seconds * 1000 + int(preparation_duration.microseconds / 1000)
    metrics.append(MetricRecord("", "", "", "xml upload preparation", preparation_duration_ms, ""))

    # upload all resources, then update the resources with the stashed XML texts and resptrs
    id2iri_mapping: dict[str, str] = {}
    failed_uploads: list[str] = []
    nonapplied_resptr_props = {}
    nonapplied_xml_texts = {}
    try:
        id2iri_mapping, failed_uploads, metrics = _upload_resources(
            resources, imgdir, sipi_server, permissions_lookup, resclass_name_2_type, id2iri_mapping, con,
            failed_uploads, metrics, preprocessing_done
        )
        if stashed_xml_texts:
            nonapplied_xml_texts = _upload_stashed_xml_texts(verbose, id2iri_mapping, con, stashed_xml_texts) 
        if stashed_resptr_props:
            nonapplied_resptr_props = _upload_stashed_resptr_props(verbose, id2iri_mapping, con, stashed_resptr_props)
        if nonapplied_resptr_props or nonapplied_xml_texts:
            raise BaseError("Some stashed resptrs or XML texts could not be reapplied to their resources on the DSP server.")
    except BaseException as err:
        # The forseeable errors are already handled by the variables failed_uploads, nonapplied_xml_texts, and nonapplied_resptr_props.
        # Here we catch the unforseeable exceptions, hence BaseException (=the base class of all exceptions)
        _handle_upload_error(
            err=err,
            id2iri_mapping=id2iri_mapping,
            failed_uploads=failed_uploads,
            stashed_xml_texts=nonapplied_xml_texts or stashed_xml_texts,
            stashed_resptr_props=nonapplied_resptr_props or stashed_resptr_props,
            proj_shortcode=shortcode,
            onto_name=default_ontology,
            server_as_foldername=server_as_foldername,
            save_location=save_location
        )
    
    # write log files
    success = True
    timestamp_str = datetime.now().strftime("%Y-%m-%d_%H%M%S")
    id2iri_mapping_file = f"id2iri_{Path(input_file).stem}_mapping_{timestamp_str}.json"
    with open(id2iri_mapping_file, "x") as f:
        json.dump(id2iri_mapping, f, ensure_ascii=False, indent=4)
        print(f"The mapping of internal IDs to IRIs was written to {id2iri_mapping_file}")
    if failed_uploads:
        print(f"\nWARNING: Could not upload the following resources: {failed_uploads}\n")
        success = False
    if save_metrics:
        os.makedirs("metrics", exist_ok=True)
        df = pd.DataFrame(metrics)
        df.to_csv(f"metrics/{timestamp_str}_metrics_{server_as_foldername}_{Path(input_file).stem}.csv")
    if success:
        print("All resources have successfully been uploaded.")

    return success


def _upload_resources(
    resources: list[XMLResource],
    imgdir: str,
    sipi_server: Sipi,
    permissions_lookup: dict[str, Permissions],
    resclass_name_2_type: dict[str, type],
    id2iri_mapping: dict[str, str],
    con: Connection,
    failed_uploads: list[str],
    metrics: list[MetricRecord],
    preprocessing_done: bool
) -> tuple[dict[str, str], list[str], list[MetricRecord]]:
    """
    Iterates through all resources and tries to upload them to DSP

    Args:
        resources: list of XMLResources to upload to DSP
        imgdir: folder containing the multimedia files
        sipi_server: Sipi instance
        permissions_lookup: maps permission strings to Permission objects
        resclass_name_2_type: maps resource class names to their types
        id2iri_mapping: mapping of ids from the XML file to IRIs in DSP (initially empty, gets filled during the upload)
        con: connection to DSP
        failed_uploads: ids of resources that could not be uploaded (initially empty, gets filled during the upload)
        metrics: list with the metric records collected until now (gets filled during the upload)

    Returns:
        id2iri_mapping, failed_uploads, metrics
    """

    # If there are multimedia files: calculate their total size
    bitstream_all_sizes_mb = [Path(Path(imgdir) / Path(res.bitstream.value)).stat().st_size / 1000000
                              if res.bitstream and not preprocessing_done else 0.0
                              for res in resources]
    if sum(bitstream_all_sizes_mb) > 0:
        bitstream_size_total_mb = round(sum(bitstream_all_sizes_mb), 1)
        bitstream_size_uploaded_mb = 0.0
        print(f"This xmlupload contains multimedia files with a total size of {bitstream_size_total_mb} MB.")

    for i, resource in enumerate(resources):
        resource_start = datetime.now()
        filetype = ""
        filesize = round(bitstream_all_sizes_mb[i], 1)
        bitstream_duration_ms = None
        resource_iri = resource.iri
        if resource.ark:
            resource_iri = _convert_ark_v0_to_resource_iri(resource.ark)

        # in case of a multimedia resource: upload the multimedia file
        resource_bitstream = None
        if preprocessing_done:
            resource_bitstream = resource.get_bitstream(resource.bitstream.value, permissions_lookup)
        elif resource.bitstream:
            try:
                bitstream_start = datetime.now()
                filetype = Path(resource.bitstream.value).suffix[1:]
                img: Optional[dict[Any, Any]] = try_network_action(
                    action=lambda: sipi_server.upload_bitstream(
                        filepath=str(Path(imgdir) / Path(resource.bitstream.value))
                    ),
                    failure_msg=f'ERROR while trying to upload file "{resource.bitstream.value}" of resource '
                                f'"{resource.label}" ({resource.id}).'
                )
                bitstream_duration = datetime.now() - bitstream_start
                bitstream_duration_ms = bitstream_duration.seconds * 1000 + int(bitstream_duration.microseconds / 1000)
                mb_per_sec = round((filesize / bitstream_duration_ms) * 1000, 1)
                metrics.append(MetricRecord(resource.id, filetype, filesize, "bitstream upload", bitstream_duration_ms,
                                            mb_per_sec))
            except BaseError as err:
                print(err.message)
                failed_uploads.append(resource.id)
                continue
<<<<<<< HEAD
            bitstream_size_uploaded_mb += bitstream_all_sizes_mb[i]
            print(
                f"Uploaded file '{resource.bitstream.value}' ({bitstream_size_uploaded_mb:.1f} MB / {bitstream_size_total_mb} MB)")
=======
            bitstream_size_uploaded_mb += bitstream_all_sizes_mb[i]  # type: ignore
            print(f"Uploaded file '{resource.bitstream.value}' ({bitstream_size_uploaded_mb:.1f} MB / {bitstream_size_total_mb} MB)")  # type: ignore
>>>>>>> 6e1a6fb9
            internal_file_name_bitstream = img['uploadedFiles'][0]['internalFilename']  # type: ignore
            resource_bitstream = resource.get_bitstream(internal_file_name_bitstream, permissions_lookup)

        # create the resource in DSP
        resclass_type = resclass_name_2_type[resource.restype]
        properties = resource.get_propvals(id2iri_mapping, permissions_lookup)
        try:
            resource_instance: ResourceInstance = resclass_type(
                con=con,
                label=resource.label,
                iri=resource_iri,
                permissions=permissions_lookup.get(resource.permissions),
                creation_date=resource.creation_date,
                bitstream=resource_bitstream,
                values=properties
            )
            resource_creation_start = datetime.now()
            created_resource: ResourceInstance = try_network_action(
                action=lambda: resource_instance.create(),
                failure_msg=f"ERROR while trying to create resource '{resource.label}' ({resource.id})."
            )
            resource_creation_duration = datetime.now() - resource_creation_start
            resource_creation_duration_ms = resource_creation_duration.seconds * 1000 + int(
                resource_creation_duration.microseconds / 1000)
            metrics.append(
                MetricRecord(resource.id, filetype, filesize, "resource creation", resource_creation_duration_ms, ""))
        except BaseError as err:
            print(err.message)
            failed_uploads.append(resource.id)
            continue
        id2iri_mapping[resource.id] = created_resource.iri
        print(f"Created resource {i + 1}/{len(resources)}: '{created_resource.label}' (ID: '{resource.id}', IRI: "
              f"'{created_resource.iri}')")

        resource_duration = datetime.now() - resource_start
        resource_duration_ms = resource_duration.seconds * 1000 + int(resource_duration.microseconds / 1000)
        looping_overhead_ms = resource_duration_ms - resource_creation_duration_ms - (bitstream_duration_ms or 0)
        metrics.append(MetricRecord(resource.id, filetype, filesize, "looping overhead", looping_overhead_ms, ""))

    return id2iri_mapping, failed_uploads, metrics


def _upload_stashed_xml_texts(
    verbose: bool,
    id2iri_mapping: dict[str, str],
    con: Connection,
    stashed_xml_texts: dict[XMLResource, dict[XMLProperty, dict[str, KnoraStandoffXml]]]
) -> dict[XMLResource, dict[XMLProperty, dict[str, KnoraStandoffXml]]]:
    """
    After all resources are uploaded, the stashed xml texts must be applied to their resources in DSP.

    Args:
        verbose: bool
        id2iri_mapping: mapping of ids from the XML file to IRIs in DSP
        con: connection to DSP
        stashed_xml_texts: all xml texts that have been stashed

    Returns:
        nonapplied_xml_texts: the xml texts that could not be uploaded
    """

    print('Upload the stashed XML texts...')
    nonapplied_xml_texts = stashed_xml_texts.copy()
    for resource, link_props in stashed_xml_texts.items():
        if resource.id not in id2iri_mapping:
            # resource could not be uploaded to DSP, so the stash cannot be uploaded either
            # no action necessary: this resource will remain in nonapplied_xml_texts, which will be handled by the caller
            continue
        res_iri = id2iri_mapping[resource.id]
        try:
            existing_resource = try_network_action(
                action=lambda: con.get(path=f'/v2/resources/{quote_plus(res_iri)}'),
                failure_msg=f'  Unable to upload XML texts of resource "{resource.id}", because the resource cannot be retrieved from the DSP server.'
            )
        except BaseError as err:
            # print the message to keep track of the cause for the failure. Apart from that, no action is necessary: 
            # this resource will remain in nonapplied_xml_texts, which will be handled by the caller
            print(err.message)
            continue
        print(f'  Upload XML text(s) of resource "{resource.id}"...')
        for link_prop, hash_to_value in link_props.items():
            existing_values = existing_resource[link_prop.name]
            if not isinstance(existing_values, list):
                existing_values = [existing_values, ]
            for existing_value in existing_values:
                old_xmltext = existing_value.get("knora-api:textValueAsXml")
                if not old_xmltext:
                    # no action necessary: this property will remain in nonapplied_xml_texts, which will be handled by the caller
                    continue

                # strip all xml tags from the old xmltext, so that the pure text itself remains
                pure_text = re.sub(r'(<\?xml.+>\s*)?<text>\s*(.+)\s*<\/text>', r'\2', old_xmltext)

                # if the pure text is a hash, the replacement must be made. This hash originates from
                # _stash_circular_references(), and identifies the XML texts
                if pure_text not in hash_to_value:
                    # no action necessary: this property will remain in nonapplied_xml_texts, which will be handled by the caller
                    continue
                new_xmltext = hash_to_value[pure_text]

                # replace the outdated internal ids by their IRI
                for _id, _iri in id2iri_mapping.items():
                    new_xmltext.regex_replace(f'href="IRI:{_id}:IRI"', f'href="{_iri}"')

                # prepare API call
                jsonobj = {
                    "@id": res_iri,
                    "@type": resource.restype,
                    link_prop.name: {
                        "@id": existing_value['@id'],
                        "@type": "knora-api:TextValue",
                        "knora-api:textValueAsXml": new_xmltext,
                        "knora-api:textValueHasMapping": {
                            '@id': 'http://rdfh.ch/standoff/mappings/StandardMapping'
                        }
                    },
                    "@context": existing_resource['@context']
                }
                jsondata = json.dumps(jsonobj, indent=4, separators=(',', ': '), cls=KnoraStandoffXmlEncoder)

                # execute API call
                try:
                    try_network_action(
                        action=lambda: con.put(path='/v2/values', jsondata=jsondata),
                        failure_msg=f'    ERROR while uploading the xml text of "{link_prop.name}" of resource "{resource.id}"'
                    )
                except BaseError as err:
                    # print the message to keep track of the cause for the failure. Apart from that, no action is necessary: 
                    # this resource will remain in nonapplied_xml_texts, which will be handled by the caller
                    print(err.message)
                    continue
                nonapplied_xml_texts[resource][link_prop].pop(pure_text)
                if verbose:
                    print(f'  Successfully uploaded xml text of "{link_prop.name}"\n')

    # make a purged version of nonapplied_xml_texts, without empty entries
    nonapplied_xml_texts = _purge_stashed_xml_texts(stashed_xml_texts=nonapplied_xml_texts, id2iri_mapping=id2iri_mapping)
    return nonapplied_xml_texts


def _purge_stashed_xml_texts(
    stashed_xml_texts: dict[XMLResource, dict[XMLProperty, dict[str, KnoraStandoffXml]]],
    id2iri_mapping: dict[str, str]
) -> dict[XMLResource, dict[XMLProperty, dict[str, KnoraStandoffXml]]]:
    """
    Accepts a stash of XML texts and purges it of resources that could not be uploaded (=don't exist in DSP), and of
    resources that had all their XML texts reapplied. It returns a new dict with only the resources that exist in DSP,
    but whose XML texts could not all be uploaded.

    Args:
        stashed_xml_texts: the stash to purge
        id2iri_mapping: used to check if a resource could be uploaded

    Returns:
        a purged version of stashed_xml_text
    """
    # remove resources that couldn't be uploaded. If they don't exist in DSP, it's not worth caring about their xmltexts
    stashed_xml_texts = {res: propdict for res, propdict in stashed_xml_texts.items() if res.id in id2iri_mapping}

    # remove resources that don't have stashed xmltexts (=all xmltexts had been reapplied)
    nonapplied_xml_texts: dict[XMLResource, dict[XMLProperty, dict[str, KnoraStandoffXml]]] = {}
    for res, propdict in stashed_xml_texts.items():
        for prop, xmldict in propdict.items():
            if len(xmldict) > 0:
                if res not in nonapplied_xml_texts:
                    nonapplied_xml_texts[res] = {}
                nonapplied_xml_texts[res][prop] = xmldict
    return nonapplied_xml_texts


def _upload_stashed_resptr_props(
    verbose: bool,
    id2iri_mapping: dict[str, str],
    con: Connection,
    stashed_resptr_props: dict[XMLResource, dict[XMLProperty, list[str]]]
) -> dict[XMLResource, dict[XMLProperty, list[str]]]:
    """
    After all resources are uploaded, the stashed resptr props must be applied to their resources in DSP.

    Args:
        verbose: bool
        id2iri_mapping: mapping of ids from the XML file to IRIs in DSP
        con: connection to DSP
        stashed_resptr_props: all resptr props that have been stashed

    Returns:
        nonapplied_resptr_props: the resptr props that could not be uploaded
    """

    print('Upload the stashed resptrs...')
    nonapplied_resptr_props = stashed_resptr_props.copy()
    for resource, prop_2_resptrs in stashed_resptr_props.items():
        if resource.id not in id2iri_mapping:
            # resource could not be uploaded to DSP, so the stash cannot be uploaded either
            # no action necessary: this resource will remain in nonapplied_resptr_props, which will be handled by the caller
            continue
        res_iri = id2iri_mapping[resource.id]
        try:
            existing_resource = try_network_action(
                action=lambda: con.get(path=f'/v2/resources/{quote_plus(res_iri)}'),
                failure_msg=f'  Unable to upload resptrs of resource "{resource.id}", because the resource cannot be retrieved from the DSP server'
            )
        except BaseError as err:
            # print the message to keep track of the cause for the failure. Apart from that, no action is necessary: 
            # this resource will remain in nonapplied_resptr_props, which will be handled by the caller
            print(err.message)
            continue
        print(f'  Upload resptrs of resource "{resource.id}"...')
        for link_prop, resptrs in prop_2_resptrs.items():
            for resptr in resptrs.copy():
                jsonobj = {
                    '@id': res_iri,
                    '@type': resource.restype,
                    f'{link_prop.name}Value': {
                        '@type': 'knora-api:LinkValue',
                        'knora-api:linkValueHasTargetIri': {
                            # if target doesn't exist in DSP, send the (invalid) resource ID of target to DSP, which
                            # will produce an understandable error message
                            '@id': id2iri_mapping.get(resptr, resptr)
                        }
                    },
                    '@context': existing_resource['@context']
                }
                jsondata = json.dumps(jsonobj, indent=4, separators=(',', ': '))
                try:
                    try_network_action(
                        action=lambda: con.post(path='/v2/values', jsondata=jsondata),
                        failure_msg=f'    ERROR while uploading the resptr prop of "{link_prop.name}" of resource "{resource.id}"'
                    )
                except BaseError as err:
                    # print the message to keep track of the cause for the failure. Apart from that, no action is necessary: 
                    # this resource will remain in nonapplied_resptr_props, which will be handled by the caller
                    print(err.message)
                    continue
                nonapplied_resptr_props[resource][link_prop].remove(resptr)
                if verbose:
                    print(f'  Successfully uploaded resptr-prop of "{link_prop.name}"\n'
                          f'    Value: {resptr}')

    # make a purged version of nonapplied_resptr_props, without empty entries
    nonapplied_resptr_props = _purge_stashed_resptr_props(stashed_resptr_props=nonapplied_resptr_props, id2iri_mapping=id2iri_mapping)
    return nonapplied_resptr_props


def _purge_stashed_resptr_props(
    stashed_resptr_props: dict[XMLResource, dict[XMLProperty, list[str]]],
    id2iri_mapping: dict[str, str]
) -> dict[XMLResource, dict[XMLProperty, list[str]]]:
    """
    Accepts a stash of resptrs and purges it of resources that could not be uploaded (=don't exist in DSP), and of
    resources that had all their resptrs reapplied. It returns a new dict with only the resources that exist in DSP,
    but whose resptrs could not all be uploaded.

    Args:
        stashed_resptr_props: the stash to purge
        id2iri_mapping: used to check if a resource could be uploaded (optional)

    Returns:
        a purged version of stashed_resptr_props
    """
    # remove resources that couldn't be uploaded. If they don't exist in DSP, it's not worth caring about their resptrs
    stashed_resptr_props = {res: pdict for res, pdict in stashed_resptr_props.items() if res.id in id2iri_mapping}

    # remove resources that don't have stashed resptrs (=all resptrs had been reapplied)
    nonapplied_resptr_props: dict[XMLResource, dict[XMLProperty, list[str]]] = {}
    for res, propdict in stashed_resptr_props.items():
        for prop, resptrs in propdict.items():
            if len(resptrs) > 0:
                if res not in nonapplied_resptr_props:
                    nonapplied_resptr_props[res] = {}
                nonapplied_resptr_props[res][prop] = resptrs
    return nonapplied_resptr_props


def _handle_upload_error(
    err: BaseException,
    id2iri_mapping: dict[str, str],
    failed_uploads: list[str],
    stashed_xml_texts: dict[XMLResource, dict[XMLProperty, dict[str, KnoraStandoffXml]]],
    stashed_resptr_props: dict[XMLResource, dict[XMLProperty, list[str]]],
    proj_shortcode: str,
    onto_name: str,
    server_as_foldername: str,
    save_location: Path
) -> None:
    """
    In case the xmlupload must be interrupted, e.g. because of an error that could not be handled, or due to keyboard
    interrupt, this method ensures that all information about what is already in DSP is written into log files.

    It then re-raises the original error.

    Args:
        err: error that was the cause of the abort
        id2iri_mapping: mapping of ids from the XML file to IRIs in DSP (only successful uploads appear here)
        failed_uploads: resources that caused an error when uploading to DSP
        stashed_xml_texts: all xml texts that have been stashed
        stashed_resptr_props: all resptr props that have been stashed
        proj_shortcode: shortcode of the project the data belongs to
        onto_name: name of the ontology the data references
        server_as_foldername: the server which the data is uploaded onto (in a form that can be used as folder name)
        save_location: path where to save the logs

    Returns:
        None
    """

    print(f'\n=========================================='
          f'\nxmlupload must be aborted because of an error')
    timestamp_str = datetime.now().strftime("%Y-%m-%d_%H%M%S")

    save_location_full = save_location / "xmluploads" / server_as_foldername / proj_shortcode / onto_name
    save_location_full.mkdir(parents=True, exist_ok=True)

    # only stashed properties of resources that already exist in DSP are of interest
    stashed_xml_texts = _purge_stashed_xml_texts(stashed_xml_texts, id2iri_mapping)
    stashed_resptr_props = _purge_stashed_resptr_props(stashed_resptr_props, id2iri_mapping)

    if id2iri_mapping:
        id2iri_mapping_file = f"{save_location_full}/{timestamp_str}_id2iri_mapping.json"
        with open(id2iri_mapping_file, "x") as f:
            json.dump(id2iri_mapping, f, ensure_ascii=False, indent=4)
        print(f"The mapping of internal IDs to IRIs was written to {id2iri_mapping_file}")

    if stashed_xml_texts:
        stashed_xml_texts_serializable = {r.id: {p.name: xml for p, xml in rdict.items()} for r, rdict in
                                          stashed_xml_texts.items()}
        xml_filename = f"{save_location_full}/{timestamp_str}_stashed_text_properties.json"
        with open(xml_filename, "x") as f:
            json.dump(stashed_xml_texts_serializable, f, ensure_ascii=False, indent=4, cls=KnoraStandoffXmlEncoder)
        print(f"There are stashed text properties that could not be reapplied to the resources they were stripped "
              f"from. They were saved to {xml_filename}.")

    if stashed_resptr_props:
        stashed_resptr_props_serializable = {r.id: {p.name: plist for p, plist in rdict.items()} for r, rdict in
                                             stashed_resptr_props.items()}
        resptr_filename = f"{save_location_full}/{timestamp_str}_stashed_resptr_properties.json"
        with open(resptr_filename, "x") as f:
            json.dump(stashed_resptr_props_serializable, f, ensure_ascii=False, indent=4)
        print(
            f"There are stashed resptr properties that could not be reapplied to the resources they were stripped "
            f"from. They were saved to {resptr_filename}")

    # print the resources that threw an error when they were tried to be uploaded
    if failed_uploads:
        print(f"Independently of this error, there were some resources that could not be uploaded: "
              f"{failed_uploads}")

    if isinstance(err, KeyboardInterrupt):
        exit(1)
    else:
        print('The error will now be raised again:\n'
              '==========================================\n')
        raise err<|MERGE_RESOLUTION|>--- conflicted
+++ resolved
@@ -506,14 +506,8 @@
                 print(err.message)
                 failed_uploads.append(resource.id)
                 continue
-<<<<<<< HEAD
-            bitstream_size_uploaded_mb += bitstream_all_sizes_mb[i]
-            print(
-                f"Uploaded file '{resource.bitstream.value}' ({bitstream_size_uploaded_mb:.1f} MB / {bitstream_size_total_mb} MB)")
-=======
             bitstream_size_uploaded_mb += bitstream_all_sizes_mb[i]  # type: ignore
             print(f"Uploaded file '{resource.bitstream.value}' ({bitstream_size_uploaded_mb:.1f} MB / {bitstream_size_total_mb} MB)")  # type: ignore
->>>>>>> 6e1a6fb9
             internal_file_name_bitstream = img['uploadedFiles'][0]['internalFilename']  # type: ignore
             resource_bitstream = resource.get_bitstream(internal_file_name_bitstream, permissions_lookup)
 
