--- conflicted
+++ resolved
@@ -386,14 +386,10 @@
             resources.append(XMLResource(child, default_ontology))
 
     # get the project information and project ontology from the server
-<<<<<<< HEAD
-    res_inst_factory = try_network_action(lambda: ResourceInstanceFactory(con, shortcode))
-=======
-    res_inst_factory = try_network_action(
-        failure_msg=f"A project with shortcode {shortcode} could not be found on the DSP server", 
-        action=lambda: ResourceInstanceFactory(con, shortcode)
-    )
->>>>>>> f21a64e6
+    try:
+        res_inst_factory = try_network_action(lambda: ResourceInstanceFactory(con, shortcode))
+    except BaseError:
+        raise UserError(f"A project with shortcode {shortcode} could not be found on the DSP server") from None
     permissions_lookup: dict[str, Permissions] = {s: perm.get_permission_instance() for s, perm in permissions.items()}
     resclass_name_2_type: dict[str, type] = {s: res_inst_factory.get_resclass_type(s) for s in res_inst_factory.get_resclass_names()}
 
