from __future__ import annotations

import copy
from pathlib import Path
from typing import Any, Union

from lxml import etree

from dsp_tools.models.exceptions import InputError
from dsp_tools.utils.create_logger import get_logger

logger = get_logger(__name__)


def parse_and_clean_xml_file(input_file: Union[str, Path, etree._ElementTree[Any]]) -> etree._Element:
    """
    Parse an XML file with DSP-conform data,
    remove namespace URI from the elements' names,
    and transform the special tags <annotation>, <region>, and <link>
    to their technically correct form
    <resource restype="Annotation">, <resource restype="Region">, and <resource restype="LinkObj">.

    Args:
        input_file: path to the XML file, or parsed ElementTree

    Returns:
        the root element of the parsed XML file

    Raises:
        InputError: if the input is not of either the expected types
    """

    tree = parse_and_remove_comments_from_xml_file(input_file)
    return _remove_qnames_and_transform_special_tags(tree)


def parse_and_remove_comments_from_xml_file(
    input_file: Union[str, Path, etree._ElementTree[Any]],
) -> etree._Element:
    """
    Parse an XML file with DSP-conform data,
    and remove the comments and processing instructions
    (commented out properties break the XMLProperty constructor)

    Args:
        input_file: path to the XML file, or parsed ElementTree

    Returns:
        the root element of the parsed XML file

    Raises:
        InputError: if the input is not of either the expected types
    """

    if isinstance(input_file, (str, Path)):
        tree = _parse_xml_file(input_file)
    else:
        tree = input_file
    tree = remove_comments_from_element_tree(tree)
<<<<<<< HEAD

    tree = _remove_qnames_and_transform_special_tags(tree)

    return tree.getroot()


def parse_and_remove_comments_xml_file(
    input_file: Union[str, Path, etree._ElementTree[Any]],
) -> etree._Element:
    """
    Parse an XML file with DSP-conform data

    Args:
        input_file: path to the XML file, or parsed ElementTree

    Returns:
        the root element of the parsed XML file

    Raises:
        InputError: if the input is not of either the expected types
    """

    # remove comments and processing instructions (commented out properties break the XMLProperty constructor)

    if isinstance(input_file, (str, Path)):
        tree = _parse_xml_file(input_file)
    else:
        tree = input_file
    tree = remove_comments_from_element_tree(tree)
=======
>>>>>>> 99476070

    return tree.getroot()


def _remove_qnames_and_transform_special_tags(
    input_tree: etree._Element,
) -> etree._Element:
    """
    This function removes the namespace URIs from the elements' names
    and transforms the special tags <annotation>, <region>, and <link>
    to their technically correct form
    <resource restype="Annotation">, <resource restype="Region">, and <resource restype="LinkObj">.

    Args:
        input_tree: unclean tree

    Returns:
        cleaned tree
    """
    for elem in input_tree.iter():
        elem.tag = etree.QName(elem).localname
        if elem.tag == "annotation":
            elem.attrib["restype"] = "Annotation"
            elem.tag = "resource"
        elif elem.tag == "link":
            elem.attrib["restype"] = "LinkObj"
            elem.tag = "resource"
        elif elem.tag == "region":
            elem.attrib["restype"] = "Region"
            elem.tag = "resource"
    return input_tree


def remove_comments_from_element_tree(
    input_tree: etree._ElementTree[etree._Element],
) -> etree._ElementTree[etree._Element]:
    """
    This function removes comments and processing instructions.
    Commented out properties break the XMLProperty constructor.

    Args:
        input_tree: etree that will be cleaned

    Returns:
        clean etree
    """
    tree = copy.deepcopy(input_tree)
    for c in tree.xpath("//comment()"):
        c.getparent().remove(c)
    for c in tree.xpath("//processing-instruction()"):
        c.getparent().remove(c)
    return tree


def _parse_xml_file(input_file: Union[str, Path]) -> etree._ElementTree[etree._Element]:
    """
    This function parses an XML file and returns an Element Tree

    Args:
        input_file: path to the input file

    Returns:
        element tree

    Raises:
        InputError: if the file contains a syntax error
    """
    parser = etree.XMLParser(remove_comments=True, remove_pis=True)
    try:
        return etree.parse(source=input_file, parser=parser)
    except etree.XMLSyntaxError as err:
        logger.error(f"The XML file contains the following syntax error: {err.msg}", exc_info=True)
        raise InputError(f"The XML file contains the following syntax error: {err.msg}") from None


def remove_namespaces_from_xml(
    data_xml: etree._Element,
) -> etree._Element:
    """
    This function removes all the namespaces from an XML file.

    Args:
        data_xml: file with namespaces

    Returns:
        the XMl file without the namespaces
    """
    xml_no_namespace = copy.deepcopy(data_xml)
    for elem in xml_no_namespace.iter():
        if not isinstance(elem, (etree._Comment, etree._ProcessingInstruction)):
            elem.tag = etree.QName(elem).localname
    return xml_no_namespace<|MERGE_RESOLUTION|>--- conflicted
+++ resolved
@@ -57,38 +57,6 @@
     else:
         tree = input_file
     tree = remove_comments_from_element_tree(tree)
-<<<<<<< HEAD
-
-    tree = _remove_qnames_and_transform_special_tags(tree)
-
-    return tree.getroot()
-
-
-def parse_and_remove_comments_xml_file(
-    input_file: Union[str, Path, etree._ElementTree[Any]],
-) -> etree._Element:
-    """
-    Parse an XML file with DSP-conform data
-
-    Args:
-        input_file: path to the XML file, or parsed ElementTree
-
-    Returns:
-        the root element of the parsed XML file
-
-    Raises:
-        InputError: if the input is not of either the expected types
-    """
-
-    # remove comments and processing instructions (commented out properties break the XMLProperty constructor)
-
-    if isinstance(input_file, (str, Path)):
-        tree = _parse_xml_file(input_file)
-    else:
-        tree = input_file
-    tree = remove_comments_from_element_tree(tree)
-=======
->>>>>>> 99476070
 
     return tree.getroot()
 
@@ -165,8 +133,8 @@
 
 
 def remove_namespaces_from_xml(
-    data_xml: etree._Element,
-) -> etree._Element:
+    data_xml: Union[etree._ElementTree[etree._Element], etree._Element],
+) -> Union[etree._ElementTree[etree._Element], etree._Element]:
     """
     This function removes all the namespaces from an XML file.
 
