--- conflicted
+++ resolved
@@ -10,15 +10,7 @@
 
 from dsp_tools.models.exceptions import InputError
 from dsp_tools.utils.create_logger import get_logger
-<<<<<<< HEAD
-from dsp_tools.utils.xml_utils import parse_and_remove_comments_xml_file, remove_namespaces_from_xml
-from dsp_tools.utils.xml_validation_models import (
-    InconsistentTextValueEncodings,
-    check_if_only_one_encoding_is_used_per_prop_in_root,
-)
-=======
 from dsp_tools.utils.xml_utils import parse_and_remove_comments_from_xml_file, remove_namespaces_from_xml
->>>>>>> 99476070
 
 logger = get_logger(__name__)
 
@@ -76,11 +68,7 @@
         encoding="utf-8"
     ) as schema_file:
         xmlschema = etree.XMLSchema(etree.parse(schema_file))
-<<<<<<< HEAD
-    data_xml = parse_and_remove_comments_xml_file(input_file)
-=======
     data_xml = parse_and_remove_comments_from_xml_file(input_file)
->>>>>>> 99476070
     return data_xml, xmlschema
 
 
