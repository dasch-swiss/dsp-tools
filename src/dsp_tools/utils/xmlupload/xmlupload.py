--- conflicted
+++ resolved
@@ -115,21 +115,16 @@
     con: Connection,
     default_ontology: str,
     verbose: bool,
-<<<<<<< HEAD
 ) -> tuple[list[XMLResource], dict[str, Permissions], Stash | None]:
+    stash_lookup, upload_order = identify_circular_references(root, verbose=verbose)
     resources, permissions_lookup = _get_data_from_xml(
-=======
-) -> tuple[list[XMLResource], dict[str, Permissions], dict[str, type], Stash | None]:
-    stash_lookup, upload_order = identify_circular_references(root, verbose=verbose)
-    resources, permissions_lookup, resclass_name_2_type = _get_data_from_xml(
->>>>>>> 228b1f74
         con=con,
         root=root,
         default_ontology=default_ontology,
     )
-<<<<<<< HEAD
-    # temporarily remove circular references
-    resources, stash = remove_circular_references(resources, verbose=verbose)
+    sorting_lookup = {res.id: res for res in resources}
+    resources = [sorting_lookup[res_id] for res_id in upload_order]
+    stash = stash_circular_references(resources, stash_lookup)
     return resources, permissions_lookup, stash
 
 
@@ -139,12 +134,6 @@
     res = requests.get(url, timeout=5)
     assert res.status_code == 200
     return cast(str, res.json()["project"]["id"])
-=======
-    sorting_lookup = {res.id: res for res in resources}
-    resources = [sorting_lookup[res_id] for res_id in upload_order]
-    stash = stash_circular_references(resources, stash_lookup)
-    return resources, permissions_lookup, resclass_name_2_type, stash
->>>>>>> 228b1f74
 
 
 def _upload(
