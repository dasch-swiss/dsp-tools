"""
This module handles the import of XML data into the DSP platform.
"""
from __future__ import annotations

import json
import sys
from dataclasses import asdict
from pathlib import Path
from typing import Any, Union, cast

import requests
from lxml import etree

from dsp_tools.connection.connection import Connection
from dsp_tools.models.exceptions import BaseError, UserError
from dsp_tools.models.permission import Permissions
from dsp_tools.models.projectContext import ProjectContext
from dsp_tools.models.sipi import Sipi
from dsp_tools.models.xmlpermission import XmlPermission
from dsp_tools.models.xmlresource import BitstreamInfo, XMLResource
from dsp_tools.utils.create_logger import get_logger
from dsp_tools.utils.shared import login, try_network_action
from dsp_tools.utils.xmlupload.project_client import ProjectClientLive
from dsp_tools.utils.xmlupload.read_validate_xml_file import validate_and_parse_xml_file
from dsp_tools.utils.xmlupload.resource_create_client import ResourceCreateClient
from dsp_tools.utils.xmlupload.resource_multimedia import handle_bitstream
from dsp_tools.utils.xmlupload.stash.stash_models import Stash
from dsp_tools.utils.xmlupload.stash_circular_references import identify_circular_references, stash_circular_references
from dsp_tools.utils.xmlupload.upload_config import UploadConfig
from dsp_tools.utils.xmlupload.upload_stashed_resptr_props import upload_stashed_resptr_props
from dsp_tools.utils.xmlupload.upload_stashed_xml_texts import upload_stashed_xml_texts
from dsp_tools.utils.xmlupload.write_diagnostic_info import write_id2iri_mapping

logger = get_logger(__name__)


def xmlupload(
    input_file: Union[str, Path, etree._ElementTree[Any]],
    server: str,
    user: str,
    password: str,
    imgdir: str,
    sipi: str,
    config: UploadConfig = UploadConfig(),
) -> bool:
    """
    This function reads an XML file and imports the data described in it onto the DSP server.

    Args:
        input_file: path to the XML file or parsed ElementTree
        server: the DSP server where the data should be imported
        user: the user (e-mail) with which the data should be imported
        password: the password of the user with which the data should be imported
        imgdir: the image directory
        sipi: the sipi instance to be used
        config: the upload configuration

    Raises:
        BaseError: in case of permanent network or software failure
        UserError: in case of permanent network or software failure, or if the XML file is invalid

    Returns:
        True if all resources could be uploaded without errors; False if one of the resources could not be
        uploaded because there is an error in it
    """
    default_ontology, root, shortcode = validate_and_parse_xml_file(
        input_file=input_file,
        imgdir=imgdir,
        preprocessing_done=config.preprocessing_done,
    )

    config = config.with_server_info(
        server=server,
        shortcode=shortcode,
        onto_name=default_ontology,
    )

    # establish connection to DSP server
    con = login(server=server, user=user, password=password, dump=config.dump)
    sipi_server = Sipi(sipi, con.get_token())

    resources, permissions_lookup, stash = _prepare_upload(
        root=root,
        con=con,
        default_ontology=default_ontology,
        verbose=config.verbose,
    )

    project_client = ProjectClientLive(config=config)
    project_iri = project_client.get_project_iri()
    logger.info(f"Project IRI: {project_iri}")
    ontos = project_client.get_ontologies()
    print(f"Ontologies: {ontos}")

    sys.exit(0)

    id2iri_mapping, failed_uploads = _upload(
        resources=resources,
        imgdir=imgdir,
        sipi_server=sipi_server,
        permissions_lookup=permissions_lookup,
        con=con,
        stash=stash,
        config=config,
        project_iri=project_iri,
    )

    write_id2iri_mapping(id2iri_mapping, input_file, config.timestamp_str)
    success = not failed_uploads
    if success:
        print("All resources have successfully been uploaded.")
        logger.info("All resources have successfully been uploaded.")
    else:
        print(f"\nWARNING: Could not upload the following resources: {failed_uploads}\n")
        logger.warning(f"Could not upload the following resources: {failed_uploads}")
    return success


def _prepare_upload(
    root: etree._Element,
    con: Connection,
    default_ontology: str,
    verbose: bool,
<<<<<<< HEAD
) -> tuple[list[XMLResource], dict[str, Permissions], Stash | None]:
    stash_lookup, upload_order = identify_circular_references(root, verbose=verbose)
    resources, permissions_lookup = _get_data_from_xml(
=======
) -> tuple[list[XMLResource], dict[str, Permissions], dict[str, type], Stash | None]:
    logger.info("Checking resources for circular references...")
    if verbose:
        print("Checking resources for circular references...")
    stash_lookup, upload_order = identify_circular_references(root)
    logger.info("Get data from XML...")
    resources, permissions_lookup, resclass_name_2_type = _get_data_from_xml(
>>>>>>> e100b26e
        con=con,
        root=root,
        default_ontology=default_ontology,
    )
    sorting_lookup = {res.id: res for res in resources}
    resources = [sorting_lookup[res_id] for res_id in upload_order]
    logger.info("Stashing circular references...")
    if verbose:
        print("Stashing circular references...")
    stash = stash_circular_references(resources, stash_lookup)
    return resources, permissions_lookup, stash


def _upload(
    resources: list[XMLResource],
    imgdir: str,
    sipi_server: Sipi,
    permissions_lookup: dict[str, Permissions],
    con: Connection,
    stash: Stash | None,
    config: UploadConfig,
    project_iri: str,
) -> tuple[dict[str, str], list[str]]:
    # upload all resources, then update the resources with the stashed XML texts and resptrs
    failed_uploads: list[str] = []
    id2iri_mapping: dict[str, str] = {}
    try:
        id2iri_mapping, failed_uploads = _upload_resources(
            resources=resources,
            imgdir=imgdir,
            sipi_server=sipi_server,
            permissions_lookup=permissions_lookup,
            con=con,
            config=config,
            project_iri=project_iri,
        )
        nonapplied_stash = (
            _upload_stash(
                stash=stash,
                id2iri_mapping=id2iri_mapping,
                con=con,
                context=config.json_ld_context,
                verbose=config.verbose,
            )
            if stash
            else None
        )
        if nonapplied_stash:
            msg = "Some stashed resptrs or XML texts could not be reapplied to their resources on the DSP server."
            logger.error(msg)
            raise BaseError(msg)
    except KeyboardInterrupt:
        print("!!! xmlupload was interrupted by the user. !!!")
        sys.exit(0)
    except SystemExit as ex:
        print(f"!!! system exit: {ex.code} ({ex}) !!!")
        sys.exit(0)
    except Exception as err:  # pylint: disable=broad-except
        # The forseeable errors are already handled by the variables
        # failed_uploads, nonapplied_xml_texts, and nonapplied_resptr_props.
        # Here we catch the unforseeable exceptions, hence BaseException (=the base class of all exceptions)
        _handle_upload_error(
            err=err,
            id2iri_mapping=id2iri_mapping,
            failed_uploads=failed_uploads,
            stash=stash,
            save_location=config.save_location,
            timestamp_str=config.timestamp_str,
        )
    return id2iri_mapping, failed_uploads


def _get_data_from_xml(
    con: Connection,
    root: etree._Element,
    default_ontology: str,
) -> tuple[list[XMLResource], dict[str, Permissions]]:
    proj_context = _get_project_context_from_server(connection=con)
    permissions = _extract_permissions_from_xml(root, proj_context)
    resources = _extract_resources_from_xml(root, default_ontology)
    permissions_lookup = _get_project_permissions_and_classes_from_server(permissions=permissions)
    # check_consistency_with_ontology(
    #     resources=resources,
    #     shortcode=shortcode,
    #     ontoname=default_ontology,
    #     verbose=verbose,
    # )
    return resources, permissions_lookup


def _upload_stash(
    stash: Stash,
    id2iri_mapping: dict[str, str],
    con: Connection,
    context: dict[str, str],
    verbose: bool,
) -> Stash | None:
    if stash.standoff_stash:
        nonapplied_standoff = upload_stashed_xml_texts(
            verbose=verbose,
            id2iri_mapping=id2iri_mapping,
            con=con,
            stashed_xml_texts=stash.standoff_stash,
        )
    else:
        nonapplied_standoff = None
    if stash.link_value_stash:
        nonapplied_resptr_props = upload_stashed_resptr_props(
            verbose=verbose,
            id2iri_mapping=id2iri_mapping,
            con=con,
            stashed_resptr_props=stash.link_value_stash,
            context=context,
        )
    else:
        nonapplied_resptr_props = None
    return Stash.make(nonapplied_standoff, nonapplied_resptr_props)


def _get_project_permissions_and_classes_from_server(permissions: dict[str, XmlPermission]) -> dict[str, Permissions]:
    """
    This function tries to connect to the server and retrieve the project information.
    If the project is not on the server, it raises a UserError.
    From the information from the server, it creates a dictionary with the permission information,
    and a dictionary with the information about the classes.

    Args:
        permissions: the permissions extracted from the XML

    Returns:
        A dictionary with the name of the permission with the Python object
    """
    return {permission_name: perm.get_permission_instance() for permission_name, perm in permissions.items()}


def _get_project_context_from_server(connection: Connection) -> ProjectContext:
    """
    This function retrieves the project context previously uploaded on the server (json file)

    Args:
        connection: connection to the server

    Returns:
        Project context

    Raises:
        UserError: If the project was not previously uploaded on the server
    """
    try:
        proj_context: ProjectContext = try_network_action(lambda: ProjectContext(con=connection))
    except BaseError:
        logger.error(
            "Unable to retrieve project context from DSP server",
            exc_info=True,
        )
        raise UserError("Unable to retrieve project context from DSP server") from None
    return proj_context


def _extract_permissions_from_xml(root: etree._Element, proj_context: ProjectContext) -> dict[str, XmlPermission]:
    permission_ele = list(root.iter(tag="permissions"))
    permissions = [XmlPermission(permission, proj_context) for permission in permission_ele]
    return {permission.id: permission for permission in permissions}


def _extract_resources_from_xml(root: etree._Element, default_ontology: str) -> list[XMLResource]:
    resources = list(root.iter(tag="resource"))
    return [XMLResource(res, default_ontology) for res in resources]


def _upload_resources(
    resources: list[XMLResource],
    imgdir: str,
    sipi_server: Sipi,
    permissions_lookup: dict[str, Permissions],
    con: Connection,
    config: UploadConfig,
    project_iri: str,
) -> tuple[dict[str, str], list[str]]:
    """
    Iterates through all resources and tries to upload them to DSP.
    If a temporary exception occurs, the action is repeated until success,
    and if a permanent exception occurs, the resource is skipped.

    Args:
        resources: list of XMLResources to upload to DSP
        imgdir: folder containing the multimedia files
        sipi_server: Sipi instance
        permissions_lookup: maps permission strings to Permission objects
        con: connection to DSP
        preprocessing_done: if set, all multimedia files referenced in the XML file must already be on the server

    Returns:
        id2iri_mapping, failed_uploads
    """
    id2iri_mapping: dict[str, str] = {}
    failed_uploads: list[str] = []

    resource_create_client = ResourceCreateClient(
        con=con,
        project_iri=project_iri,
        json_ld_context=config.json_ld_context,
        id2iri_mapping=id2iri_mapping,
        permissions_lookup=permissions_lookup,
    )

    for i, resource in enumerate(resources):
        bitstream_information = None
        if bitstream := resource.bitstream:
            bitstream_information = handle_bitstream(
                resource=resource,
                bitstream=bitstream,
                preprocessing_done=config.preprocessing_done,
                permissions_lookup=permissions_lookup,
                sipi_server=sipi_server,
                imgdir=imgdir,
            )
            if not bitstream_information:
                failed_uploads.append(resource.id)
                continue

        res = _create_resource(resource, bitstream_information, resource_create_client)
        if not res:
            failed_uploads.append(resource.id)
            continue
        iri, label = res
        id2iri_mapping[resource.id] = iri

        resource_designation = f"'{label}' (ID: '{resource.id}', IRI: '{iri}')"
        print(f"Created resource {i+1}/{len(resources)}: {resource_designation}")
        logger.info(f"Created resource {i+1}/{len(resources)}: {resource_designation}")

    return id2iri_mapping, failed_uploads


def _create_resource(
    resource: XMLResource,
    bitstream_information: BitstreamInfo | None,
    resource_create_client: ResourceCreateClient,
) -> tuple[str, str] | None:
    try:
        return resource_create_client.create_resource(resource, bitstream_information)
    except BaseError as err:
        err_msg = err.orig_err_msg_from_api or err.message
        print(f"WARNING: Unable to create resource '{resource.label}' ({resource.id}): {err_msg}")
        log_msg = (
            f"Unable to create resource '{resource.label}' ({resource.id})\n"
            f"Resource details:\n{vars(resource)}\n"
            f"Property details:\n" + "\n".join([str(vars(prop)) for prop in resource.properties])
        )
        logger.warning(log_msg, exc_info=True)
        return None


def _handle_upload_error(
    err: BaseException,
    id2iri_mapping: dict[str, str],
    failed_uploads: list[str],
    stash: Stash | None,
    save_location: Path,
    timestamp_str: str,
) -> None:
    """
    In case the xmlupload must be interrupted,
    e.g. because of an error that could not be handled,
    or due to keyboard interrupt,
    this method ensures
    that all information about what is already in DSP
    is written into diagnostic files.

    It then quits the Python interpreter with exit code 1.

    Args:
        err: error that was the cause of the abort
        id2iri_mapping: mapping of ids from the XML file to IRIs in DSP (only successful uploads appear here)
        failed_uploads: resources that caused an error when uploading to DSP
        stash: an object that contains all stashed links that could not be reapplied to their resources
        save_location: path where to save the diagnostic info
        timestamp_str: timestamp for the name of the diagnostic files
    """
    print(
        f"\n==========================================\n"
        f"xmlupload must be aborted because of an error.\n"
        f"Error message: '{err}'\n"
    )
    logger.error("xmlupload must be aborted because of an error", exc_info=err)

    if id2iri_mapping:
        id2iri_mapping_file = f"{save_location}/{timestamp_str}_id2iri_mapping.json"
        with open(id2iri_mapping_file, "x", encoding="utf-8") as f:
            json.dump(id2iri_mapping, f, ensure_ascii=False, indent=4)
        print(f"The mapping of internal IDs to IRIs was written to {id2iri_mapping_file}")
        logger.info(f"The mapping of internal IDs to IRIs was written to {id2iri_mapping_file}")

    if stash:
        filename = _save_stash_as_json(
            stash=stash,
            save_location=save_location,
            timestamp_str=timestamp_str,
        )
        logfile = Path.home() / ".dsp_tools" / "logging.log"
        msg = (
            f"There are stashed links that could not be reapplied to the resources they were stripped from. "
            f"They were saved to {filename}\n"
            f"For more information, see the log file: {logfile}"
        )
        print(msg)
        logger.info(msg)

    # print the resources that threw an error when they were tried to be uploaded
    if failed_uploads:
        msg = f"Independently of this error, there were some resources that could not be uploaded: {failed_uploads}"
        print(msg)
        logger.info(msg)

    sys.exit(1)


def _save_stash_as_json(
    stash: Stash,
    save_location: Path,
    timestamp_str: str,
) -> str:
    filename = f"{save_location}/{timestamp_str}_stashed_links.json"
    with open(filename, "x", encoding="utf-8") as file:
        json.dump(
            obj=asdict(stash),
            fp=file,
            ensure_ascii=False,
            indent=4,
            # cls=KnoraStandoffXmlEncoder,
        )
    return filename<|MERGE_RESOLUTION|>--- conflicted
+++ resolved
@@ -122,19 +122,9 @@
     con: Connection,
     default_ontology: str,
     verbose: bool,
-<<<<<<< HEAD
 ) -> tuple[list[XMLResource], dict[str, Permissions], Stash | None]:
     stash_lookup, upload_order = identify_circular_references(root, verbose=verbose)
     resources, permissions_lookup = _get_data_from_xml(
-=======
-) -> tuple[list[XMLResource], dict[str, Permissions], dict[str, type], Stash | None]:
-    logger.info("Checking resources for circular references...")
-    if verbose:
-        print("Checking resources for circular references...")
-    stash_lookup, upload_order = identify_circular_references(root)
-    logger.info("Get data from XML...")
-    resources, permissions_lookup, resclass_name_2_type = _get_data_from_xml(
->>>>>>> e100b26e
         con=con,
         root=root,
         default_ontology=default_ontology,
