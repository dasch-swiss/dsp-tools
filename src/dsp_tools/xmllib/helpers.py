--- conflicted
+++ resolved
@@ -1139,9 +1139,11 @@
     """
     cleaned = regex.sub(r"\s+", " ", string).strip()
     if len(cleaned) == 0:
-<<<<<<< HEAD
-        msg = "The entered string is empty after all redundant whitespaces were removed."
-        warnings.warn(XmllibInputWarning(msg))
+        emit_xmllib_input_warning(
+            MessageInfo(
+                "The entered string is empty after all redundant whitespaces were removed. An empty string is returned."
+            )
+        )
     return cleaned
 
 
@@ -1229,12 +1231,4 @@
         return LicenseRecommended.CC.BY_NC_ND
     if has_nc and not has_nd and has_sa:
         return LicenseRecommended.CC.BY_NC_SA
-    return None
-=======
-        emit_xmllib_input_warning(
-            MessageInfo(
-                "The entered string is empty after all redundant whitespaces were removed. An empty string is returned."
-            )
-        )
-    return cleaned
->>>>>>> f848d736
+    return None