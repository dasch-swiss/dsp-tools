--- conflicted
+++ resolved
@@ -328,13 +328,10 @@
         - 30.4.21 -> GREGORIAN:CE:2021-04-30:CE:2021-04-30
         - 5/11/2021 -> GREGORIAN:CE:2021-11-05:CE:2021-11-05
         - Jan 26, 1993 -> GREGORIAN:CE:1993-01-26:CE:1993-01-26
-<<<<<<< HEAD
         - 26 Jan 1993 -> GREGORIAN:CE:1993-01-26:CE:1993-01-26
         - 26 January 1993 -> GREGORIAN:CE:1993-01-26:CE:1993-01-26
-=======
         - 26. Jan. 1993 -> GREGORIAN:CE:1993-01-26:CE:1993-01-26
         - 26. Januar 1993 -> GREGORIAN:CE:1993-01-26:CE:1993-01-26
->>>>>>> 81aa0b96
         - 28.2.-1.12.1515 -> GREGORIAN:CE:1515-02-28:CE:1515-12-01
         - 25.-26.2.0800 -> GREGORIAN:CE:0800-02-25:CE:0800-02-26
         - 1.9.2022-3.1.2024 -> GREGORIAN:CE:2022-09-01:CE:2024-01-03
@@ -450,16 +447,14 @@
     monthname_date_regex = rf"{lookbehind}({all_months}) ?{day_regex}, ?{year_regex}{lookahead}"
     monthname_date = regex.search(monthname_date_regex, string)
 
-<<<<<<< HEAD
     # template: 9 March 1908
     all_months = "|".join(_months_dict)
     monthname_after_day_regex = rf"{lookbehind}{day_regex} ?({all_months}) ?{year_regex}{lookahead}"
     monthname_after_day = regex.search(monthname_after_day_regex, string)
-=======
+
     # template: 26. Januar 1993 | 26. Jan. 1993 | 26. Jan 1993
     german_monthname_date_regex = rf"{lookbehind}{day_regex}\.? ?({all_months})\.? ?{year_regex}{lookahead}"
     german_monthname_date = regex.search(german_monthname_date_regex, string)
->>>>>>> 81aa0b96
 
     # template: 1849/50 | 1849-50 | 1849/1850
     year_range = regex.search(lookbehind + year_regex + r"[/-](\d{1,4})" + lookahead, string)
@@ -476,13 +471,10 @@
         res = _from_eur_date(eur_date)
     elif monthname_date:
         res = _from_monthname_date(monthname_date)
-<<<<<<< HEAD
     elif monthname_after_day:
         res = _from_monthname_after_day(monthname_after_day)
-=======
     elif german_monthname_date:
         res = _from_german_monthname_date(german_monthname_date)
->>>>>>> 81aa0b96
     elif year_range:
         res = _from_year_range(year_range)
     elif year_only:
@@ -572,17 +564,18 @@
     return f"GREGORIAN:CE:{date.isoformat()}:CE:{date.isoformat()}"
 
 
-<<<<<<< HEAD
 def _from_monthname_after_day(monthname_after_day: Match[str]) -> str:
     day = int(monthname_after_day.group(1))
     month = _months_dict[monthname_after_day.group(2)]
     year = int(monthname_after_day.group(3))
-=======
+    date = datetime.date(year, month, day)
+    return f"GREGORIAN:CE:{date.isoformat()}:CE:{date.isoformat()}"
+
+    
 def _from_german_monthname_date(german_monthname_date: Match[str]) -> str:
     day = int(german_monthname_date.group(1))
     month = _months_dict[german_monthname_date.group(2)]
     year = int(german_monthname_date.group(3))
->>>>>>> 81aa0b96
     date = datetime.date(year, month, day)
     return f"GREGORIAN:CE:{date.isoformat()}:CE:{date.isoformat()}"
 
