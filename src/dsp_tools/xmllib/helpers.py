from __future__ import annotations

import datetime
import json
import uuid
from collections.abc import Iterable
from dataclasses import dataclass
from pathlib import Path
from typing import Any

import regex
from lxml import etree
from regex import Match

from dsp_tools.error.xmllib_warnings import MessageInfo
from dsp_tools.error.xmllib_warnings_util import emit_xmllib_input_warning
from dsp_tools.error.xmllib_warnings_util import raise_input_error
from dsp_tools.xmllib.internal.checkers import is_nonempty_value_internal
from dsp_tools.xmllib.internal.constants import KNOWN_XML_TAG_REGEXES
from dsp_tools.xmllib.internal.input_converters import unescape_reserved_xml_chars
from dsp_tools.xmllib.models.config_options import NewlineReplacement
from dsp_tools.xmllib.models.licenses.other import LicenseOther
from dsp_tools.xmllib.models.licenses.recommended import License
from dsp_tools.xmllib.models.licenses.recommended import LicenseRecommended
from dsp_tools.xmllib.value_converters import replace_newlines_with_tags


def create_footnote_string(
    footnote_text: str, newline_replacement_option: NewlineReplacement = NewlineReplacement.LINEBREAK
) -> str:
    """
    Takes the text for a footnote, and returns a string with the correct formatting.
    You can use this if you want to add the footnote to a string.
    Currently, the newline replacement options are restricted to `LINEBREAK` and `NONE`.
    The reserved characters `<`, `>` and `&` will be escaped temporarily,
    but they will be correctly displayed in DSP-APP.

    Attention:
        - The text in the footnote may be richtext, i.e. contain XML tags.
        - Not all tags supported in ordinary richtext are currently implemented.
        - The allowed tags are:
            - `<br>` (break line)
            - `<strong>` (bold)
            - `<em>` (italic)
            - `<u>` (underline)
            - `<strike>` (strike through)
            - `<a href="URI">` (link to a URI)
            - `<a class="salsah-link" href="Knora IRI">` (link to a resource)

    Args:
        footnote_text: Text for the footnote
        newline_replacement_option: options to replace newlines

    Raises:
        InputError: If the text is empty, or if a newline replacement which is not implemented is entered

    Returns:
        The footnote as a string

    Examples:
        ```python
        result = xmllib.create_footnote_string("Text")
        # result == '<footnote content="Text"/>'
        ```

        ```python
        result = xmllib.create_footnote_string("Text\\nSecond Line")
        # result == '<footnote content="Text&lt;br/&gt;Second Line"/>'
        ```

        ```python
        result = xmllib.create_footnote_string("Already escaped &lt;&gt;")
        # already escaped characters will not be escaped again
        # result == '<footnote content="Already escaped &lt;&gt;"/>'
        ```
    """
    text_tag = create_footnote_element(footnote_text, newline_replacement_option)
    return etree.tostring(text_tag, encoding="unicode")


def create_footnote_element(
    footnote_text: str, newline_replacement_option: NewlineReplacement = NewlineReplacement.LINEBREAK
) -> etree._Element:
    """
    Takes the text for a footnote, and returns an `etree.Element`.
    You can use this if you are working with `lxml`.
    Currently, the newline replacement options are restricted to `LINEBREAK` and `NONE`.

    Attention:
        - The text in the footnote may be richtext, i.e. contain XML tags.
        - Not all tags supported in ordinary richtext are currently implemented.
        - The allowed tags are:
            - `<br>` (break line)
            - `<strong>` (bold)
            - `<em>` (italic)
            - `<u>` (underline)
            - `<strike>` (strike through)
            - `<a href="URI">` (link to a URI)
            - `<a class="salsah-link" href="Knora IRI">` (link to a resource)

    Args:
        footnote_text: Text for the footnote
        newline_replacement_option: options to replace newlines

    Raises:
        InputError: If the text is empty, or if a newline replacement which is not implemented is entered

    Returns:
        The footnote as a string
    """
    if newline_replacement_option not in {NewlineReplacement.LINEBREAK, NewlineReplacement.NONE}:
        raise_input_error(MessageInfo("Currently the only supported newline replacement is linebreak (<br/>) or None."))
    if not is_nonempty_value_internal(footnote_text):
        raise_input_error(MessageInfo("The input value is empty."))
    footnote_text = replace_newlines_with_tags(str(footnote_text), newline_replacement_option)
    unescaped_text = unescape_reserved_xml_chars(footnote_text)
    return etree.Element("footnote", attrib={"content": unescaped_text})


def create_standoff_link_to_resource(resource_id: str, displayed_text: str) -> str:
    """
    Creates a standoff link to a resource.

    Args:
        resource_id: ID of the resource that is linked
        displayed_text: text to display for the embedded link

    Returns:
        A standoff link in string form.

    Raises:
        InputError: if the resource ID or the displayed text are empty

    Examples:
        ```python
        result = xmllib.create_standoff_link_to_resource("resource_id", "Text")
        # result == '<a class="salsah-link" href="IRI:resource_id:IRI">Text</a>'
        ```
    """
    if not all([is_nonempty_value_internal(resource_id), is_nonempty_value_internal(displayed_text)]):
        msg_str = (
            f"The entered resource ID and displayed text may not be empty. "
            f"Your input: resource_id '{resource_id}' / displayed_text '{displayed_text}'"
        )
        raise_input_error(MessageInfo(msg_str))
    attribs = {"class": "salsah-link", "href": f"IRI:{resource_id}:IRI"}
    ele = etree.Element("a", attrib=attribs)
    ele.text = displayed_text
    return etree.tostring(ele, encoding="unicode")


def create_standoff_link_to_uri(uri: str, displayed_text: str) -> str:
    """
    Creates a standoff link to a URI.

    Args:
        uri: the target URI that should be linked to
        displayed_text: text to display for the embedded link

    Returns:
        A standoff link in string form.

    Raises:
        InputError: if the URI or the displayed text are empty

    Examples:
        ```python
        result = xmllib.create_standoff_link_to_uri("https://www.dasch.swiss/", "This is DaSCH")
        # result == '<a href="https://www.dasch.swiss/">This is DaSCH</a>'
        ```
    """
    if not all([is_nonempty_value_internal(uri), is_nonempty_value_internal(displayed_text)]):
        msg_str = (
            f"The entered URI and displayed text may not be empty. "
            f"Your input: uri '{uri}' / displayed_text '{displayed_text}'"
        )
        raise_input_error(MessageInfo(msg_str))
    attribs = {"href": uri}
    ele = etree.Element("a", attrib=attribs)
    ele.text = displayed_text
    return etree.tostring(ele, encoding="unicode")


def _get_label_to_node_one_list(
    list_section: list[dict[str, Any]], list_name: str, language_of_label: str
) -> dict[str, str]:
    json_subset = [x for x in list_section if x["name"] == list_name]
    # json_subset is a list containing one item, namely the json object containing the entire json-list
    res = {}
    for label, name in _name_label_mapper_iterator(json_subset, language_of_label):
        if name != list_name:
            res[label] = name
            res[label.strip().lower()] = name
    return res


def _get_label_to_node_all_lists(
    list_section: list[dict[str, Any]], language_of_label: str
) -> dict[str, dict[str, str]]:
    mapper = {}
    for li in list_section:
        mapper[li["name"]] = _get_label_to_node_one_list(list_section, li["name"], language_of_label)
    return mapper


def _get_property_to_list_name_mapping(ontologies: list[dict[str, Any]], default_ontology: str) -> dict[str, str]:
    prop_lookup = {}
    for onto in ontologies:
        prefix = onto["name"]
        property_section = onto["properties"]
        for prop in property_section:
            if prop["gui_element"] == "List":
                prefixed_prop = f"{prefix}:{prop['name']}"
                prop_lookup[prefixed_prop] = prop["gui_attributes"]["hlist"]
    default_props = {
        k.replace(default_ontology, "", 1): v for k, v in prop_lookup.items() if k.startswith(f"{default_ontology}:")
    }
    prop_lookup = prop_lookup | default_props
    return prop_lookup


@dataclass
class ListLookup:
    _lookup: dict[str, dict[str, str]]
    _prop_to_list_name: dict[str, str]
    _label_language: str

    @staticmethod
    def create_new(project_json_path: str | Path, language_of_label: str, default_ontology: str) -> ListLookup:
        """
        Creates a list lookup based on list labels in a specified language and returning list node names.
        Works for all lists in a project.json

        Args:
            project_json_path: path to a JSON project file (a.k.a. ontology)
            language_of_label: label language used for the list
            default_ontology: ontology prefix which is defined as default in the XML file

        Returns:
            `ListLookup` for a project

        Examples:
            ```python
            list_lookup = xmllib.ListLookup.create_new(
                project_json_path="project.json",
                language_of_label="en",
                default_ontology="default-onto",
            )
            ```
        """
        with open(project_json_path, encoding="utf-8") as f:
            json_file = json.load(f)
        label_to_list_node_lookup = _get_label_to_node_all_lists(json_file["project"]["lists"], language_of_label)
        prop_to_list_mapper = _get_property_to_list_name_mapping(json_file["project"]["ontologies"], default_ontology)
        return ListLookup(
            _lookup=label_to_list_node_lookup,
            _prop_to_list_name=prop_to_list_mapper,
            _label_language=language_of_label,
        )

    def get_node_via_list_name(self, list_name: str, node_label: str) -> str:
        """
        Returns the list node name based on a label.
        The language of the label was specified when creating the `ListLookup`.

        Args:
            list_name: name of the list
            node_label: label of the node

        Returns:
            node name

        Examples:
            ```python
            node_name = list_lookup.get_node_via_list_name(
                list_name="list1",
                node_label="Label 1"  # or: "label 1" (capitalisation is not relevant)
            )
            # node_name == "node1"
            ```
        """
        if not (list_lookup := self._lookup.get(list_name)):
            emit_xmllib_input_warning(
                MessageInfo(f"The entered list name '{list_name}' was not found. An empty string is returned.")
            )
            return ""
        if not (found_node := list_lookup.get(node_label)):
            emit_xmllib_input_warning(
                MessageInfo(
                    f"'{node_label}' was not recognised as label of the list '{list_name}'. "
                    f"This ListLookup is configured for '{self._label_language}' labels. An empty string is returned."
                )
            )
            return ""
        return found_node

    def get_list_name_and_node_via_property(self, prop_name: str, node_label: str) -> tuple[str, str]:
        """
        Returns the list name and the node name based on a property that is used with the list and the label of a node.
        The language of the label was specified when creating the `ListLookup`.
        The list name needs to be referenced in the XML file.

        Args:
            prop_name: name of the list
            node_label: label of the node

        Returns:
            list name and node name

        Examples:
            ```python
            list_name, node_name = list_lookup.get_list_name_and_node_via_property(
                prop_name=":hasList",  # or: "default-onto:hasList"
                node_label="label 1"
            )
            # list_name == "list1"
            # node_name == "node1"
            ```
        """
        if not (list_name := self.get_list_name_via_property(prop_name)):
            return "", ""
        return list_name, self.get_node_via_list_name(list_name, node_label)

    def get_list_name_via_property(self, prop_name: str) -> str:
        """
        Returns the list name as specified in the ontology for a property.
        The list name needs to be referenced in the XML file.

        Args:
            prop_name: name of the property

        Returns:
            Name of the list

        Examples:
            ```python
            list_name = list_lookup.get_list_name_via_property(
                prop_name=":hasList",  # or: "default-onto:hasList"
            )
            # list_name == "list1"
            ```
        """
        if not (list_name := self._prop_to_list_name.get(prop_name)):
            emit_xmllib_input_warning(
                MessageInfo(f"The entered property '{prop_name}' was not found. An empty string is returned.")
            )
            return ""
        return list_name


def get_list_nodes_from_string_via_list_name(
    string_with_list_labels: str, label_separator: str, list_name: str, list_lookup: ListLookup
) -> list[str]:
    """
    Takes a string containing list labels, the separator by which they can be split,
    a property name and the list lookup.
    Resolves the labels and returns the list name to be referenced in the XML file and a list of node names.
    If the string is empty, it returns an empty list.

    Args:
        string_with_list_labels: the string containing the labels
        label_separator: separator in the string that contains the labels
        list_name: name of the list
        list_lookup: `ListLookup` of the project

    Returns:
        The name of the list and a list of node names.

    Examples:
        ```python
        string_with_list_labels = "Label 1; Label 2"
        nodes = xmllib.get_list_nodes_from_string_via_list_name(
            string_with_list_labels=string_with_list_labels,
            label_separator=";",
            list_name="list1",
            list_lookup=list_lookup,
        )
        # nodes == ["node1", "node2"]
        ```

        ```python
        string_with_list_labels = ""
        nodes = xmllib.get_list_nodes_from_string_via_list_name(
            string_with_list_labels=string_with_list_labels,
            label_separator=";",
            list_name="list1",
            list_lookup=list_lookup,
        )
        # nodes == []
        ```

        ```python
        string_with_list_labels = pd.NA
        nodes = xmllib.get_list_nodes_from_string_via_list_name(
            string_with_list_labels=string_with_list_labels,
            label_separator=";",
            list_name="list1",
            list_lookup=list_lookup,
        )
        # nodes == []
        ```
    """
    if not is_nonempty_value_internal(string_with_list_labels):
        return []
    labels_list = create_list_from_string(string_with_list_labels, label_separator)
    nodes_list = [list_lookup.get_node_via_list_name(list_name, label) for label in labels_list]
    return nodes_list


def get_list_nodes_from_string_via_property(
    string_with_list_labels: str, label_separator: str, property_name: str, list_lookup: ListLookup
) -> tuple[str, list[str]]:
    """
    Takes a string containing list labels, the separator by which they can be split,
    a property name and the list lookup.
    Resolves the labels and returns the list name to be referenced in the XML file and a list of node names.
    If the string is empty, it returns an empty list.

    Args:
        string_with_list_labels: the string containing the labels
        label_separator: separator in the string that contains the labels
        property_name: name of the property
        list_lookup: `ListLookup` of the project

    Returns:
        The name of the list and a list of node names.

    Examples:
        ```python
        string_with_list_labels = "Label 1; Label 2"
        list_name, nodes = xmllib.get_list_nodes_from_string_via_property(
            string_with_list_labels=string_with_list_labels,
            label_separator=";",
            property_name=":hasList",
            list_lookup=list_lookup,
        )
        # list_name == "list1"
        # nodes == ["node1", "node2"]
        ```

        ```python
        string_with_list_labels = ""
        list_name, nodes = xmllib.get_list_nodes_from_string_via_property(
            string_with_list_labels=string_with_list_labels,
            label_separator=";",
            property_name=":hasList",
            list_lookup=list_lookup,
        )
        # list_name == ""
        # nodes == []
        ```

        ```python
        string_with_list_labels = pd.NA
        list_name, nodes = xmllib.get_list_nodes_from_string_via_property(
            string_with_list_labels=string_with_list_labels,
            label_separator=";",
            property_name=":hasList",
            list_lookup=list_lookup,
        )
        # list_name == ""
        # nodes == []
        ```
    """
    if not is_nonempty_value_internal(string_with_list_labels):
        return "", []
    labels_list = create_list_from_string(string_with_list_labels, label_separator)
    list_name = ""
    nodes = []
    for lbl in labels_list:
        list_name, node_name = list_lookup.get_list_name_and_node_via_property(property_name, lbl)
        nodes.append(node_name)
    return list_name, nodes


def _name_label_mapper_iterator(
    json_subset: list[dict[str, Any]],
    language_of_label: str,
) -> Iterable[tuple[str, str]]:
    """
    Go through list nodes of a JSON project and yield (label, name) pairs.

    Args:
        json_subset: list of DSP lists (a DSP list being a dictionary with the keys "name", "labels" and "nodes")
        language_of_label: which language of the label to choose

    Yields:
        (label, name) pairs
    """
    for node in json_subset:
        # node is the json object containing the entire json-list
        if "nodes" in node:
            # "nodes" is the json sub-object containing the entries of the json-list
            yield from _name_label_mapper_iterator(node["nodes"], language_of_label)
            # each yielded value is a (label, name) pair of a single list entry
        if "name" in node:
            yield node["labels"][language_of_label], node["name"]
            # the actual values of the name and the label


def escape_reserved_xml_characters(text: str) -> str:
    """
    From richtext strings (encoding="xml"), escape the reserved characters `<`, `>` and `&`,
    but only if they are not part of a standard standoff tag or escape sequence.

    [See the documentation for the standard standoff tags allowed by DSP-API,
    which will not be escaped.](https://docs.dasch.swiss/latest/DSP-API/03-endpoints/api-v2/text/standard-standoff/)

    Args:
        text: the richtext string to be escaped

    Returns:
        The escaped richtext string

    Examples:
        ```python
        result = xmllib.escape_reserved_xml_characters("Text <unknownTag>")
        # result == "Text &lt;unknownTag&gt;"
        ```

        ```python
        result = xmllib.escape_reserved_xml_characters("Text <br/> text after")
        # result == "Text <br/> text after"
        ```
    """
    allowed_tags_regex = "|".join(KNOWN_XML_TAG_REGEXES)
    lookahead = rf"(?!/?({allowed_tags_regex})/?>)"
    illegal_lt = rf"<{lookahead}"
    lookbehind = rf"(?<!</?({allowed_tags_regex})/?)"
    illegal_gt = rf"{lookbehind}>"
    illegal_amp = r"&(?![#a-zA-Z0-9]+;)"
    text = regex.sub(illegal_lt, "&lt;", text)
    text = regex.sub(illegal_gt, "&gt;", text)
    text = regex.sub(illegal_amp, "&amp;", text)
    return text


def find_date_in_string(string: str) -> set[str]:
    """
    Checks if a string contains date values (single dates, or date ranges),
    and return all found dates as set of DSP-formatted strings.
    Returns an empty set if no date was found.
    [See XML documentation for details](https://docs.dasch.swiss/latest/DSP-TOOLS/file-formats/xml-data-file/#date).

    Notes:
        - If no era or calendar is given, dates are interpreted in the Common Era and the Gregorian calendar.
        - Standalone numbers from 000-2999, in 3/4-digit form, are interpreted as years CE.
        - If a number (with any number of digits) is followed by CE, C.E., AD, A.D., it is interpreted as years CE.
        - If a number (with any number of digits) is followed by BCE, BC, B.C., B.C.E., av. J.-C.,
          it is interpreted as years BCE.
        - Dates written with slashes are always interpreted in a European manner: 5/11/2021 is the 5th of November.
        - In the European notation, 2-digit years are expanded to 4 digits, with the current year as watershed:
            - 30.4.24 -> 30.04.2024
            - 30.4.50 -> 30.04.1950

    Currently supported date formats:
        - 0476-09-04 -> GREGORIAN:CE:0476-09-04:CE:0476-09-04
        - 0476_09_04 -> GREGORIAN:CE:0476-09-04:CE:0476-09-04
        - 30.4.2021 -> GREGORIAN:CE:2021-04-30:CE:2021-04-30
        - 30.4.21 -> GREGORIAN:CE:2021-04-30:CE:2021-04-30
        - 5/11/2021 -> GREGORIAN:CE:2021-11-05:CE:2021-11-05
        - Jan 26, 1993 -> GREGORIAN:CE:1993-01-26:CE:1993-01-26
        - 26 Jan 1993 -> GREGORIAN:CE:1993-01-26:CE:1993-01-26
        - 26 January 1993 -> GREGORIAN:CE:1993-01-26:CE:1993-01-26
        - 26. Jan. 1993 -> GREGORIAN:CE:1993-01-26:CE:1993-01-26
        - 26. Januar 1993 -> GREGORIAN:CE:1993-01-26:CE:1993-01-26
        - 28.2.-1.12.1515 -> GREGORIAN:CE:1515-02-28:CE:1515-12-01
        - 25.-26.2.0800 -> GREGORIAN:CE:0800-02-25:CE:0800-02-26
        - 1.9.2022-3.1.2024 -> GREGORIAN:CE:2022-09-01:CE:2024-01-03
        - 1848 -> GREGORIAN:CE:1848:CE:1848
        - 1849/1850 -> GREGORIAN:CE:1849:CE:1850
        - 1849/50 -> GREGORIAN:CE:1849:CE:1850
        - 1845-50 -> GREGORIAN:CE:1845:CE:1850
        - 840-50 -> GREGORIAN:CE:840:CE:850
        - 840-1 -> GREGORIAN:CE:840:CE:841
        - 9 BC / 9 B.C. / 9 B.C.E. / 9 BCE -> GREGORIAN:BC:9:BC:9
        - 20 BCE - 50 CE -> GREGORIAN:BC:20:CE:50
        - 1000-900 av. J.-C. -> GREGORIAN:BC:1000:BC:900
        - 45 av. J.-C. -> GREGORIAN:BC:45:BC:45

    Args:
        string: string to check

    Returns:
        (possibly empty) set of DSP-formatted date strings

    Examples:
        ```python
        result = xmllib.find_date_in_string("1849/1850")
        # result == {"GREGORIAN:CE:1849:CE:1850"}
        ```

        ```python
        result = xmllib.find_date_in_string("not a valid date")
        # result == {}
        ```

        ```python
        result = xmllib.find_date_in_string("first date: 2024. Second: 2025.")
        # result == {"GREGORIAN:CE:2024:CE:2024", "GREGORIAN:CE:2025:CE:2025"}
        ```
    """

    # sanitise input, just in case that the function was called on an empty or N/A cell
    if not is_nonempty_value_internal(string):
<<<<<<< HEAD
        return set()
=======
        return None
>>>>>>> b62b1fd9
    return _find_date_in_string(string)


_months_dict = {
    "January": 1,
    "Januar": 1,
    "Jan": 1,
    "February": 2,
    "Februar": 2,
    "Feb": 2,
    "March": 3,
    "März": 3,
    "Mar": 3,
    "April": 4,
    "Apr": 4,
    "May": 5,
    "Mai": 5,
    "June": 6,
    "Juni": 6,
    "Jun": 6,
    "July": 7,
    "Juli": 7,
    "Jul": 7,
    "August": 8,
    "Aug": 8,
    "September": 9,
    "Sept": 9,
    "October": 10,
    "Oktober": 10,
    "Oct": 10,
    "Okt": 10,
    "November": 11,
    "Nov": 11,
    "December": 12,
    "Dezember": 12,
    "Dec": 12,
    "Dez": 12,
}
all_months = "|".join(_months_dict)


<<<<<<< HEAD
def _find_date_in_string(string: str) -> set[str]:
=======
def _find_date_in_string(string: str) -> str | None:
>>>>>>> b62b1fd9
    year_regex = r"([0-2]?[0-9][0-9][0-9])"
    year_regex_2_or_4_digits = r"((?:[0-2]?[0-9])?[0-9][0-9])"
    month_regex = r"([0-1]?[0-9])"
    day_regex = r"([0-3]?[0-9])"
    sep_regex = r"[\./]"
    lookbehind = r"(?<![0-9A-Za-z])"
    lookahead = r"(?![0-9A-Za-z])"
    range_operator_regex = r" ?- ?"

    remaining_string = string
    results: set[str | None] = set()

    remaining_string = _extract_already_parsed_date(remaining_string, results)

    remaining_string = _find_english_BC_or_CE_dates(
        string=remaining_string,
        lookbehind=lookbehind,
        lookahead=lookahead,
        range_operator_regex=range_operator_regex,
        results=results,
    )

    remaining_string = _find_french_bc_dates(
        string=remaining_string,
        lookbehind=lookbehind,
        lookahead=lookahead,
        range_operator_regex=range_operator_regex,
        results=results,
    )

    # template: 2021-01-01 | 2015_01_02
    iso_dates_regex = rf"{lookbehind}{year_regex}[_-]([0-1][0-9])[_-]([0-3][0-9]){lookahead}"
    if iso_dates := list(regex.finditer(iso_dates_regex, remaining_string)):
        results.update(_from_iso_date(x) for x in iso_dates)
        remaining_string = _remove_used_spans(remaining_string, [x.span() for x in iso_dates])

    # template: 6.-8.3.1948 | 6/2/1947 - 24.03.1948
    eur_date_range_regex = (
        rf"{lookbehind}"
        rf"{day_regex}{sep_regex}(?:{month_regex}{sep_regex}{year_regex_2_or_4_digits}?)?{range_operator_regex}"
        rf"{day_regex}{sep_regex}{month_regex}{sep_regex}{year_regex_2_or_4_digits}"
        rf"{lookahead}"
    )
    if eur_date_ranges := list(regex.finditer(eur_date_range_regex, remaining_string)):
        results.update(_from_eur_date_range(x) for x in eur_date_ranges)
        remaining_string = _remove_used_spans(remaining_string, [x.span() for x in eur_date_ranges])

    # template: 1.4.2021 | 5/11/2021
    eur_date_regex = rf"{lookbehind}{day_regex}{sep_regex}{month_regex}{sep_regex}{year_regex_2_or_4_digits}{lookahead}"
    if eur_dates := list(regex.finditer(eur_date_regex, remaining_string)):
        results.update(_from_eur_date(x) for x in eur_dates)
        remaining_string = _remove_used_spans(remaining_string, [x.span() for x in eur_dates])

    # template: March 9, 1908 | March5,1908 | May 11, 1906
    monthname_date_regex = rf"{lookbehind}({all_months}) ?{day_regex}, ?{year_regex}{lookahead}"
    if monthname_dates := list(regex.finditer(monthname_date_regex, remaining_string)):
        results.update(_from_monthname_date(x) for x in monthname_dates)
        remaining_string = _remove_used_spans(remaining_string, [x.span() for x in monthname_dates])

    # template: 9 March 1908
    monthname_after_day_regex = rf"{lookbehind}{day_regex} ?({all_months}) ?{year_regex}{lookahead}"
    if monthname_after_days := list(regex.finditer(monthname_after_day_regex, remaining_string)):
        results.update(_from_monthname_after_day(x) for x in monthname_after_days)
        remaining_string = _remove_used_spans(remaining_string, [x.span() for x in monthname_after_days])

    # template: 26. Januar 1993 | 26. Jan. 1993 | 26. Jan 1993
    german_monthname_date_regex = rf"{lookbehind}{day_regex}\.? ?({all_months})\.? ?{year_regex}{lookahead}"
    if german_monthname_dates := list(regex.finditer(german_monthname_date_regex, remaining_string)):
        results.update(_from_german_monthname_date(x) for x in german_monthname_dates)
        remaining_string = _remove_used_spans(remaining_string, [x.span() for x in german_monthname_dates])

    # template: 1849/50 | 1849-50 | 1849/1850
    if year_ranges := list(regex.finditer(lookbehind + year_regex + r"[/-](\d{1,4})" + lookahead, remaining_string)):
        results.update(_from_year_range(x) for x in year_ranges)
        remaining_string = _remove_used_spans(remaining_string, [x.span() for x in year_ranges])

    # template: 1907
    if year_onlies := list(regex.finditer(rf"{lookbehind}{year_regex}{lookahead}", remaining_string)):
        results.update(f"GREGORIAN:CE:{int(x.group(0))}:CE:{int(x.group(0))}" for x in year_onlies)
        remaining_string = _remove_used_spans(remaining_string, [x.span() for x in year_onlies])

    return {x for x in results if x}


def _remove_used_spans(string: str, spans: list[tuple[int, int]]) -> str:
    """Once a regex has matched parts of the original string, remove these parts, so that they're not matched again."""
    for start, end in reversed(spans):
        string = string[:start] + string[end:]
    return string


def _find_english_BC_or_CE_dates(
    string: str,
    lookbehind: str,
    lookahead: str,
    range_operator_regex: str,
    results: set[str | None],
) -> str:
    eraless_date_regex = r"(\d+)"
    bc_era_regex = r"(?:BC|BCE|B\.C\.|B\.C\.E\.)"
    bc_date_regex = rf"(?:{eraless_date_regex} ?{bc_era_regex})"
    ce_era_regex = r"(?:CE|AD|C\.E\.|A\.D\.)"
    ce_date_regex = rf"(?:{eraless_date_regex} ?{ce_era_regex})"
    bc_or_ce_date_regex = rf"(?:{bc_date_regex}|{ce_date_regex})"

    remaining_string = string
    results_new: set[str | None] = set()

    range_regex = (
        rf"{lookbehind}(?:{bc_or_ce_date_regex}|{eraless_date_regex})"
        rf"{range_operator_regex}"
        rf"{bc_or_ce_date_regex}{lookahead}"
    )
    if matchs := list(regex.finditer(range_regex, remaining_string)):
        results_new.update(
            _from_english_BC_or_CE_range(
                string=x.group(0),
                range_operator_regex=range_operator_regex,
                bc_era_regex=bc_era_regex,
                ce_era_regex=ce_era_regex,
                eraless_date_regex=eraless_date_regex,
            )
            for x in matchs
        )
        remaining_string = _remove_used_spans(remaining_string, [x.span() for x in matchs])

    if matchs := list(regex.finditer(rf"{lookbehind}{bc_date_regex}{lookahead}", remaining_string)):
        results_new.update({f"GREGORIAN:BC:{x.group(1)}:BC:{x.group(1)}" for x in matchs})
        remaining_string = _remove_used_spans(remaining_string, [x.span() for x in matchs])

    if matchs := list(regex.finditer(rf"{lookbehind}{ce_date_regex}{lookahead}", remaining_string)):
        results_new.update({f"GREGORIAN:CE:{x.group(1)}:CE:{x.group(1)}" for x in matchs})
        remaining_string = _remove_used_spans(remaining_string, [x.span() for x in matchs])

    results.update({x for x in results_new if x})
    return remaining_string


def _from_english_BC_or_CE_range(
    string: str, range_operator_regex: str, bc_era_regex: str, ce_era_regex: str, eraless_date_regex: str
) -> str | None:
    split_result = regex.split(range_operator_regex, string)
    if len(split_result) != 2:
        return None
    start_raw, end_raw = split_result
    if regex.search(bc_era_regex, end_raw):
        end_era = "BC"
    elif regex.search(ce_era_regex, end_raw):
        end_era = "CE"
    else:
        return None

    if regex.search(bc_era_regex, start_raw):
        start_era = "BC"
    elif regex.search(ce_era_regex, start_raw):
        start_era = "CE"
    else:
        start_era = end_era

    if not (start_year_match := regex.search(eraless_date_regex, start_raw)):
        return None
    if not (end_year_match := regex.search(eraless_date_regex, end_raw)):
        return None

    return f"GREGORIAN:{start_era}:{start_year_match.group(0)}:{end_era}:{end_year_match.group(0)}"


def _find_french_bc_dates(
    string: str,
    lookbehind: str,
    lookahead: str,
    range_operator_regex: str,
    results: set[str | None],
) -> str:
    remaining_string = string
    results_new: set[str | None] = set()
    french_bc_regex = r"av(?:\. |\.| )J\.?-?C\.?"

    year_regex = r"\d{1,5}"
    year_range_regex = rf"{lookbehind}({year_regex}){range_operator_regex}({year_regex}) {french_bc_regex}{lookahead}"
    for year_range in reversed(list(regex.finditer(year_range_regex, remaining_string))):
        start_year = int(year_range.group(1))
        end_year = int(year_range.group(2))
        if end_year > start_year:
            continue
        results_new.add(f"GREGORIAN:BC:{start_year}:BC:{end_year}")
        remaining_string = _remove_used_spans(remaining_string, [year_range.span()])

    single_year_regex = rf"{lookbehind}({year_regex}) {french_bc_regex}{lookahead}"
    for single_year in reversed(list(regex.finditer(single_year_regex, remaining_string))):
        start_year = int(single_year.group(1))
        results_new.add(f"GREGORIAN:BC:{start_year}:BC:{start_year}")
        remaining_string = _remove_used_spans(remaining_string, [single_year.span()])

    results.update({x for x in results_new if x})
    return remaining_string


def _from_iso_date(iso_date: Match[str]) -> str | None:
    year = int(iso_date.group(1))
    month = int(iso_date.group(2))
    day = int(iso_date.group(3))
    try:
        date = datetime.date(year, month, day)
<<<<<<< HEAD
    except ValueError:
        return None
    return f"GREGORIAN:CE:{date.isoformat()}:CE:{date.isoformat()}"
=======
        return f"GREGORIAN:CE:{date.isoformat()}:CE:{date.isoformat()}"
    except ValueError:
        return None
>>>>>>> b62b1fd9


def _expand_2_digit_year(year: int) -> int:
    current_year = datetime.date.today().year - 2000
    if year <= current_year:
        return year + 2000
    elif year <= 99:
        return year + 1900
    else:
        return year


def _from_eur_date_range(eur_date_range: Match[str]) -> str | None:
    startday = int(eur_date_range.group(1))
    startmonth = int(eur_date_range.group(2)) if eur_date_range.group(2) else int(eur_date_range.group(5))
    startyear = int(eur_date_range.group(3)) if eur_date_range.group(3) else int(eur_date_range.group(6))
    startyear = _expand_2_digit_year(startyear)
    endday = int(eur_date_range.group(4))
    endmonth = int(eur_date_range.group(5))
    endyear = int(eur_date_range.group(6))
    endyear = _expand_2_digit_year(endyear)
    try:
        startdate = datetime.date(startyear, startmonth, startday)
        enddate = datetime.date(endyear, endmonth, endday)
    except ValueError:
        return None
    if enddate < startdate:
        return None
    return f"GREGORIAN:CE:{startdate.isoformat()}:CE:{enddate.isoformat()}"


def _from_eur_date(eur_date: Match[str]) -> str | None:
    startday = int(eur_date.group(1))
    startmonth = int(eur_date.group(2))
    startyear = int(eur_date.group(3))
    startyear = _expand_2_digit_year(startyear)
    try:
        date = datetime.date(startyear, startmonth, startday)
        return f"GREGORIAN:CE:{date.isoformat()}:CE:{date.isoformat()}"
    except ValueError:
        return None


def _from_monthname_date(monthname_date: Match[str]) -> str | None:
    day = int(monthname_date.group(2))
    month = _months_dict[monthname_date.group(1)]
    year = int(monthname_date.group(3))
    try:
        date = datetime.date(year, month, day)
        return f"GREGORIAN:CE:{date.isoformat()}:CE:{date.isoformat()}"
    except ValueError:
        return None


def _from_monthname_after_day(monthname_after_day: Match[str]) -> str | None:
    day = int(monthname_after_day.group(1))
    month = _months_dict[monthname_after_day.group(2)]
    year = int(monthname_after_day.group(3))
    try:
        date = datetime.date(year, month, day)
        return f"GREGORIAN:CE:{date.isoformat()}:CE:{date.isoformat()}"
    except ValueError:
        return None


def _from_german_monthname_date(german_monthname_date: Match[str]) -> str | None:
    day = int(german_monthname_date.group(1))
    month = _months_dict[german_monthname_date.group(2)]
    year = int(german_monthname_date.group(3))
    try:
        date = datetime.date(year, month, day)
        return f"GREGORIAN:CE:{date.isoformat()}:CE:{date.isoformat()}"
    except ValueError:
        return None


def _from_year_range(year_range: Match[str]) -> str | None:
    startyear = int(year_range.group(1))
    endyear = int(year_range.group(2))
    if endyear // 10 == 0:
        # endyear is only 1-digit: add the first 2-3 digits of startyear
        endyear = startyear // 10 * 10 + endyear
    elif endyear // 100 == 0:
        # endyear is only 2-digit: add the first 1-2 digits of startyear
        endyear = startyear // 100 * 100 + endyear
    if endyear <= startyear:
        return None
    return f"GREGORIAN:CE:{startyear}:CE:{endyear}"


def _extract_already_parsed_date(string: str, results: set[str | None]) -> str:
    rgx_year = r"\d+(-\d{2}(-\d{2})?)?"
    era_with_colon = r"(CE:|BC:)"
    rgx = rf"(GREGORIAN|JULIAN|ISLAMIC):{era_with_colon}{rgx_year}:{era_with_colon}?{rgx_year}"
    if matchs := list(regex.finditer(rgx, string)):
        results.update({x.group(0) for x in matchs})
        remaining_string = _remove_used_spans(string, [x.span() for x in matchs])
        return remaining_string
    return string


def make_xsd_compatible_id(input_value: str | float | int) -> str:
    """
    An xsd:ID may not contain all types of special characters,
    and it must start with a letter or underscore.
    Replace illegal characters with `_`, and prepend a leading `_` if necessary.

    The string must contain at least one Unicode letter (matching the regex ``\\p{L}``),
    `_`, `!`, `?`, or number, but must not be `None`, `<NA>`, `N/A`, or `-`.

    Args:
        input_value: input value

    Raises:
        InputError: if the input cannot be transformed to an xsd:ID

    Returns:
        An xsd ID compatible string based on the input value

    Examples:
        ```python
        result = xmllib.make_xsd_compatible_id("0_Universität_Basel")
        # result == "_0_Universit_t_Basel"
        ```
    """
    if not is_nonempty_value_internal(input_value):
        raise_input_error(MessageInfo(f"The input '{input_value}' cannot be transformed to an xsd:ID"))
    # if the start of string is neither letter nor underscore, add an underscore
    res = regex.sub(r"^(?=[^A-Za-z_])", "_", str(input_value))
    # replace all illegal characters by underscore
    res = regex.sub(r"[^\w_\-.]", "_", res, flags=regex.ASCII)
    return res


def make_xsd_compatible_id_with_uuid(input_value: str | float | int) -> str:
    """
    An xsd:ID may not contain all types of special characters,
    and it must start with a letter or underscore.
    Replace illegal characters with `_`, and prepend a leading `_` if necessary.
    Additionally, add a UUID at the end.
    The UUID will be different each time the function is called.

    The string must contain at least one Unicode letter (matching the regex ``\\p{L}``),
    `_`, `!`, `?`, or number, but must not be `None`, `<NA>`, `N/A`, or `-`.

    Args:
        input_value: input value

    Raises:
        InputError: if the input cannot be transformed to an xsd:ID

    Returns:
        an xsd ID based on the input value, with a UUID attached.

    Examples:
        ```python
        result = xmllib.make_xsd_compatible_id_with_uuid("Universität_Basel")
        # result == "Universit_t_Basel_88f5cd0b-f333-4174-9030-65900b17773d"
        ```
    """
    res = make_xsd_compatible_id(input_value)
    _uuid = uuid.uuid4()
    res = f"{res}_{_uuid}"
    return res


def create_list_from_string(string: str, separator: str) -> list[str]:
    """
    Creates a list from a string.
    Trailing and leading whitespaces are removed from the list items.

    Args:
        string: input string
        separator: The character that separates the different values in the string.
            For example, a comma or newline.

    Returns:
        The list that results from splitting the input string.
            If the original string is empty or consists only of whitespace characters, the resulting list will be empty.

    Raises:
        InputError: If the input value is not a string.

    Examples:
        ```python
        result = xmllib.create_non_empty_list_from_string(" One/  Two\\n/", "/")
        # result == ["One", "Two"]
        ```

        ```python
        result = xmllib.create_list_from_string("   \\n    ", "\\n")
        # result == []
        ```
    """
    if not isinstance(string, str):
        raise_input_error(
            MessageInfo(f"The input for this function must be a string. Your input is a {type(string).__name__}.")
        )
    return [strpd for x in string.split(separator) if (strpd := x.strip())]


def create_non_empty_list_from_string(
    string: str, separator: str, resource_id: str | None = None, prop_name: str | None = None
) -> list[str]:
    """
    Creates a list from a string.
    Trailing and leading whitespaces are removed from the list items.

    If the resulting list is empty it will raise an `InputError`.

    Args:
        string: input string
        separator: The character that separates the different values in the string.
            For example, a comma or newline.
        resource_id: If the ID of the resource is provided, a better error message can be composed
        prop_name: If the name of the property is provided, a better error message can be composed

    Returns:
        The list that results from splitting the input string.

    Raises:
        InputError: If the resulting list is empty.

    Examples:
        ```python
        result = xmllib.create_non_empty_list_from_string("One\\nTwo   ", "\\n")
        # result == ["One", "Two"]
        ```

        ```python
        result = xmllib.create_non_empty_list_from_string("   \\n/    ", "/")
        # raises InputError
        ```
    """
    lst = create_list_from_string(string, separator)
    if len(lst) == 0:
        msg_info = MessageInfo(
            message="The input for this function must result in a non-empty list. Your input results in an empty list.",
            resource_id=resource_id,
            prop_name=prop_name,
        )
        raise_input_error(msg_info)
    return lst


def clean_whitespaces_from_string(string: str) -> str:
    """
    Remove redundant whitespaces (space, `\\n`, `\\t`, etc.) and replace them with a single space.

    If the resulting string is empty, a warning will be printed.

    Args:
        string: input string

    Returns:
        The cleaned string.

    Examples:
        ```python
        result = xmllib.clean_whitespaces_from_string("\\t Text\\nafter newline")
        # result == "Text after newline"
        ```

        ```python
        result = xmllib.clean_whitespaces_from_string("      \\n\\t ")
        # result == ""
        # warns that the string is now empty
        ```
    """
    cleaned = regex.sub(r"\s+", " ", string).strip()
    if len(cleaned) == 0:
        emit_xmllib_input_warning(
            MessageInfo(
                "The entered string is empty after all redundant whitespaces were removed. An empty string is returned."
            )
        )
    return cleaned


def find_license_in_string(string: str) -> License | None:  # noqa: PLR0911 (too many return statements)
    """
    Checks if a string contains a license, and returns it.
    Returns None if no license was found.
    The case (upper case/lower case) is ignored.

    Look out: Your string should contain no more than 1 license.
    If it contains more, there is no guarantee which one will be returned.

    See [recommended licenses](https://docs.dasch.swiss/latest/DSP-TOOLS/xmllib-api-reference/licenses/recommended/)
    for details.

    Args:
        string: string to check

    Returns:
        `License` object or `None`

    Examples:
        ```python
        result = xmllib.find_license_in_string("CC BY")
        # result == LicenseRecommended.CC.BY
        ```

        ```python
        result = xmllib.find_license_in_string("Creative Commons Developing Nations 2.0 Generic Deed")
        # result == None
        ```

    Currently supported license formats:
        - "AI" -> LicenseRecommended.DSP.AI_GENERATED
        - "KI" -> LicenseRecommended.DSP.AI_GENERATED
        - "IA" -> LicenseRecommended.DSP.AI_GENERATED
        - "public domain" -> LicenseRecommended.DSP.PUBLIC_DOMAIN
        - "gemeinfrei" -> LicenseRecommended.DSP.PUBLIC_DOMAIN
        - "frei von Urheberrechten" -> LicenseRecommended.DSP.PUBLIC_DOMAIN
        - "urheberrechtsbefreit" -> LicenseRecommended.DSP.PUBLIC_DOMAIN
        - "libre de droits" -> LicenseRecommended.DSP.PUBLIC_DOMAIN
        - "domaine public" -> LicenseRecommended.DSP.PUBLIC_DOMAIN
        - "unknown" -> LicenseRecommended.DSP.UNKNOWN
        - "unbekannt" -> LicenseRecommended.DSP.UNKNOWN
        - "inconnu" -> LicenseRecommended.DSP.UNKNOWN
        - "CC BY" -> LicenseRecommended.CC.BY
        - "Creative Commons BY 4.0" -> LicenseRecommended.CC.BY
        - "CC 0 1.0" -> LicenseOther.Public.CC_0_1_0
        - "CC PDM 1.0" -> LicenseOther.Public.CC_PDM_1_0
        - "BORIS Standard License" -> LicenseOther.Various.BORIS_STANDARD
        - "LICENCE OUVERTE 2.0" -> LicenseOther.Various.FRANCE_OUVERTE
    """
    if lic := _get_already_parsed_license(string):
        return lic

    sep = r"[-_\p{Zs}]+"  # Zs = unicode category for space separator characters

    if regex.search(rf"\b(Creative{sep}Commons|CC){sep}0({sep}1\.0)?\b", string, flags=regex.IGNORECASE):
        return LicenseOther.Public.CC_0_1_0

    if regex.search(rf"\b(Creative{sep}Commons|CC){sep}PDM({sep}1\.0)?\b", string, flags=regex.IGNORECASE):
        return LicenseOther.Public.CC_PDM_1_0

    if match := regex.search(
        rf"\b(CC|Creative{sep}Commons)({sep}(BY|NC|ND|SA))*({sep}[\d\.]+)?\b", string, flags=regex.IGNORECASE
    ):
        return _find_cc_license(match.group(0))

    if regex.search(r"\b(AI|IA|KI)\b", string, flags=regex.IGNORECASE):
        return LicenseRecommended.DSP.AI_GENERATED

    rgx_public_domain = (
        rf"\b(public{sep}domain|gemeinfrei|frei{sep}von{sep}Urheberrechten|urheberrechtsbefreit|"
        rf"libre{sep}de{sep}droits|domaine{sep}public)\b"
    )
    if regex.search(rgx_public_domain, string, flags=regex.IGNORECASE):
        return LicenseRecommended.DSP.PUBLIC_DOMAIN

    if regex.search(r"\b(unknown|unbekannt|inconnu)\b", string, flags=regex.IGNORECASE):
        return LicenseRecommended.DSP.UNKNOWN

    if regex.search(
        rf"\b(BORIS|Bern{sep}Open{sep}Repository{sep}and{sep}Information{sep}System){sep}Standard{sep}License\b",
        string,
        flags=regex.IGNORECASE,
    ):
        return LicenseOther.Various.BORIS_STANDARD

    if regex.search(
        rf"\b(France{sep})?Licence{sep}ouverte({sep}2\.0)?\b",
        string,
        flags=regex.IGNORECASE,
    ):
        return LicenseOther.Various.FRANCE_OUVERTE

    return None


def _find_cc_license(string: str) -> License | None:  # noqa: PLR0911 (too many return statements)
    string = string.lower()
    if "by" not in string:
        return None
    if any((string.count("by") > 1, string.count("nd") > 1, string.count("sa") > 1, string.count("nc") > 1)):
        return None
    has_nc = "nc" in string
    has_nd = "nd" in string
    has_sa = "sa" in string
    if not any((has_nc, has_nd, has_sa)):
        return LicenseRecommended.CC.BY
    if not has_nc and has_nd and not has_sa:
        return LicenseRecommended.CC.BY_ND
    if not has_nc and not has_nd and has_sa:
        return LicenseRecommended.CC.BY_SA
    if has_nc and not has_nd and not has_sa:
        return LicenseRecommended.CC.BY_NC
    if has_nc and has_nd and not has_sa:
        return LicenseRecommended.CC.BY_NC_ND
    if has_nc and not has_nd and has_sa:
        return LicenseRecommended.CC.BY_NC_SA
    return None


def _get_already_parsed_license(string: str) -> License | None:
    already_parsed_dict: dict[str, License] = {
        r"http://rdfh\.ch/licenses/cc-by-4\.0": LicenseRecommended.CC.BY,
        r"http://rdfh\.ch/licenses/cc-by-sa-4\.0": LicenseRecommended.CC.BY_SA,
        r"http://rdfh\.ch/licenses/cc-by-nc-4\.0": LicenseRecommended.CC.BY_NC,
        r"http://rdfh\.ch/licenses/cc-by-nc-sa-4\.0": LicenseRecommended.CC.BY_NC_SA,
        r"http://rdfh\.ch/licenses/cc-by-nd-4\.0": LicenseRecommended.CC.BY_ND,
        r"http://rdfh\.ch/licenses/cc-by-nc-nd-4\.0": LicenseRecommended.CC.BY_NC_ND,
        r"http://rdfh\.ch/licenses/ai-generated": LicenseRecommended.DSP.AI_GENERATED,
        r"http://rdfh\.ch/licenses/unknown": LicenseRecommended.DSP.UNKNOWN,
        r"http://rdfh\.ch/licenses/public-domain": LicenseRecommended.DSP.PUBLIC_DOMAIN,
        r"http://rdfh\.ch/licenses/cc-0-1.0": LicenseOther.Public.CC_0_1_0,
        r"http://rdfh\.ch/licenses/cc-pdm-1.0": LicenseOther.Public.CC_PDM_1_0,
        r"http://rdfh\.ch/licenses/boris": LicenseOther.Various.BORIS_STANDARD,
        r"http://rdfh\.ch/licenses/open-licence-2.0": LicenseOther.Various.FRANCE_OUVERTE,
    }
    for rgx, lic in already_parsed_dict.items():
        if regex.search(rgx, string):
            return lic
    return None<|MERGE_RESOLUTION|>--- conflicted
+++ resolved
@@ -603,11 +603,7 @@
 
     # sanitise input, just in case that the function was called on an empty or N/A cell
     if not is_nonempty_value_internal(string):
-<<<<<<< HEAD
         return set()
-=======
-        return None
->>>>>>> b62b1fd9
     return _find_date_in_string(string)
 
 
@@ -649,11 +645,7 @@
 all_months = "|".join(_months_dict)
 
 
-<<<<<<< HEAD
 def _find_date_in_string(string: str) -> set[str]:
-=======
-def _find_date_in_string(string: str) -> str | None:
->>>>>>> b62b1fd9
     year_regex = r"([0-2]?[0-9][0-9][0-9])"
     year_regex_2_or_4_digits = r"((?:[0-2]?[0-9])?[0-9][0-9])"
     month_regex = r"([0-1]?[0-9])"
@@ -858,15 +850,9 @@
     day = int(iso_date.group(3))
     try:
         date = datetime.date(year, month, day)
-<<<<<<< HEAD
-    except ValueError:
-        return None
-    return f"GREGORIAN:CE:{date.isoformat()}:CE:{date.isoformat()}"
-=======
         return f"GREGORIAN:CE:{date.isoformat()}:CE:{date.isoformat()}"
     except ValueError:
         return None
->>>>>>> b62b1fd9
 
 
 def _expand_2_digit_year(year: int) -> int:
