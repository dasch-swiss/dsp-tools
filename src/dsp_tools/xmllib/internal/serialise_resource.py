--- conflicted
+++ resolved
@@ -112,9 +112,6 @@
 
 
 def _serialise_geometry_shape(res: RegionResource) -> list[etree._Element]:
-    attribs = (
-        {"permissions": res.permissions.value} if res.permissions != Permissions.PROJECT_SPECIFIC_PERMISSIONS else {}
-    )
     prop_list: list[etree._Element] = []
     if not res.geometry:
         emit_xmllib_input_warning(
@@ -125,14 +122,10 @@
 
         return prop_list
     geo_prop = etree.Element(f"{DASCH_SCHEMA}geometry-prop", name="hasGeometry", nsmap=XML_NAMESPACE_MAP)
-<<<<<<< HEAD
-    ele = etree.Element(f"{DASCH_SCHEMA}geometry", nsmap=XML_NAMESPACE_MAP, attrib=attribs)
-=======
     geo_attrib = (
         {"permissions": res.permissions.value} if res.permissions != Permissions.PROJECT_SPECIFIC_PERMISSIONS else {}
     )
     ele = etree.Element(f"{DASCH_SCHEMA}geometry", nsmap=XML_NAMESPACE_MAP, attrib=geo_attrib)
->>>>>>> 51b765af
     ele.text = res.geometry.to_json_string()
     geo_prop.append(ele)
     prop_list.append(geo_prop)
@@ -170,42 +163,6 @@
 
 
 def _serialise_segment_children(segment: AudioSegmentResource | VideoSegmentResource) -> list[etree._Element]:
-<<<<<<< HEAD
-    attribs = (
-        {"permissions": segment.permissions.value}
-        if segment.permissions != Permissions.PROJECT_SPECIFIC_PERMISSIONS
-        else {}
-    )
-    segment_elements = []
-    segment_of = etree.Element(f"{DASCH_SCHEMA}isSegmentOf", nsmap=XML_NAMESPACE_MAP, attrib=attribs)
-    segment_of.text = segment.segment_of
-    segment_elements.append(segment_of)
-    segment_bounds_attrib = {
-        "segment_start": str(segment.segment_bounds.segment_start),
-        "segment_end": str(segment.segment_bounds.segment_end),
-    } | attribs
-    segment_elements.append(
-        etree.Element(
-            f"{DASCH_SCHEMA}hasSegmentBounds",
-            attrib=segment_bounds_attrib,
-            nsmap=XML_NAMESPACE_MAP,
-        )
-    )
-    if segment.title:
-        segment_elements.append(_make_element_with_text("hasTitle", segment.title, attribs=attribs))
-    segment_elements.extend([_make_element_with_text("hasComment", x, attribs=attribs) for x in segment.comments])
-    segment_elements.extend(
-        [_make_element_with_text("hasDescription", x, attribs=attribs) for x in segment.descriptions]
-    )
-    segment_elements.extend([_make_element_with_text("hasKeyword", x, attribs=attribs) for x in segment.keywords])
-    segment_elements.extend([_make_element_with_text("relatesTo", x, attribs=attribs) for x in segment.relates_to])
-    return segment_elements
-
-
-def _make_element_with_text(tag_name: str, text_content: str, attribs: dict[str, str]) -> etree._Element:
-    ele = etree.Element(f"{DASCH_SCHEMA}{tag_name}", nsmap=XML_NAMESPACE_MAP, attrib=attribs)
-    ele.text = text_content
-=======
     # The segment elements need to be in a specific order in order to pass the XSD validation
     # Therefore, this filtering according to the properties is necessary
     segment_elements = _serialise_according_to_prop_name(segment.values, "isSegmentOf")
@@ -243,5 +200,4 @@
         attribs["comment"] = str(value.comment)
     ele = etree.Element(f"{DASCH_SCHEMA}{value.prop_name}", nsmap=XML_NAMESPACE_MAP, attrib=attribs)
     ele.text = value.value
->>>>>>> 51b765af
     return ele