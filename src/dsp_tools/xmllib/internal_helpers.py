from __future__ import annotations

import warnings
from typing import Any

<<<<<<< HEAD
=======
import pandas as pd
>>>>>>> 446df0e5
import regex

from dsp_tools.models.custom_warnings import DspToolsUserInfo
from dsp_tools.models.custom_warnings import DspToolsUserWarning
from dsp_tools.models.exceptions import InputError
from dsp_tools.xmllib.models.config_options import NewlineReplacement
from dsp_tools.xmllib.value_converters import replace_newlines_with_tags

ALLOWED_RICHTEXT_TAGS = [
    # defined at https://docs.dasch.swiss/latest/DSP-API/03-endpoints/api-v2/text/standard-standoff/
    "a( [^>]+)?",  # <a> can have attributes
    "footnote( [^>]+)?",  # <footnote> is an empty tag with the content in the attributes
    "p",
    "em",
    "strong",
    "u",
    "sub",
    "sup",
    "strike",
    "h1",
    "ol",
    "ul",
    "li",
    "tbody",
    "table",
    "tr",
    "td",
    "br",
    "hr",
    "pre",
    "cite",
    "blockquote",
    "code",
]


ALLOWED_TAGS_IN_FOOTNOTES = ["br", "em", "strong", "u", "strike", "a( [^>]+)?"]


def _like_string(value: Any) -> bool:
    if pd.isna(value):
        return False
    value = str(value).strip()
    if len(value) == 0:
        return False
    return bool(regex.search(r"\S", value, flags=regex.UNICODE))


def check_and_create_richtext_string(
    value: Any,
    prop_name: str,
    newline_replacement: NewlineReplacement,
    res_id: str,
) -> str:
    """
    Creates a RichtextValue with checks and optional conversions

    Args:
        value: richtext value
        prop_name: name of the property
        newline_replacement: the replacement for the newlines in the string
        res_id: id of the calling resource

    Returns:
        A richtext value

    Raises:
        Input Error if the input is a dictionary
    """
    # Because of the richtext conversions, the input value is cast to a string.
    # Values such as str(`pd.NA`) result in a non-empy string.
    # Therefore, a check must occur before the casting takes place.
    check_richtext_before_conversion(value, prop_name, res_id)
    return replace_newlines_with_tags(str(value), newline_replacement)


def check_richtext_before_conversion(value: Any, prop_name: str, res_id: str) -> None:
    """
    Checks if the input which is expected to be richtext is a string.

    Args:
        value: Input value
        prop_name: Property name
        res_id: Resource ID
    """
    if not _like_string(value):
        msg = f"Resource '{res_id}' has a richtext value that is not a string: Value: {value} | Property: {prop_name}"
        warnings.warn(DspToolsUserWarning(msg))


def check_and_fix_collection_input(value: Any, prop_name: str, res_id: str) -> list[Any]:
    """
    To allow varied input but ensure consistent typing internally, collections are converted.
    If a collection is empty, a warning is emitted for the user.

    Args:
        value: Input value
        prop_name: Property name
        res_id: Resource ID

    Returns:
        The input as a list

    Raises:
        InputError: if the input is a dictionary
    """
    msg = f"The input value of the resource with the ID '{res_id}' and the property '{prop_name}' "
    match value:
        case set() | list() | tuple():
            if len(value) == 0:
                msg += "is empty. Please note that no values will be added to the resource."
                warnings.warn(DspToolsUserInfo(msg))
            return list(value)
        case dict():
            msg += "is a dictionary. Only collections (list, set, tuple) are permissible."
            raise InputError(msg)
        case _:
            return [value]


<<<<<<< HEAD
def escape_reserved_chars(richtext: str, allowed_tags: list[str]) -> str:
    """
    This function escapes reserved characters in an XML.
    The angular brackets around the allowed tags will not be escaped.

    Args:
        richtext: Test to be escaped
        allowed_tags: tags that are allowed in the string.
=======
def escape_reserved_xml_chars(richtext: str, known_tags: list[str]) -> str:
    """
    This function escapes characters that are reserved in an XML.
    The angular brackets around the known tags will not be escaped.

    Args:
        richtext: Text to be escaped
        known_tags: tags that should remain XML tags
>>>>>>> 446df0e5

    Returns:
        Escaped string
    """
<<<<<<< HEAD
    allowed_tags_regex = "|".join(allowed_tags)
    lookahead = rf"(?!/?({allowed_tags_regex})/?>)"
    illegal_lt = rf"<{lookahead}"
    lookbehind = rf"(?<!</?({allowed_tags_regex})/?)"
=======
    known_tags_regex = "|".join(known_tags)
    lookahead = rf"(?!/?({known_tags_regex})/?>)"
    illegal_lt = rf"<{lookahead}"
    lookbehind = rf"(?<!</?({known_tags_regex})/?)"
>>>>>>> 446df0e5
    illegal_gt = rf"{lookbehind}>"
    illegal_amp = r"&(?![#a-zA-Z0-9]+;)"
    richtext = regex.sub(illegal_lt, "&lt;", richtext or "")
    richtext = regex.sub(illegal_gt, "&gt;", richtext)
    richtext = regex.sub(illegal_amp, "&amp;", richtext)
    return richtext<|MERGE_RESOLUTION|>--- conflicted
+++ resolved
@@ -3,10 +3,7 @@
 import warnings
 from typing import Any
 
-<<<<<<< HEAD
-=======
 import pandas as pd
->>>>>>> 446df0e5
 import regex
 
 from dsp_tools.models.custom_warnings import DspToolsUserInfo
@@ -14,36 +11,6 @@
 from dsp_tools.models.exceptions import InputError
 from dsp_tools.xmllib.models.config_options import NewlineReplacement
 from dsp_tools.xmllib.value_converters import replace_newlines_with_tags
-
-ALLOWED_RICHTEXT_TAGS = [
-    # defined at https://docs.dasch.swiss/latest/DSP-API/03-endpoints/api-v2/text/standard-standoff/
-    "a( [^>]+)?",  # <a> can have attributes
-    "footnote( [^>]+)?",  # <footnote> is an empty tag with the content in the attributes
-    "p",
-    "em",
-    "strong",
-    "u",
-    "sub",
-    "sup",
-    "strike",
-    "h1",
-    "ol",
-    "ul",
-    "li",
-    "tbody",
-    "table",
-    "tr",
-    "td",
-    "br",
-    "hr",
-    "pre",
-    "cite",
-    "blockquote",
-    "code",
-]
-
-
-ALLOWED_TAGS_IN_FOOTNOTES = ["br", "em", "strong", "u", "strike", "a( [^>]+)?"]
 
 
 def _like_string(value: Any) -> bool:
@@ -127,16 +94,6 @@
             return [value]
 
 
-<<<<<<< HEAD
-def escape_reserved_chars(richtext: str, allowed_tags: list[str]) -> str:
-    """
-    This function escapes reserved characters in an XML.
-    The angular brackets around the allowed tags will not be escaped.
-
-    Args:
-        richtext: Test to be escaped
-        allowed_tags: tags that are allowed in the string.
-=======
 def escape_reserved_xml_chars(richtext: str, known_tags: list[str]) -> str:
     """
     This function escapes characters that are reserved in an XML.
@@ -145,22 +102,14 @@
     Args:
         richtext: Text to be escaped
         known_tags: tags that should remain XML tags
->>>>>>> 446df0e5
 
     Returns:
         Escaped string
     """
-<<<<<<< HEAD
-    allowed_tags_regex = "|".join(allowed_tags)
-    lookahead = rf"(?!/?({allowed_tags_regex})/?>)"
-    illegal_lt = rf"<{lookahead}"
-    lookbehind = rf"(?<!</?({allowed_tags_regex})/?)"
-=======
     known_tags_regex = "|".join(known_tags)
     lookahead = rf"(?!/?({known_tags_regex})/?>)"
     illegal_lt = rf"<{lookahead}"
     lookbehind = rf"(?<!</?({known_tags_regex})/?)"
->>>>>>> 446df0e5
     illegal_gt = rf"{lookbehind}>"
     illegal_amp = r"&(?![#a-zA-Z0-9]+;)"
     richtext = regex.sub(illegal_lt, "&lt;", richtext or "")
