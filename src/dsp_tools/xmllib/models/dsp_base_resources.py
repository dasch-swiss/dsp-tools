--- conflicted
+++ resolved
@@ -436,14 +436,11 @@
 
         Returns:
             The original resource, with the added comment
-<<<<<<< HEAD
-
+            
         Examples:
             ```python
             resource = resource.add_comment("comment text")
             ```
-=======
->>>>>>> 144d7792
         """
         self.comments.append(comment)
         return self
@@ -457,14 +454,11 @@
 
         Returns:
             The original resource, with the added comments
-<<<<<<< HEAD
 
         Examples:
             ```python
             resource = resource.add_comment_multiple(["comment 1", "comment 2"])
             ```
-=======
->>>>>>> 144d7792
         """
         self.comments.extend(comments)
         return self
@@ -478,7 +472,6 @@
 
         Returns:
             The original resource, with the added comment
-<<<<<<< HEAD
 
         Examples:
             ```python
@@ -488,8 +481,6 @@
             ```python
             resource = resource.add_comment_optional(None)
             ```
-=======
->>>>>>> 144d7792
         """
         if is_nonempty_value(comment):
             self.comments.append(comment)
