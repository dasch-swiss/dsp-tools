from __future__ import annotations

import warnings
from collections.abc import Collection
from dataclasses import dataclass
from dataclasses import field
from typing import Any

from lxml import etree

from dsp_tools.models.custom_warnings import DspToolsUserWarning
from dsp_tools.models.exceptions import InputError
from dsp_tools.xmllib.models.config_options import Permissions
from dsp_tools.xmllib.models.geometry import Circle
from dsp_tools.xmllib.models.geometry import GeometryPoint
from dsp_tools.xmllib.models.geometry import GeometryShape
from dsp_tools.xmllib.models.geometry import Polygon
from dsp_tools.xmllib.models.geometry import Rectangle
from dsp_tools.xmllib.models.geometry import Vector
from dsp_tools.xmllib.models.migration_metadata import MigrationMetadata
from dsp_tools.xmllib.models.values import ColorValue
from dsp_tools.xmllib.models.values import LinkValue
from dsp_tools.xmllib.models.values import Richtext
from dsp_tools.xmllib.value_checkers import is_decimal
from dsp_tools.xmllib.value_checkers import is_nonempty_value
from dsp_tools.xmllib.value_checkers import is_string_like

# ruff: noqa: D101, D102

XML_NAMESPACE_MAP = {None: "https://dasch.swiss/schema", "xsi": "http://www.w3.org/2001/XMLSchema-instance"}
DASCH_SCHEMA = "{https://dasch.swiss/schema}"

LIST_SEPARATOR = "\n    - "


@dataclass
class AnnotationResource:
    res_id: str
    label: str
    annotation_of: str
    comments: list[str]
    permissions: Permissions = Permissions.PROJECT_SPECIFIC_PERMISSIONS
    migration_metadata: MigrationMetadata | None = None

    def __post_init__(self) -> None:
        _check_strings(string_to_check=self.res_id, res_id=self.res_id, field_name="Resource ID")
        _check_strings(string_to_check=self.label, res_id=self.res_id, field_name="Label")

    @staticmethod
    def create_new(
        res_id: str,
        label: str,
        annotation_of: str,
        comments: Collection[str],
        permissions: Permissions = Permissions.PROJECT_SPECIFIC_PERMISSIONS,
    ) -> AnnotationResource:
        """
        Creates a new annotation resource.
        An annotation is a comment to another resource.

        [See XML documentation for details](https://docs.dasch.swiss/latest/DSP-TOOLS/file-formats/xml-data-file/#annotation)

        Args:
            res_id: ID of this annotation resource
            label: label of this annotation resource
            annotation_of: ID of the resource that this annotation refers to (cardinality 1)
            comments: the comment(s) that this annotation consists of, i.e. the annotation itself (cardinality 1-n)
            permissions: permissions of this annotation resource

        Returns:
            An annotation resource
        """
        return AnnotationResource(
            res_id=res_id,
            label=label,
            annotation_of=annotation_of,
            comments=list(comments),
            permissions=permissions,
        )

    def add_comment(self, comment: str) -> AnnotationResource:
        """
        Add a comment to the resource

        Args:
            comment: text

        Returns:
            The original resource, with the added comment
        """
        self.comments.append(comment)
        return self

    def add_comment_multiple(self, comments: Collection[str]) -> AnnotationResource:
        """
        Add several comments to the resource

        Args:
            comments: List of texts

        Returns:
            The original resource, with the added comments
        """
        self.comments.extend(comments)
        return self

    def add_comment_optional(self, comment: Any) -> AnnotationResource:
        """
        If the value is not empty, add it as comment, otherwise return the resource unchanged.

        Args:
            comment: text or empty value

        Returns:
            The original resource, with the added comment
        """
        if is_nonempty_value(comment):
            self.comments.append(comment)
        return self

    def add_migration_metadata(
        self, creation_date: str | None, iri: str | None = None, ark: str | None = None
    ) -> AnnotationResource:
        """
        Add metadata from a SALSAH migration.

        Args:
            creation_date: creation date of the resource in SALSAH
            iri: Original IRI in SALSAH
            ark: Original ARK in SALSAH

        Raises:
            InputError: if metadata already exists

        Returns:
            The original resource, with the added metadata
        """
        if self.migration_metadata:
            raise InputError(
                f"The resource with the ID '{self.res_id}' already contains migration metadata, "
                f"no new data can be added."
            )
        self.migration_metadata = MigrationMetadata(creation_date=creation_date, iri=iri, ark=ark, res_id=self.res_id)
        return self

    def serialise(self) -> etree._Element:
        self.comments = _transform_unexpected_input(self.comments, "comments", self.res_id)
        res_ele = self._serialise_resource_element()
        res_ele.append(self._serialise_annotation_of())
        if self.comments:
            res_ele.append(_serialise_has_comment(self.comments, self.res_id))
        else:
            msg = (
                f"The annotation with the ID '{self.res_id}' does not have any comments. "
                f"At least one comment must be provided, please note that an xmlupload will fail."
            )
            warnings.warn(DspToolsUserWarning(msg))
        return res_ele

    def _serialise_resource_element(self) -> etree._Element:
        attribs = {"label": self.label, "id": self.res_id}
        if self.permissions != Permissions.PROJECT_SPECIFIC_PERMISSIONS:
            attribs["permissions"] = self.permissions.value
        return etree.Element(f"{DASCH_SCHEMA}annotation", attrib=attribs, nsmap=XML_NAMESPACE_MAP)

    def _serialise_annotation_of(self) -> etree._Element:
        return LinkValue(value=self.annotation_of, prop_name="isAnnotationOf", resource_id=self.res_id).serialise()


@dataclass
class RegionResource:
    res_id: str
    label: str
    region_of: str
    geometry: GeometryShape | None
    comments: list[str]
    permissions: Permissions = Permissions.PROJECT_SPECIFIC_PERMISSIONS
    migration_metadata: MigrationMetadata | None = None

    def __post_init__(self) -> None:
        _check_strings(string_to_check=self.res_id, res_id=self.res_id, field_name="Resource ID")
        _check_strings(string_to_check=self.label, res_id=self.res_id, field_name="Label")

    @staticmethod
    def create_new(
        res_id: str,
        label: str,
        region_of: str,
        comments: Collection[str],
        permissions: Permissions = Permissions.PROJECT_SPECIFIC_PERMISSIONS,
    ) -> RegionResource:
        """
        Creates a new region resource.
        A region is a region of interest (ROI) in a StillImageRepresentation.

        Exactly one geometry shape has to be added to the resource with one of the following methods:
        `add_rectangle`, `add_polygon`, `add_circle` (see documentation below for more information).

        [See XML documentation for details](https://docs.dasch.swiss/latest/DSP-TOOLS/file-formats/xml-data-file/#region)

        Args:
            res_id: ID of this region resource
            label: label of this region resource
            region_of: ID of the image resource that this region refers to (cardinality 1)
            comments: comments to this region (cardinality 1-n)
            permissions: permissions of this region resource

        Returns:
            A region resource
        """
        return RegionResource(
            res_id=res_id,
            label=label,
            region_of=region_of,
            geometry=None,
            comments=list(comments),
            permissions=permissions,
        )

    def add_rectangle(
        self,
        point1: tuple[float, float],
        point2: tuple[float, float],
        line_width: float = 2,
        color: str = "#5b24bf",
        active: bool = True,
    ) -> RegionResource:
        """
        Add a rectangle shape to the region.

        [For a visual example see the XML documentation](https://docs.dasch.swiss/latest/DSP-TOOLS/file-formats/xml-data-file/#geometry)

        Args:
<<<<<<< HEAD
            point1: first point of the rectangle represented as two numbers between 0 and 1 in the format (x, y)
            point2: second point of the rectangle represented as two numbers between 0 and 1 in the format (x, y)
=======
            point_one: first point of the rectangle, represented as two numbers between 0 and 1 in the format (x, y)
            point_two: second point of the rectangle, represented as two numbers between 0 and 1 in the format (x, y)
>>>>>>> 5a07bafe
            line_width: A number in pixels between 1 - 5
            color: A hexadecimal color value which starts with a `#` followed by 3 or 6 numerals.
                The default value was chosen as it is distinguishable for most color-blind people.
            active: If set to `False`, the region is marked as 'deleted'

        Returns:
            Region with added rectangle
        """
        self.geometry = Rectangle(
            point_one=GeometryPoint(point1[0], point1[1], self.res_id),
            point_two=GeometryPoint(point2[0], point2[1], self.res_id),
            line_width=line_width,
            color=color,
            active=active,
            resource_id=self.res_id,
        )
        return self

    def add_polygon(
        self,
        points: list[tuple[float, float]],
        line_width: float = 2,
        color: str = "#5b24bf",
        active: bool = True,
    ) -> RegionResource:
        """
        Add a polygon shape to the region.
        A polygon should have at least three points.
        If you wish to create a rectangle, please use the designated `add_rectangle` method.

        [For a visual example see the XML documentation](https://docs.dasch.swiss/latest/DSP-TOOLS/file-formats/xml-data-file/#geometry)

        **Please note that this cannot currently be displayed in the dsp-app.**

        Args:
            points: list of tuples containing two numbers between 0 and 1 in the format (x, y)
            line_width: A number in pixels between 1 - 5
            color: A hexadecimal color value which starts with a `#` followed by 3 or 6 numerals.
                The default value was chosen as it is distinguishable for most color-blind people.
            active: If set to `False` the region is marked as 'deleted'

        Returns:
            Region with added polygon
        """
        geom_points = [GeometryPoint(val[0], val[1], self.res_id) for val in points]
        self.geometry = Polygon(
            points=geom_points, line_width=line_width, color=color, active=active, resource_id=self.res_id
        )
        return self

    def add_circle(
        self,
        center: tuple[float, float],
        radius: tuple[float, float],
        line_width: float = 2,
        color: str = "#5b24bf",
        active: bool = True,
    ) -> RegionResource:
        """
        Add a circle shape to the region.

        [For a visual example see the XML documentation](https://docs.dasch.swiss/latest/DSP-TOOLS/file-formats/xml-data-file/#geometry)

        **Please note that this cannot currently be displayed in the dsp-app.**

        Args:
            center: center of the circle, represented as two numbers between 0 and 1 in the format (x, y)
            radius: radius of the circle, represented as a 2-dimensional vector, i.e. two numbers between 0 and 1 in the format (x, y)
            line_width: A number in pixels between 1 - 5
            color: A hexadecimal color value which starts with a `#` followed by 3 or 6 numerals.
                The default value was chosen as it is distinguishable for most color-blind people.
            active: If set to `False` the region is marked as 'deleted'

        Returns:
            Region with added circle
        """
        self.geometry = Circle(
            center=GeometryPoint(center[0], center[1], self.res_id),
            radius=Vector(radius[0], radius[1], self.res_id),
            line_width=line_width,
            color=color,
            active=active,
            resource_id=self.res_id,
        )
        return self

    def add_comment(self, comment: str) -> RegionResource:
        """
        Add a comment to the resource

        Args:
            comment: text

        Returns:
            The original resource, with the added comment
        """
        self.comments.append(comment)
        return self

    def add_comment_multiple(self, comments: Collection[str]) -> RegionResource:
        """
        Add several comments to the resource

        Args:
            comments: list of texts

        Returns:
            The original resource, with the added comments
        """
        self.comments.extend(comments)
        return self

    def add_comment_optional(self, comment: Any) -> RegionResource:
        """
        If the value is not empty, add it as comment, otherwise return the resource unchanged.

        Args:
            comment: text or empty value

        Returns:
            The original resource, with the added comment
        """
        if is_nonempty_value(comment):
            self.comments.append(comment)
        return self

    def add_migration_metadata(
        self, creation_date: str | None, iri: str | None = None, ark: str | None = None
    ) -> RegionResource:
        """
        Add metadata from a SALSAH migration.

        Args:
            creation_date: creation date of the resource in SALSAH
            iri: Original IRI in SALSAH
            ark: Original ARK in SALSAH

        Raises:
            InputError: if metadata already exists

        Returns:
            The original resource, with the added metadata
        """
        if self.migration_metadata:
            raise InputError(
                f"The resource with the ID '{self.res_id}' already contains migration metadata, "
                f"no new data can be added."
            )
        self.migration_metadata = MigrationMetadata(creation_date=creation_date, iri=iri, ark=ark, res_id=self.res_id)
        return self

    def serialise(self) -> etree._Element:
        self.comments = _transform_unexpected_input(self.comments, "comments", self.res_id)
        res_ele = self._serialise_resource_element()
        res_ele.extend(self._serialise_geometry_shape())
        res_ele.extend(self._serialise_values())
        if self.comments:
            res_ele.append(_serialise_has_comment(self.comments, self.res_id))
        else:
            warnings.warn(
                DspToolsUserWarning(
                    f"The region with the ID '{self.res_id}' does not have any comments. "
                    f"At least one comment must be provided, please note that an xmlupload will fail."
                )
            )
        return res_ele

    def _serialise_resource_element(self) -> etree._Element:
        attribs = {"label": self.label, "id": self.res_id}
        if self.permissions != Permissions.PROJECT_SPECIFIC_PERMISSIONS:
            attribs["permissions"] = self.permissions.value
        return etree.Element(f"{DASCH_SCHEMA}region", attrib=attribs, nsmap=XML_NAMESPACE_MAP)

    def _serialise_values(self) -> list[etree._Element]:
        return [
            LinkValue(value=self.region_of, prop_name="isRegionOf", resource_id=self.res_id).serialise(),
        ]

    def _serialise_geometry_shape(self) -> list[etree._Element]:
        prop_list: list[etree._Element] = []
        if not self.geometry:
            warnings.warn(
                DspToolsUserWarning(
                    f"The region resource with the ID '{self.res_id}' does not have a geometry, "
                    f"please note that an xmlupload will fail."
                )
            )
            return prop_list
        geo_prop = etree.Element(f"{DASCH_SCHEMA}geometry-prop", name="hasGeometry", nsmap=XML_NAMESPACE_MAP)
        ele = etree.Element(f"{DASCH_SCHEMA}geometry", nsmap=XML_NAMESPACE_MAP)
        ele.text = self.geometry.to_json_string()
        geo_prop.append(ele)
        prop_list.append(geo_prop)
        prop_list.append(
            ColorValue(value=self.geometry.color, prop_name="hasColor", resource_id=self.res_id).serialise(),
        )
        return prop_list


@dataclass
class LinkResource:
    res_id: str
    label: str
    link_to: list[str]
    comments: list[str]
    permissions: Permissions = Permissions.PROJECT_SPECIFIC_PERMISSIONS
    migration_metadata: MigrationMetadata | None = None

    @staticmethod
    def create_new(
        res_id: str,
        label: str,
        link_to: Collection[str],
        comments: Collection[str],
        permissions: Permissions = Permissions.PROJECT_SPECIFIC_PERMISSIONS,
    ) -> LinkResource:
        """
        Creates a new link resource.
        A link resource is like a container that groups together several other resources of different classes.

        [See XML documentation for details](https://docs.dasch.swiss/latest/DSP-TOOLS/file-formats/xml-data-file/#link)

        Args:
            res_id: ID of this link resource
            label: label of this link resource
            link_to: IDs of the resources that should be linked together (cardinality 1-n)
            comments: comments to this link (cardinality 1-n)
            permissions: permissions of this link resource

        Returns:
            A link resource
        """
        return LinkResource(
            res_id=res_id,
            label=label,
            link_to=list(link_to),
            comments=list(comments),
            permissions=permissions,
        )

    def add_comment(self, comment: str) -> LinkResource:
        """
        Add a comment to the resource

        Args:
            comment: text

        Returns:
            The original resource, with the added comment
        """
        self.comments.append(comment)
        return self

    def add_comment_multiple(self, comments: Collection[str]) -> LinkResource:
        """
        Add several comments to the resource

        Args:
            comments: list of texts

        Returns:
            The original resource, with the added comments
        """
        self.comments.extend(comments)
        return self

    def add_comment_optional(self, comment: Any) -> LinkResource:
        """
        If the value is not empty, add it as comment, otherwise return the resource unchanged.

        Args:
            comment: text or empty value

        Returns:
            The original resource, with the added comment
        """
        if is_nonempty_value(comment):
            self.comments.append(comment)
        return self

    def add_migration_metadata(
        self, creation_date: str | None, iri: str | None = None, ark: str | None = None
    ) -> LinkResource:
        """
        Add metadata from a SALSAH migration.

        Args:
            creation_date: creation date of the resource in SALSAH
            iri: Original IRI in SALSAH
            ark: Original ARK in SALSAH

        Raises:
            InputError: if metadata already exists

        Returns:
            The original resource, with the added metadata
        """
        if self.migration_metadata:
            raise InputError(
                f"The resource with the ID '{self.res_id}' already contains migration metadata, "
                f"no new data can be added."
            )
        self.migration_metadata = MigrationMetadata(creation_date=creation_date, iri=iri, ark=ark, res_id=self.res_id)
        return self

    def serialise(self) -> etree._Element:
        self._check_for_and_convert_unexpected_input()
        res_ele = self._serialise_resource_element()
        if self.comments:
            res_ele.append(_serialise_has_comment(self.comments, self.res_id))
        else:
            warnings.warn(
                DspToolsUserWarning(
                    f"The link object with the ID '{self.res_id}' does not have any comments. "
                    f"At least one comment must be provided, please note that an xmlupload will fail."
                )
            )
        res_ele.append(self._serialise_links())
        return res_ele

    def _check_for_and_convert_unexpected_input(self) -> None:
        _check_strings(string_to_check=self.res_id, res_id=self.res_id, field_name="Resource ID")
        _check_strings(string_to_check=self.label, res_id=self.res_id, field_name="Label")
        self.comments = _transform_unexpected_input(self.comments, "comments", self.res_id)
        self.link_to = _transform_unexpected_input(self.link_to, "link_to", self.res_id)

    def _serialise_resource_element(self) -> etree._Element:
        attribs = {"label": self.label, "id": self.res_id}
        if self.permissions != Permissions.PROJECT_SPECIFIC_PERMISSIONS:
            attribs["permissions"] = self.permissions.value
        return etree.Element(f"{DASCH_SCHEMA}link", attrib=attribs, nsmap=XML_NAMESPACE_MAP)

    def _serialise_links(self) -> etree._Element:
        prop_ele = etree.Element(f"{DASCH_SCHEMA}resptr-prop", name="hasLinkTo", nsmap=XML_NAMESPACE_MAP)
        vals = [LinkValue(value=x, prop_name="hasLinkTo", resource_id=self.res_id) for x in self.link_to]
        prop_ele.extend([v.make_element() for v in vals])
        return prop_ele


@dataclass
class SegmentBounds:
    segment_start: float | int | str
    segment_end: float | int | str
    res_id: str

    def __post_init__(self) -> None:
        msg: list[str] = []
        if not is_decimal(self.segment_start):
            msg.append(f"Segment Start Value: {self.segment_start} | Type: {type(self.segment_start)}")
        if not is_decimal(self.segment_end):
            msg.append(f"Segment End Value: {self.segment_end} | Type: {type(self.segment_start)}")
        if msg:
            title = (
                f"The resource with the ID: '{self.res_id}' expects a float or integer for segment bounds. "
                f"The following places have an unexpected type:"
            )
            wrng = f"{title}{LIST_SEPARATOR}{LIST_SEPARATOR.join(msg)}"
            warnings.warn(DspToolsUserWarning(wrng))


@dataclass
class VideoSegmentResource:
    res_id: str
    label: str
    segment_of: str
    segment_bounds: SegmentBounds
    title: str | None = None
    comments: list[str] = field(default_factory=list)
    descriptions: list[str] = field(default_factory=list)
    keywords: list[str] = field(default_factory=list)
    relates_to: list[str] = field(default_factory=list)
    permissions: Permissions = Permissions.PROJECT_SPECIFIC_PERMISSIONS
    migration_metadata: MigrationMetadata | None = None

    @staticmethod
    def create_new(
        res_id: str,
        label: str,
        segment_of: str,
        segment_start: float,
        segment_end: float,
        permissions: Permissions = Permissions.PROJECT_SPECIFIC_PERMISSIONS,
    ) -> VideoSegmentResource:
        """
        Creates a new video segment resource, i.e. a time span of a MovingImageRepresentation.

        [See XML documentation for details](https://docs.dasch.swiss/latest/DSP-TOOLS/file-formats/xml-data-file/#video-segment-and-audio-segment)

        Args:
            res_id: ID of this video segment resource
            label: label of this video segment resource
            segment_of: ID of the video resource that this segment refers to (cardinality 1)
            segment_start: start of the segment in seconds (cardinality 1)
            segment_end: end of the segment in seconds (cardinality 1)
            permissions: permissions of this resource

        Returns:
            A video segment resource
        """
        return VideoSegmentResource(
            res_id=res_id,
            label=label,
            segment_of=segment_of,
            segment_bounds=SegmentBounds(segment_start, segment_end, res_id),
            permissions=permissions,
        )

    def add_title(self, title: str) -> VideoSegmentResource:
        """
        Add a title to the resource.

        Args:
            title: text

        Returns:
            The original resource, with the added title
        """
        if self.title:
            _warn_value_exists(old_value=self.title, new_value=title, value_field="title", res_id=self.res_id)
        self.title = title
        return self

    def add_title_optional(self, title: Any) -> VideoSegmentResource:
        """
        If the value is not empty, add it as title, otherwise return the resource unchanged.

        Args:
            title: text or empty value

        Returns:
            The original resource, with the added title
        """
        if is_nonempty_value(title):
            if self.title:
                _warn_value_exists(old_value=self.title, new_value=title, value_field="title", res_id=self.res_id)
            self.title = title
        return self

    def add_comment(self, comment: str) -> VideoSegmentResource:
        """
        Add a comment to the resource

        Args:
            comment: text

        Returns:
            The original resource, with the added comment
        """
        self.comments.append(comment)
        return self

    def add_comment_multiple(self, comments: Collection[str]) -> VideoSegmentResource:
        """
        Add several comments to the resource

        Args:
            comments: list of texts

        Returns:
            The original resource, with the added comments
        """
        self.comments.extend(comments)
        return self

    def add_comment_optional(self, comment: Any) -> VideoSegmentResource:
        """
        If the value is not empty, add it as comment, otherwise return the resource unchanged.

        Args:
            comment: text or empty value

        Returns:
            The original resource, with the added comment
        """
        if is_nonempty_value(comment):
            self.comments.append(comment)
        return self

    def add_description(self, description: str) -> VideoSegmentResource:
        """
        Add a description to the resource

        Args:
            description: text

        Returns:
            The original resource, with the added description
        """
        self.descriptions.append(description)
        return self

    def add_description_multiple(self, descriptions: Collection[str]) -> VideoSegmentResource:
        """
        Add several descriptions to the resource

        Args:
            descriptions: list of texts

        Returns:
            The original resource, with the added descriptions
        """
        self.descriptions.extend(descriptions)
        return self

    def add_description_optional(self, description: Any) -> VideoSegmentResource:
        """
        If the value is not empty, add it as description, otherwise return the resource unchanged.

        Args:
            description: text or empty value

        Returns:
            The original resource, with the added description
        """
        if is_nonempty_value(description):
            self.descriptions.append(description)
        return self

    def add_keyword(self, keyword: str) -> VideoSegmentResource:
        """
        Add a keyword to the resource

        Args:
            keyword: text

        Returns:
            The original resource, with the added keyword
        """
        self.keywords.append(keyword)
        return self

    def add_keyword_multiple(self, keywords: Collection[str]) -> VideoSegmentResource:
        """
        Add several keywords to the resource

        Args:
            keywords: list of texts

        Returns:
            The original resource, with the added keywords
        """
        self.keywords.extend(keywords)
        return self

    def add_keyword_optional(self, keyword: Any) -> VideoSegmentResource:
        """
        If the value is not empty, add it as keyword, otherwise return the resource unchanged.

        Args:
            keyword: text or empty value

        Returns:
            The original resource, with the added keyword
        """
        if is_nonempty_value(keyword):
            self.keywords.append(keyword)
        return self

    def add_relates_to(self, relates_to: str) -> VideoSegmentResource:
        """
        Add a link to a related resource

        Args:
            relates_to: ID of the related resource

        Returns:
            The original resource, with the added related resource
        """
        self.relates_to.append(relates_to)
        return self

    def add_relates_to_multiple(self, relates_to: Collection[str]) -> VideoSegmentResource:
        """
        Add several links to related resources

        Args:
            relates_to: list of IDs of the related resources

        Returns:
            The original resource, with the added related resources
        """
        self.relates_to.extend(relates_to)
        return self

    def add_relates_to_optional(self, relates_to: Any) -> VideoSegmentResource:
        """
        If the value is not empty, add it as related resource, otherwise return the resource unchanged.

        Args:
            relates_to: ID or the related resource or empty value

        Returns:
            The original resource, with the added related resources
        """
        if is_nonempty_value(relates_to):
            self.relates_to.append(relates_to)
        return self

    def add_migration_metadata(
        self, creation_date: str | None, iri: str | None = None, ark: str | None = None
    ) -> VideoSegmentResource:
        """
        Add metadata from a SALSAH migration.

        Args:
            creation_date: creation date of the resource in SALSAH
            iri: Original IRI in SALSAH
            ark: Original ARK in SALSAH

        Raises:
            InputError: if metadata already exists

        Returns:
            The original resource, with the added metadata
        """
        if self.migration_metadata:
            raise InputError(
                f"The resource with the ID '{self.res_id}' already contains migration metadata, "
                f"no new data can be added."
            )
        self.migration_metadata = MigrationMetadata(creation_date=creation_date, iri=iri, ark=ark, res_id=self.res_id)
        return self

    def serialise(self) -> etree._Element:
        self._check_for_and_convert_unexpected_input()
        res_ele = self._serialise_resource_element()
        res_ele.extend(_serialise_segment_children(self))
        return res_ele

    def _check_for_and_convert_unexpected_input(self) -> None:
        self.comments = _transform_unexpected_input(self.comments, "comments", self.res_id)
        self.descriptions = _transform_unexpected_input(self.descriptions, "descriptions", self.res_id)
        self.keywords = _transform_unexpected_input(self.keywords, "keywords", self.res_id)
        self.relates_to = _transform_unexpected_input(self.relates_to, "relates_to", self.res_id)
        _validate_segment(self)

    def _serialise_resource_element(self) -> etree._Element:
        attribs = {"label": self.label, "id": self.res_id}
        if self.permissions != Permissions.PROJECT_SPECIFIC_PERMISSIONS:
            attribs["permissions"] = self.permissions.value
        return etree.Element(f"{DASCH_SCHEMA}video-segment", attrib=attribs, nsmap=XML_NAMESPACE_MAP)


@dataclass
class AudioSegmentResource:
    res_id: str
    label: str
    segment_of: str
    segment_bounds: SegmentBounds
    title: str | None = None
    comments: list[str] = field(default_factory=list)
    descriptions: list[str] = field(default_factory=list)
    keywords: list[str] = field(default_factory=list)
    relates_to: list[str] = field(default_factory=list)
    permissions: Permissions = Permissions.PROJECT_SPECIFIC_PERMISSIONS
    migration_metadata: MigrationMetadata | None = None

    @staticmethod
    def create_new(
        res_id: str,
        label: str,
        segment_of: str,
        segment_start: float,
        segment_end: float,
        permissions: Permissions = Permissions.PROJECT_SPECIFIC_PERMISSIONS,
    ) -> AudioSegmentResource:
        """
        Creates a new audio segment resource, i.e. a time span of an AudioRepresentation.

        [See XML documentation for details](https://docs.dasch.swiss/latest/DSP-TOOLS/file-formats/xml-data-file/#video-segment-and-audio-segment)

        Args:
            res_id: ID of this audio segment resource
            label: label of this audio segment resource
            segment_of: ID of the audio resource that this segment refers to (cardinality 1)
            segment_start: start of the segment in seconds (cardinality 1)
            segment_end: end of the segment in seconds (cardinality 1)
            permissions: permissions of this resource

        Returns:
            An audio segment resource
        """
        return AudioSegmentResource(
            res_id=res_id,
            label=label,
            segment_of=segment_of,
            segment_bounds=SegmentBounds(segment_start, segment_end, res_id),
            permissions=permissions,
        )

    def add_title(self, title: str) -> AudioSegmentResource:
        """
        Add a title to the resource.

        Args:
            title: text

        Returns:
            The original resource, with the added title
        """
        if self.title:
            _warn_value_exists(old_value=self.title, new_value=title, value_field="title", res_id=self.res_id)
        self.title = title
        return self

    def add_title_optional(self, title: Any) -> AudioSegmentResource:
        """
        If the value is not empty, add it as title, otherwise return the resource unchanged.

        Args:
            title: text or empty value

        Returns:
            The original resource, with the added title
        """
        if is_nonempty_value(title):
            if self.title:
                _warn_value_exists(old_value=self.title, new_value=title, value_field="title", res_id=self.res_id)
            self.title = title
        return self

    def add_comment(self, comment: str) -> AudioSegmentResource:
        """
        Add a comment to the resource

        Args:
            comment: text

        Returns:
            The original resource, with the added comment
        """
        self.comments.append(comment)
        return self

    def add_comment_multiple(self, comments: Collection[str]) -> AudioSegmentResource:
        """
        Add several comments to the resource

        Args:
            comments: list of texts

        Returns:
            The original resource, with the added comments
        """
        self.comments.extend(comments)
        return self

    def add_comment_optional(self, comment: Any) -> AudioSegmentResource:
        """
        If the value is not empty, add it as comment, otherwise return the resource unchanged.

        Args:
            comment: text or empty value

        Returns:
            The original resource, with the added comment
        """
        if is_nonempty_value(comment):
            self.comments.append(comment)
        return self

    def add_description(self, description: str) -> AudioSegmentResource:
        """
        Add a description to the resource

        Args:
            description: text

        Returns:
            The original resource, with the added description
        """
        self.descriptions.append(description)
        return self

    def add_description_multiple(self, descriptions: Collection[str]) -> AudioSegmentResource:
        """
        Add several descriptions to the resource

        Args:
            descriptions: list of texts

        Returns:
            The original resource, with the added descriptions
        """
        self.descriptions.extend(descriptions)
        return self

    def add_description_optional(self, description: Any) -> AudioSegmentResource:
        """
        If the value is not empty, add it as description, otherwise return the resource unchanged.

        Args:
            description: text or empty value

        Returns:
            The original resource, with the added description
        """
        if is_nonempty_value(description):
            self.descriptions.append(description)
        return self

    def add_keyword(self, keyword: str) -> AudioSegmentResource:
        """
        Add a keyword to the resource

        Args:
            keyword: text

        Returns:
            The original resource, with the added keyword
        """
        self.keywords.append(keyword)
        return self

    def add_keyword_multiple(self, keywords: Collection[str]) -> AudioSegmentResource:
        """
        Add several keywords to the resource

        Args:
            keywords: list of texts

        Returns:
            The original resource, with the added keywords
        """
        self.keywords.extend(keywords)
        return self

    def add_keyword_optional(self, keyword: Any) -> AudioSegmentResource:
        """
        If the value is not empty, add it as keyword, otherwise return the resource unchanged.

        Args:
            keyword: text or empty value

        Returns:
            The original resource, with the added keyword
        """
        if is_nonempty_value(keyword):
            self.keywords.append(keyword)
        return self

    def add_relates_to(self, relates_to: str) -> AudioSegmentResource:
        """
        Add a link to a related resource

        Args:
            relates_to: ID of the related resource

        Returns:
            The original resource, with the added related resource
        """
        self.relates_to.append(relates_to)
        return self

    def add_relates_to_multiple(self, relates_to: Collection[str]) -> AudioSegmentResource:
        """
        Add several links to related resources

        Args:
            relates_to: list of IDs of the related resources

        Returns:
            The original resource, with the added related resources
        """
        self.relates_to.extend(relates_to)
        return self

    def add_relates_to_optional(self, relates_to: Any) -> AudioSegmentResource:
        """
        If the value is not empty, add it as related resource, otherwise return the resource unchanged.

        Args:
            relates_to: ID of the related resource or empty value

        Returns:
            The original resource, with the added related resources
        """
        if is_nonempty_value(relates_to):
            self.relates_to.append(relates_to)
        return self

    def add_migration_metadata(
        self, creation_date: str | None, iri: str | None = None, ark: str | None = None
    ) -> AudioSegmentResource:
        """
        Add metadata from a SALSAH migration.

        Args:
            creation_date: creation date of the resource in SALSAH
            iri: Original IRI in SALSAH
            ark: Original ARK in SALSAH

        Raises:
            InputError: if metadata already exists

        Returns:
            The original resource, with the added metadata
        """
        if self.migration_metadata:
            raise InputError(
                f"The resource with the ID '{self.res_id}' already contains migration metadata, "
                f"no new data can be added."
            )
        self.migration_metadata = MigrationMetadata(creation_date=creation_date, iri=iri, ark=ark, res_id=self.res_id)
        return self

    def serialise(self) -> etree._Element:
        self._check_for_and_convert_unexpected_input()
        res_ele = self._serialise_resource_element()
        res_ele.extend(_serialise_segment_children(self))
        return res_ele

    def _check_for_and_convert_unexpected_input(self) -> None:
        self.comments = _transform_unexpected_input(self.comments, "comments", self.res_id)
        self.descriptions = _transform_unexpected_input(self.descriptions, "descriptions", self.res_id)
        self.keywords = _transform_unexpected_input(self.keywords, "keywords", self.res_id)
        self.relates_to = _transform_unexpected_input(self.relates_to, "relates_to", self.res_id)
        _validate_segment(self)

    def _serialise_resource_element(self) -> etree._Element:
        attribs = {"label": self.label, "id": self.res_id}
        if self.permissions != Permissions.PROJECT_SPECIFIC_PERMISSIONS:
            attribs["permissions"] = self.permissions.value
        return etree.Element(f"{DASCH_SCHEMA}audio-segment", attrib=attribs, nsmap=XML_NAMESPACE_MAP)


def _check_strings(string_to_check: str, res_id: str, field_name: str) -> None:
    if not is_string_like(string_to_check):
        msg = (
            f"The resource with the ID '{res_id}' has an invalid string at the following location:\n"
            f"Field: {field_name} | Value: {string_to_check}"
        )
        warnings.warn(DspToolsUserWarning(msg))


def _serialise_has_comment(comments: list[str], res_id: str) -> etree._Element:
    cmts = [Richtext(value=x, prop_name="hasComment", resource_id=res_id) for x in comments]
    cmt_prop = cmts[0].make_prop()
    cmt_prop.extend([cmt.make_element() for cmt in cmts])
    return cmt_prop


def _validate_segment(segment: AudioSegmentResource | VideoSegmentResource) -> None:
    problems = []
    if not is_string_like(segment.res_id):
        problems.append(f"Field: Resource ID | Value: {segment.res_id}")
    if not is_string_like(segment.label):
        problems.append(f"Field: label | Value: {segment.label}")
    if not is_string_like(segment.segment_of):
        problems.append(f"Field: segment_of | Value: {segment.segment_of}")
    if segment.title and not is_string_like(segment.title):
        problems.append(f"Field: title | Value: {segment.title}")
    if fails := [x for x in segment.comments if not is_string_like(x)]:
        problems.extend([f"Field: comment | Value: {x}" for x in fails])
    if fails := [x for x in segment.descriptions if not is_string_like(x)]:
        problems.extend([f"Field: description | Value: {x}" for x in fails])
    if fails := [x for x in segment.keywords if not is_string_like(x)]:
        problems.extend([f"Field: keywords | Value: {x}" for x in fails])
    if fails := [x for x in segment.relates_to if not is_string_like(x)]:
        problems.extend([f"Field: relates_to | Value: {x}" for x in fails])
    if problems:
        msg = f"The resource with the ID '{segment.res_id}' has the following problem(s):{'\n- '.join(problems)}"
        warnings.warn(DspToolsUserWarning(msg))


def _serialise_segment_children(segment: AudioSegmentResource | VideoSegmentResource) -> list[etree._Element]:
    segment_elements = []
    segment_of = etree.Element(f"{DASCH_SCHEMA}isSegmentOf", nsmap=XML_NAMESPACE_MAP)
    segment_of.text = segment.segment_of
    segment_elements.append(segment_of)
    segment_elements.append(
        etree.Element(
            f"{DASCH_SCHEMA}hasSegmentBounds",
            attrib={"start": str(segment.segment_bounds.segment_start), "end": str(segment.segment_bounds.segment_end)},
            nsmap=XML_NAMESPACE_MAP,
        )
    )
    if segment.title:
        segment_elements.append(_make_element_with_text("hasTitle", segment.title))
    segment_elements.extend([_make_element_with_text("hasComment", x) for x in segment.comments])
    segment_elements.extend([_make_element_with_text("hasDescription", x) for x in segment.descriptions])
    segment_elements.extend([_make_element_with_text("hasKeyword", x) for x in segment.keywords])
    segment_elements.extend([_make_element_with_text("relatesTo", x) for x in segment.relates_to])
    return segment_elements


def _make_element_with_text(tag_name: str, text_content: str) -> etree._Element:
    ele = etree.Element(f"{DASCH_SCHEMA}{tag_name}", nsmap=XML_NAMESPACE_MAP)
    ele.text = text_content
    return ele


def _transform_unexpected_input(value: Any, prop_name: str, res_id: str) -> list[str]:
    match value:
        case list():
            return value
        case set() | tuple():
            return list(value)
        case str():
            return [value]
        case _:
            _warn_unexpected_value(value=value, prop_name=prop_name, res_id=res_id)
            return [str(value)]


def _warn_unexpected_value(*, value: Any, prop_name: str, res_id: str | None) -> None:
    msg = (
        f"The resource: {res_id} should have a list of strings for the field '{prop_name}'. "
        f"Your input: '{value}' is of type {type(value)}."
    )
    warnings.warn(DspToolsUserWarning(msg))


def _warn_value_exists(*, old_value: Any, new_value: Any, value_field: str, res_id: str | None) -> None:
    """Emits a warning if a values is not in the expected format."""
    msg = (
        f"The resource with the ID '{res_id}' already has a value in the field '{value_field}'. "
        f"The old value '{old_value}' is being replace with '{new_value}'."
    )
    warnings.warn(DspToolsUserWarning(msg))<|MERGE_RESOLUTION|>--- conflicted
+++ resolved
@@ -231,13 +231,8 @@
         [For a visual example see the XML documentation](https://docs.dasch.swiss/latest/DSP-TOOLS/file-formats/xml-data-file/#geometry)
 
         Args:
-<<<<<<< HEAD
             point1: first point of the rectangle represented as two numbers between 0 and 1 in the format (x, y)
             point2: second point of the rectangle represented as two numbers between 0 and 1 in the format (x, y)
-=======
-            point_one: first point of the rectangle, represented as two numbers between 0 and 1 in the format (x, y)
-            point_two: second point of the rectangle, represented as two numbers between 0 and 1 in the format (x, y)
->>>>>>> 5a07bafe
             line_width: A number in pixels between 1 - 5
             color: A hexadecimal color value which starts with a `#` followed by 3 or 6 numerals.
                 The default value was chosen as it is distinguishable for most color-blind people.
