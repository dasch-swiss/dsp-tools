--- conflicted
+++ resolved
@@ -1,17 +1,15 @@
 from __future__ import annotations
 
+import warnings
 from collections.abc import Collection
 from dataclasses import dataclass
 from dataclasses import field
 from typing import Any
 
 from dsp_tools.error.exceptions import InputError
-<<<<<<< HEAD
 from dsp_tools.error.xmllib_warnings import MessageInfo
 from dsp_tools.error.xmllib_warnings_util import emit_xmllib_input_warning
-=======
 from dsp_tools.error.xmllib_warnings import XmllibInputWarning
->>>>>>> ed40e789
 from dsp_tools.xmllib.internal_helpers import check_and_create_richtext_string
 from dsp_tools.xmllib.internal_helpers import check_and_fix_collection_input
 from dsp_tools.xmllib.models.config_options import NewlineReplacement
@@ -632,12 +630,7 @@
                 f"Segment bounds must be a float or integer. The following places have an unexpected type: {wrng}",
                 self.res_id,
             )
-<<<<<<< HEAD
             emit_xmllib_input_warning(msg_info)
-=======
-            wrng = f"{title}{LIST_SEPARATOR}{LIST_SEPARATOR.join(msg)}"
-            warnings.warn(XmllibInputWarning(wrng))
->>>>>>> ed40e789
 
 
 @dataclass
@@ -1408,11 +1401,7 @@
             f"The entered string is not valid.",
             res_id, prop_name, value_field
         )
-<<<<<<< HEAD
         emit_xmllib_input_warning(msg_info)
-=======
-        warnings.warn(XmllibInputWarning(msg))
->>>>>>> ed40e789
 
 
 def _warn_value_exists(
@@ -1423,9 +1412,5 @@
         f"This resource already has value in this location. "
         f"The old value '{old_value}' is being replace with '{new_value}'."
     )
-<<<<<<< HEAD
     msg_info = MessageInfo(msg, res_id, field_=value_field)
-    emit_xmllib_input_warning(msg_info)
-=======
-    warnings.warn(XmllibInputWarning(msg))
->>>>>>> ed40e789
+    emit_xmllib_input_warning(msg_info)