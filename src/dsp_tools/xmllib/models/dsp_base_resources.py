--- conflicted
+++ resolved
@@ -683,17 +683,10 @@
             video_segment = video_segment.add_title("segment title")
             ```
         """
-<<<<<<< HEAD
-        existing_title = [x for x in self.values if x.prop_name == "hasTitle"]
-        if any(existing_title):
-            _warn_value_exists(
-                old_value=existing_title.pop(0).value, new_value=title, value_field="title", res_id=self.res_id
-=======
         existing_titles = [x for x in self.values if x.prop_name == "hasTitle"]
         if any(existing_titles):
             _warn_value_exists(
                 old_value=existing_titles.pop(0).value, new_value=title, value_field="title", res_id=self.res_id
->>>>>>> da3e61a3
             )
         self.values.append(
             SimpleText.new(
