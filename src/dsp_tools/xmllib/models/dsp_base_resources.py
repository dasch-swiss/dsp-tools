--- conflicted
+++ resolved
@@ -406,11 +406,8 @@
         res_ele = self._serialise_resource_element()
         res_ele.extend(self._serialise_geometry_shape())
         if self.comments:
-<<<<<<< HEAD
             res_ele.extend(serialise_values(cast(list[Value], self.comments)))
-=======
-            res_ele.extend(_serialise_has_comment(self.comments, self.res_id))
->>>>>>> 895274b9
+
         return res_ele
 
     def _serialise_resource_element(self) -> etree._Element:
@@ -421,11 +418,7 @@
 
     def _serialise_values(self) -> list[etree._Element]:
         return serialise_values(
-<<<<<<< HEAD
             [self.region_of],
-=======
-            [LinkValue(value=self.region_of, prop_name="isRegionOf", resource_id=self.res_id)],
->>>>>>> 895274b9
         )
 
     def _serialise_geometry_shape(self) -> list[etree._Element]:
@@ -655,21 +648,9 @@
 
     def serialise(self) -> etree._Element:
         res_ele = self._serialise_resource_element()
-<<<<<<< HEAD
         self._final_checks()
         generic_vals = self.comments + self.link_to
         res_ele.extend(serialise_values(cast(list[Value], generic_vals)))
-=======
-        if self.comments:
-            res_ele.extend(_serialise_has_comment(self.comments, self.res_id))
-        else:
-            msg = (
-                f"The link object with the ID '{self.res_id}' does not have any comments. "
-                f"At least one comment must be provided, please note that an xmlupload will fail."
-            )
-            warnings.warn(DspToolsUserWarning(msg))
-        res_ele.extend(self._serialise_links())
->>>>>>> 895274b9
         return res_ele
 
     def _final_checks(self) -> None:
@@ -689,13 +670,6 @@
             attribs["permissions"] = self.permissions.value
         return etree.Element(f"{DASCH_SCHEMA}link", attrib=attribs, nsmap=XML_NAMESPACE_MAP)
 
-<<<<<<< HEAD
-=======
-    def _serialise_links(self) -> list[etree._Element]:
-        vals: list[Value] = [LinkValue(value=x, prop_name="hasLinkTo", resource_id=self.res_id) for x in self.link_to]
-        return serialise_values(vals)
-
->>>>>>> 895274b9
 
 @dataclass
 class SegmentBounds:
@@ -1507,14 +1481,6 @@
         warnings.warn(DspToolsUserWarning(msg))
 
 
-<<<<<<< HEAD
-=======
-def _serialise_has_comment(comments: list[str], res_id: str) -> list[etree._Element]:
-    cmts: list[Value] = [Richtext(value=x, prop_name="hasComment", resource_id=res_id) for x in comments]
-    return serialise_values(cmts)
-
-
->>>>>>> 895274b9
 def _validate_segment(segment: AudioSegmentResource | VideoSegmentResource) -> None:
     problems = []
     if not is_string_like(segment.res_id):
