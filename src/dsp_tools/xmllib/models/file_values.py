from __future__ import annotations

import warnings
from dataclasses import dataclass
from pathlib import Path
from typing import Any
from typing import Protocol

from dsp_tools.models.custom_warnings import DspToolsUserWarning
from dsp_tools.utils.uri_util import is_iiif_uri
from dsp_tools.xmllib.models.config_options import Permissions
from dsp_tools.xmllib.value_checkers import is_string_like


@dataclass
class Metadata:
    license: str
    copyright_holder: str
    authorship: tuple[str]
    resource_id: str

    def __post_init__(self) -> None:
        if not is_string_like(str(self.license)):
            _warn_type_mismatch(expected_type="license", value=self.license, res_id=self.resource_id)
        if not is_string_like(str(self.copyright_holder)):
            _warn_type_mismatch(expected_type="copyright holder", value=self.license, res_id=self.resource_id)
        for author in self.authorship:
            if not is_string_like(author):
                _warn_type_mismatch(expected_type="author", value=author, res_id=self.resource_id)

    def serialise(self) -> dict[str, str]:
        return {
            "license": self.license,
            "copyright-holder": self.copyright_holder,
        }


class AbstractFileValue(Protocol):
    value: str | Path
    metadata: Metadata
    permissions: Permissions
    comment: str | None = None


@dataclass
class FileValue(AbstractFileValue):
    value: str | Path
    metadata: Metadata
    permissions: Permissions = Permissions.PROJECT_SPECIFIC_PERMISSIONS
    comment: str | None = None
    resource_id: str | None = None

    def __post_init__(self) -> None:
        if not is_string_like(str(self.value)):
            _warn_type_mismatch(expected_type="file name", value=self.value, res_id=self.resource_id)

<<<<<<< HEAD
    def serialise(self) -> etree._Element:
        attribs = self.metadata.serialise()
        if self.permissions != Permissions.PROJECT_SPECIFIC_PERMISSIONS:
            attribs["permissions"] = self.permissions.value
        if is_string_like(self.comment):
            attribs["comment"] = str(self.comment)
        ele = etree.Element(f"{DASCH_SCHEMA}bitstream", attrib=attribs, nsmap=XML_NAMESPACE_MAP)
        ele.text = str(self.value)
        return ele

=======
>>>>>>> 51b04144

@dataclass
class IIIFUri(AbstractFileValue):
    value: str
    metadata: Metadata
    permissions: Permissions = Permissions.PROJECT_SPECIFIC_PERMISSIONS
    comment: str | None = None
    resource_id: str | None = None

    def __post_init__(self) -> None:
        if not is_iiif_uri(self.value):
            _warn_type_mismatch(expected_type="IIIF uri", value=self.value, res_id=self.resource_id)

<<<<<<< HEAD
    def serialise(self) -> etree._Element:
        attribs = self.metadata.serialise()
        if self.permissions != Permissions.PROJECT_SPECIFIC_PERMISSIONS:
            attribs["permissions"] = self.permissions.value
        if is_string_like(self.comment):
            attribs["comment"] = str(self.comment)
        ele = etree.Element(f"{DASCH_SCHEMA}iiif-uri", attrib=attribs, nsmap=XML_NAMESPACE_MAP)
        ele.text = str(self.value)
        return ele

=======
>>>>>>> 51b04144

def _warn_type_mismatch(expected_type: str, value: Any, res_id: str | None) -> None:
    """Emits a warning if a values is not in the expected format."""
    if res_id:
        msg = f"The Resource '{res_id}' has an invalid input: The value '{value}' is not a valid {expected_type}."
    else:
        msg = f"The value '{value}' is not a valid {expected_type}."
    warnings.warn(DspToolsUserWarning(msg))<|MERGE_RESOLUTION|>--- conflicted
+++ resolved
@@ -28,12 +28,6 @@
             if not is_string_like(author):
                 _warn_type_mismatch(expected_type="author", value=author, res_id=self.resource_id)
 
-    def serialise(self) -> dict[str, str]:
-        return {
-            "license": self.license,
-            "copyright-holder": self.copyright_holder,
-        }
-
 
 class AbstractFileValue(Protocol):
     value: str | Path
@@ -54,19 +48,6 @@
         if not is_string_like(str(self.value)):
             _warn_type_mismatch(expected_type="file name", value=self.value, res_id=self.resource_id)
 
-<<<<<<< HEAD
-    def serialise(self) -> etree._Element:
-        attribs = self.metadata.serialise()
-        if self.permissions != Permissions.PROJECT_SPECIFIC_PERMISSIONS:
-            attribs["permissions"] = self.permissions.value
-        if is_string_like(self.comment):
-            attribs["comment"] = str(self.comment)
-        ele = etree.Element(f"{DASCH_SCHEMA}bitstream", attrib=attribs, nsmap=XML_NAMESPACE_MAP)
-        ele.text = str(self.value)
-        return ele
-
-=======
->>>>>>> 51b04144
 
 @dataclass
 class IIIFUri(AbstractFileValue):
@@ -80,19 +61,6 @@
         if not is_iiif_uri(self.value):
             _warn_type_mismatch(expected_type="IIIF uri", value=self.value, res_id=self.resource_id)
 
-<<<<<<< HEAD
-    def serialise(self) -> etree._Element:
-        attribs = self.metadata.serialise()
-        if self.permissions != Permissions.PROJECT_SPECIFIC_PERMISSIONS:
-            attribs["permissions"] = self.permissions.value
-        if is_string_like(self.comment):
-            attribs["comment"] = str(self.comment)
-        ele = etree.Element(f"{DASCH_SCHEMA}iiif-uri", attrib=attribs, nsmap=XML_NAMESPACE_MAP)
-        ele.text = str(self.value)
-        return ele
-
-=======
->>>>>>> 51b04144
 
 def _warn_type_mismatch(expected_type: str, value: Any, res_id: str | None) -> None:
     """Emits a warning if a values is not in the expected format."""
