from __future__ import annotations

import warnings
from collections.abc import Collection
from dataclasses import dataclass
from dataclasses import field
from pathlib import Path

from lxml import etree

from dsp_tools.models.custom_warnings import DspToolsUserWarning
from dsp_tools.models.exceptions import BaseError
from dsp_tools.utils.xml_validation import validate_xml_file
from dsp_tools.xmllib.constants import DASCH_SCHEMA
from dsp_tools.xmllib.constants import XML_NAMESPACE_MAP
from dsp_tools.xmllib.models.permissions import XMLPermissions
from dsp_tools.xmllib.serialise.serialise_resource import serialise_resources
from dsp_tools.xmllib.type_aliases import AnyResource

# ruff: noqa: D101


@dataclass
class XMLRoot:
    shortcode: str
    default_ontology: str
    resources: list[AnyResource] = field(default_factory=list)

    @staticmethod
    def create_new(shortcode: str, default_ontology: str) -> XMLRoot:
        """
        Create a new XML root, for one file.

        Args:
            shortcode: project shortcode
            default_ontology: name of the default ontology

        Returns:
            Instance of `XMLRoot`

        Examples:
            ```python
            root = xmllib.XMLRoot.create_new(
                shortcode="0000",
                default_ontology="onto"
            )
            ```
        """
        return XMLRoot(shortcode=shortcode, default_ontology=default_ontology)

    def add_resource(self, resource: AnyResource) -> XMLRoot:
        """
        Add one resource to the root.

        Args:
            resource: any one of:
                    `Resource`,
                    `RegionResource`,
                    `LinkResource`,
                    `VideoSegmentResource`,
                    `AudioSegmentResource`

        Returns:
            The original XMLRoot, with the added resource

        Examples:
            ```python
            resource = xmllib.Resource.create_new(
                res_id="ID", restype=":ResourceType", label="label"
            )

            root = root.add_resource(resource)
            ```
        """
        self.resources.append(resource)
        return self

    def add_resource_multiple(self, resources: Collection[AnyResource]) -> XMLRoot:
        """
        Add a list of resources to the root.

        Args:
            resources: a list of:
                    `Resource`,
                    `RegionResource`,
                    `LinkResource`,
                    `VideoSegmentResource`,
                    `AudioSegmentResource`
                    The types of the resources may be mixed.

        Returns:
            The original XMLRoot, with the added resource

        Examples:
            ```python
            resource_1 = xmllib.Resource.create_new(
                res_id="ID_1", restype=":ResourceType", label="label 1"
            )
            resource_2 = xmllib.Resource.create_new(
                res_id="ID_2", restype=":ResourceType", label="label 2"
            )

            root = root.add_resource_multiple([resource_1, resource_2])
            ```
        """
        self.resources.extend(resources)
        return self

    def add_resource_optional(self, resource: AnyResource | None) -> XMLRoot:
        """
        If the resource is not None, add it to the XMLRoot, otherwise return the XMLRoot unchanged.

        Args:
            resource: any one of:
                    `Resource`,
                    `RegionResource`,
                    `LinkResource`,
                    `VideoSegmentResource`,
                    `AudioSegmentResource`

        Returns:
            The original XMLRoot, with the added value if it was not empty. Else the unchanged original XMLRoot.

        Examples:
            ```python
            resource = xmllib.Resource.create_new(
                res_id="ID", restype=":ResourceType", label="label"
            )

            root = root.add_resource_optional(resource)
            ```

            ```python
            root = root.add_resource_optional(None)
            ```
        """
        if resource:
            self.resources.append(resource)
        return self

    def write_file(self, filepath: str | Path) -> None:
        """
        Write the finished XML to a file.

        Args:
            filepath: where to save the file

        Warning:
            if the XML is not valid according to the schema

        Examples:
            ```python
            root.write_file("xml_file_name.xml")
            ```
        """
        root = self.serialise()
        etree.indent(root, space="    ")
        xml_string = etree.tostring(
            root,
            encoding="unicode",
            pretty_print=True,
            doctype='<?xml version="1.0" encoding="UTF-8"?>',
        )
        xml_string = xml_string.replace(r"\'", "'")
        with open(filepath, "w", encoding="utf-8") as f:
            f.write(xml_string)
        try:
            validate_xml_file(input_file=filepath)
            print(f"The XML file was successfully saved to {filepath}")
        except BaseError as err:
            msg = (
                f"The XML file was successfully saved to {filepath}, "
                f"but the following Schema validation error(s) occurred: {err.message}"
            )
            warnings.warn(DspToolsUserWarning(msg))

    def serialise(self) -> etree._Element:
        """
        Create an `lxml.etree._Element` with the information in the root.
        If you wish to create a file, we recommend using the `write_file` method instead.

        Returns:
            The `XMLRoot` serialised as XML
        """
        root = self._make_root()
        permissions = XMLPermissions().serialise()
        root.extend(permissions)
<<<<<<< HEAD
        authorship_lookup = _make_authorship_lookup(self.resources)
        root.extend(_serialise_authorship(authorship_lookup))
        serialised_resources = [x.serialise() for x in self.resources]
=======
        serialised_resources = serialise_resources(self.resources)
>>>>>>> 8fdbf3fe
        root.extend(serialised_resources)
        return root

    def _make_root(self) -> etree._Element:
        schema_url = (
            "https://raw.githubusercontent.com/dasch-swiss/dsp-tools/main/src/dsp_tools/resources/schema/data.xsd"
        )
        schema_location_key = str(etree.QName("http://www.w3.org/2001/XMLSchema-instance", "schemaLocation"))
        schema_location_value = f"https://dasch.swiss/schema {schema_url}"
        return etree.Element(
            f"{DASCH_SCHEMA}knora",
            attrib={
                schema_location_key: schema_location_value,
                "shortcode": self.shortcode,
                "default-ontology": self.default_ontology,
            },
            nsmap=XML_NAMESPACE_MAP,
        )


def _make_authorship_lookup(resources: list[AnyResource]) -> dict[tuple[str], str]:
    file_vals = [x.file_value for x in resources if x.file_value]
    authors = {x.metadata.authorship for x in file_vals}
    lookup = {}
    for auth, i in zip(authors, range(len(authors))):
        lookup[auth] = f"authorship_{i}"
    return lookup


def _serialise_authorship(authorship_lookup: dict[tuple[str], str]) -> list[etree._Element]:
    return [_make_one_authorship_element(auth, id_) for auth, id_ in authorship_lookup.items()]


def _make_one_authorship_element(authors: tuple[str], author_id: str) -> etree._Element:
    def _make_one_author(author: str) -> etree._Element:
        ele = etree.Element(f"{DASCH_SCHEMA}author", nsmap=XML_NAMESPACE_MAP)
        ele.text = author
        return ele

    authorship_ele = etree.Element(f"{DASCH_SCHEMA}permissions", attrib={"id": author_id}, nsmap=XML_NAMESPACE_MAP)
    all_authors = [_make_one_author(x) for x in authors]
    authorship_ele.extend(all_authors)
    return authorship_ele<|MERGE_RESOLUTION|>--- conflicted
+++ resolved
@@ -5,9 +5,13 @@
 from dataclasses import dataclass
 from dataclasses import field
 from pathlib import Path
-
+from typing import TypeAlias
+from typing import Union
 from lxml import etree
-
+from dsp_tools.xmllib.models.dsp_base_resources import AudioSegmentResource
+from dsp_tools.xmllib.models.dsp_base_resources import LinkResource
+from dsp_tools.xmllib.models.dsp_base_resources import RegionResource
+from dsp_tools.xmllib.models.dsp_base_resources import VideoSegmentResource
 from dsp_tools.models.custom_warnings import DspToolsUserWarning
 from dsp_tools.models.exceptions import BaseError
 from dsp_tools.utils.xml_validation import validate_xml_file
@@ -15,7 +19,9 @@
 from dsp_tools.xmllib.constants import XML_NAMESPACE_MAP
 from dsp_tools.xmllib.models.permissions import XMLPermissions
 from dsp_tools.xmllib.serialise.serialise_resource import serialise_resources
-from dsp_tools.xmllib.type_aliases import AnyResource
+
+AnyResource: TypeAlias = Union[Resource, RegionResource, LinkResource, VideoSegmentResource, AudioSegmentResource]
+
 
 # ruff: noqa: D101
 
@@ -185,13 +191,7 @@
         root = self._make_root()
         permissions = XMLPermissions().serialise()
         root.extend(permissions)
-<<<<<<< HEAD
-        authorship_lookup = _make_authorship_lookup(self.resources)
-        root.extend(_serialise_authorship(authorship_lookup))
-        serialised_resources = [x.serialise() for x in self.resources]
-=======
         serialised_resources = serialise_resources(self.resources)
->>>>>>> 8fdbf3fe
         root.extend(serialised_resources)
         return root
 
