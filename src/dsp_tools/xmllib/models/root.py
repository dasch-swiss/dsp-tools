from __future__ import annotations

import warnings
from collections.abc import Collection
from dataclasses import dataclass
from dataclasses import field
from pathlib import Path
from typing import Any
from typing import TypeAlias
from typing import Union

import pandas as pd
from lxml import etree

from dsp_tools.models.custom_warnings import DspToolsUserWarning
from dsp_tools.models.exceptions import BaseError
from dsp_tools.models.exceptions import InputError
from dsp_tools.utils.xml_validation import validate_xml_file
from dsp_tools.xmllib.constants import DASCH_SCHEMA
from dsp_tools.xmllib.constants import XML_NAMESPACE_MAP
from dsp_tools.xmllib.models.copyright_attributions import CopyrightAttribution
from dsp_tools.xmllib.models.copyright_attributions import CopyrightAttributions
from dsp_tools.xmllib.models.dsp_base_resources import AnnotationResource
from dsp_tools.xmllib.models.dsp_base_resources import AudioSegmentResource
from dsp_tools.xmllib.models.dsp_base_resources import LinkResource
from dsp_tools.xmllib.models.dsp_base_resources import RegionResource
from dsp_tools.xmllib.models.dsp_base_resources import VideoSegmentResource
from dsp_tools.xmllib.models.licenses import License
from dsp_tools.xmllib.models.licenses import Licenses
from dsp_tools.xmllib.models.permissions import XMLPermissions
from dsp_tools.xmllib.models.resource import Resource

# ruff: noqa: D101


AnyResource: TypeAlias = Union[
    Resource, AnnotationResource, RegionResource, LinkResource, VideoSegmentResource, AudioSegmentResource
]


PRE_DEFINED_LICENSES = [
    License("CC_BY", "CC BY 4.0", "https://creativecommons.org/licenses/by/4.0/"),
    License("CC_BY_SA", "CC BY-SA 4.0", "https://creativecommons.org/licenses/by-sa/4.0/"),
    License("CC_BY_NC", "CC BY-NC 4.0", "https://creativecommons.org/licenses/by-nc/4.0/"),
    License("CC_BY_NC_SA", "CC BY-NC-SA 4.0", "https://creativecommons.org/licenses/by-nc-sa/4.0/"),
    License("CC_BY_ND", "CC BY-ND 4.0", "https://creativecommons.org/licenses/by-nd/4.0/"),
    License("CC_BY_NC_ND", "CC BY-NC-ND 4.0", "https://creativecommons.org/licenses/by-nc-nd/4.0/"),
    License("CC0", "CC0 1.0", "https://creativecommons.org/publicdomain/zero/1.0/"),
    License("unknown", "Copyright Not Evaluated", "https://rightsstatements.org/page/CNE/1.0/"),
]


@dataclass
class XMLRoot:
    shortcode: str
    default_ontology: str
    copyright_attributions: CopyrightAttributions
    licenses: Licenses
    resources: list[AnyResource] = field(default_factory=list)

    @staticmethod
    def create_new(shortcode: str, default_ontology: str) -> XMLRoot:
        """
        Create a new XML root, for one file.

        The following elements are added by default:
            - `<permissions>` (with default permissions, see [Configuration options](https://docs.dasch.swiss/latest/DSP-TOOLS/xmllib-api-reference/config-options/#xmllib.models.config_options.Permissions) for details)
            - `<copyright-attributions>` (empty)
            - `<licenses>` (with default licenses, see [Configuration options](https://docs.dasch.swiss/latest/DSP-TOOLS/xmllib-api-reference/config-options/#xmllib.models.config_options.PredefinedLicenses) for details)

        Args:
            shortcode: project shortcode
            default_ontology: name of the default ontology

        Returns:
            Instance of `XMLRoot`
        """  # noqa: E501 (Line too long)
        return XMLRoot(
            shortcode=shortcode,
            default_ontology=default_ontology,
            copyright_attributions=CopyrightAttributions(),
            licenses=Licenses(PRE_DEFINED_LICENSES),
        )

    def add_license(self, id_: str, text: str, uri: Any = None) -> XMLRoot:
        """
        Add a new license element.
        Please note that the id must be unique.

        Args:
            id_: ID which is referenced in the attributes of the XML
            text: Text that should be displayed in the APP.
            uri: Optional URI liking to the license documentation.
                A `pd.isna()` check is done before adding the URI, therefore any value is permissible.

        Raises:
            InputError: If the id already exists

        Returns:
            The original XMLRoot with the added license.
        """
        if id_ in self.licenses.get_license_ids():
            raise InputError(f"A license with the ID '{id_}' already exists. All IDs must be unique.")
        new_uri = None
        if not pd.isna(uri):
            new_uri = uri
        self.licenses.licenses.append(License(id_, text, new_uri))
        return self

    def add_license_with_dict(self, license_dict: dict[str, tuple[str, Any]]) -> XMLRoot:
        """
        Add a new license element.
        Please note that the id must be unique.

        Args:
            license_dict: dictionary with the information for license elements.
                It should have the following structure: `{ id: (text, uri) }`
                A `pd.isna()` check is done before adding the URI, therefore, any value is permissible.

        Raises:
            InputError: If the id already exists

        Returns:
            The original XMLRoot with the added licenses.
        """
        if ids_exist := set(license_dict.keys()).intersection(self.licenses.get_license_ids()):
            raise InputError(
                f"The following license IDs already exist: {", ".join(ids_exist)}. All IDs must be unique."
            )
        for license_id, info_tuple in license_dict.items():
            new_uri = None
            if not pd.isna(info_tuple[1]):
                new_uri = info_tuple[1]
            self.licenses.licenses.append(License(license_id, info_tuple[0], new_uri))
        return self

    def add_copyright_attribution(self, id_: str, text: str) -> XMLRoot:
        """
        Add a new copyright attribution element.
        Please note that the id must be unique.

        Args:
            id_: ID which is referenced in the attributes of the XML
            text: Text that should be displayed in the APP.

        Raises:
            InputError: If the id already exists

        Returns:
            The original XMLRoot with the added copyright attribution.
        """
        if id_ in self.copyright_attributions.get_copyright_attribution_ids():
            raise InputError(f"Copyright attribution with the ID '{id_}' already exists. All IDs must be unique.")
        self.copyright_attributions.copyright_attributions.append(CopyrightAttribution(id_, text))
        return self

    def add_copyright_attribution_with_dict(self, copyright_dict: dict[str, str]) -> XMLRoot:
        """
        Add a several new copyright attribution elements from a dictionary.
        Please note that the id must be unique.

        Args:
            copyright_dict: the dictionary should have the following structure: `{ id: text }`

        Raises:
            InputError: If the id already exists

        Returns:
            The original XMLRoot with the added copyright attributions.
        """
        if ids_exist := set(copyright_dict.keys()).intersection(
            self.copyright_attributions.get_copyright_attribution_ids()
        ):
            raise InputError(
                f"The following copyright IDs already exist: {", ".join(ids_exist)}. All IDs must be unique."
            )
        copyright_list = [CopyrightAttribution(k, v) for k, v in copyright_dict.items()]
        self.copyright_attributions.copyright_attributions.extend(copyright_list)
        return self

    def add_resource(self, resource: AnyResource) -> XMLRoot:
        """
        Add one resource to the root.

        Args:
            resource: any one of:
                    `Resource`,
                    `AnnotationResource`,
                    `RegionResource`,
                    `LinkResource`,
                    `VideoSegmentResource`,
                    `AudioSegmentResource`

        Returns:
            The original XMLRoot, with the added resource
        """
        self.resources.append(resource)
        return self

    def add_resource_multiple(self, resources: Collection[AnyResource]) -> XMLRoot:
        """
        Add a list of resources to the root.

        Args:
            resources: a list of:
                    `Resource`,
                    `AnnotationResource`,
                    `RegionResource`,
                    `LinkResource`,
                    `VideoSegmentResource`,
                    `AudioSegmentResource`
                    The types of the resources may be mixed.

        Returns:
            The original XMLRoot, with the added resource
        """
        self.resources.extend(resources)
        return self

    def add_resource_optional(self, resource: AnyResource | None) -> XMLRoot:
        """
        If the resource is not None, add it to the XMLRoot, otherwise return the XMLRoot unchanged.

        Args:
            resource: any one of:
                    `Resource`,
                    `AnnotationResource`,
                    `RegionResource`,
                    `LinkResource`,
                    `VideoSegmentResource`,
                    `AudioSegmentResource`

        Returns:
            The original XMLRoot, with the added value if it was not empty. Else the unchanged original XMLRoot.
        """
        if resource:
            self.resources.append(resource)
        return self

    def write_file(self, filepath: str | Path) -> None:
        """
        Write the finished XML to a file.

        Args:
            filepath: where to save the file

        Warning:
            if the XML is not valid according to the schema
        """
        root = self.serialise()
        etree.indent(root, space="    ")
        xml_string = etree.tostring(
            root,
            encoding="unicode",
            pretty_print=True,
            doctype='<?xml version="1.0" encoding="UTF-8"?>',
        )
        xml_string = xml_string.replace(r"\'", "'")
        with open(filepath, "w", encoding="utf-8") as f:
            f.write(xml_string)
        try:
            validate_xml_file(input_file=filepath)
            print(f"The XML file was successfully saved to {filepath}")
        except BaseError as err:
            msg = (
                f"The XML file was successfully saved to {filepath}, "
                f"but the following Schema validation error(s) occurred: {err.message}"
            )
            warnings.warn(DspToolsUserWarning(msg))

    def serialise(self) -> etree._Element:
        """
        Create an `lxml.etree._Element` with the information in the root.
        If you wish to create a file, we recommend using the `write_file` method instead.

        Returns:
            The `XMLRoot` serialised as XML
        """
        root = self._make_root()
        permissions = XMLPermissions().serialise()
        root.extend(permissions)
        serialised_resources = [x.serialise() for x in self.resources]
        root.extend(serialised_resources)
        return root

    def _make_root(self) -> etree._Element:
        schema_url = (
            "https://raw.githubusercontent.com/dasch-swiss/dsp-tools/main/src/dsp_tools/resources/schema/data.xsd"
        )
        schema_location_key = str(etree.QName("http://www.w3.org/2001/XMLSchema-instance", "schemaLocation"))
        schema_location_value = f"https://dasch.swiss/schema {schema_url}"
        return etree.Element(
            f"{DASCH_SCHEMA}knora",
            attrib={
                schema_location_key: schema_location_value,
                "shortcode": self.shortcode,
                "default-ontology": self.default_ontology,
            },
            nsmap=XML_NAMESPACE_MAP,
<<<<<<< HEAD
        )

    def _serialise(self) -> etree._Element:
        root = self._make_root()
        permissions = XMLPermissions().serialise()
        root.extend(permissions)
        root.append(self.copyright_attributions.serialise())
        root.append(self.licenses.serialise())
        serialised_resources = [x.serialise() for x in self.resources]
        root.extend(serialised_resources)
        return root
=======
        )
>>>>>>> 545b0dae
<|MERGE_RESOLUTION|>--- conflicted
+++ resolved
@@ -297,18 +297,4 @@
                 "default-ontology": self.default_ontology,
             },
             nsmap=XML_NAMESPACE_MAP,
-<<<<<<< HEAD
-        )
-
-    def _serialise(self) -> etree._Element:
-        root = self._make_root()
-        permissions = XMLPermissions().serialise()
-        root.extend(permissions)
-        root.append(self.copyright_attributions.serialise())
-        root.append(self.licenses.serialise())
-        serialised_resources = [x.serialise() for x in self.resources]
-        root.extend(serialised_resources)
-        return root
-=======
-        )
->>>>>>> 545b0dae
+        )