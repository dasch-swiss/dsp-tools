--- conflicted
+++ resolved
@@ -6,13 +6,8 @@
 from lxml import etree
 
 from dsp_tools.error.custom_warnings import DspToolsUserWarning
-<<<<<<< HEAD
-from dsp_tools.xmllib.constants import KNOWN_XML_TAGS
-from dsp_tools.xmllib.internal_helpers import escape_reserved_xml_chars
 from dsp_tools.xmllib.internal_helpers import numeric_entities
-=======
 from dsp_tools.xmllib.helpers import escape_reserved_xml_characters
->>>>>>> f5f293a5
 from dsp_tools.xmllib.models.problems import IllegalTagProblem
 
 
@@ -373,12 +368,7 @@
     Warns:
         DspToolsUserWarning: if the input contains XML syntax problems
     """
-<<<<<<< HEAD
-    escaped_text = escape_reserved_xml_chars(richtext, KNOWN_XML_TAGS)
-=======
     escaped_text = escape_reserved_xml_characters(richtext)
-    # transform named entities (=character references) to numeric entities, e.g. &nbsp; -> &#160;
->>>>>>> f5f293a5
     num_ent = numeric_entities(escaped_text)
     pseudo_xml = f"<text>{num_ent}</text>"
     try:
