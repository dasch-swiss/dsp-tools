import warnings
from typing import Any

import pandas as pd
import regex
from lxml import etree
from namedentities.core import numeric_entities  # type: ignore[import-untyped]

from dsp_tools.models.custom_warnings import DspToolsUserWarning
<<<<<<< HEAD
from dsp_tools.xmllib.internal_helpers import escape_reserved_chars
=======
from dsp_tools.xmllib.internal_helpers import escape_reserved_xml_chars
>>>>>>> 446df0e5
from dsp_tools.xmllib.models.problems import IllegalTagProblem


def is_nonempty_value(value: Any) -> bool:
    """
    Check if a value is not empty.

    Args:
        value: value to check

    Returns:
        True if it is not empty

    Examples:
        ```python
        result = xmllib.is_nonempty_value("not empty")
        # result == True
        ```

        ```python
        result = xmllib.is_nonempty_value("")
        # result == False
        ```

        ```python
        result = xmllib.is_nonempty_value(None)
        # result == False
        ```
    """
    if isinstance(value, str) and len(value) == 0:
        return False
    return not pd.isna(value)


def is_bool_like(value: Any) -> bool:
    """
    Checks if a value is a bool or can be converted into a bool.
    It is case-insensitive, meaning that the words can also be capitalised.

    Accepted values:
         - `false`, `0`, `0.0`, `no`, `non`, `nein` -> `False`
         - `true`, `1`, `1.0`, `yes`, `oui`, `ja` -> `True`

    Args:
        value: value to check

    Returns:
        True if it conforms

    Examples:
        ```python
        result = xmllib.is_bool_like("yes")
        # result == True
        ```

        ```python
        result = xmllib.is_bool_like("not like a bool")
        # result == False
        ```
    """
    value = str(value).lower().strip()
    if value in ("false", "0", "0.0", "no", "non", "nein"):
        return True
    elif value in ("true", "1", "1.0", "yes", "oui", "ja"):
        return True
    return False


def is_color(value: Any) -> bool:
    """
    Checks if a value is a color value.

    Args:
        value: value to check

    Returns:
        True if it conforms

    Examples:
        ```python
        result = xmllib.is_color("#00ff66")
        # result == True
        ```

        ```python
        result = xmllib.is_color("not a color")
        # result == False
        ```
    """
    return bool(regex.search(r"^#[0-9a-f]{6}$", str(value).strip(), flags=regex.IGNORECASE))


def is_date(value: Any) -> bool:
    """
    Checks if a value is a date value.

    Args:
        value: value to check

    Returns:
        True if it conforms

    Examples:
        ```python
        result = xmllib.is_date("GREGORIAN:CE:2014-01-31:CE:2014-01-31")
        # result == True
        ```

        ```python
        result = xmllib.is_date("not a date")
        # result == False
        ```
    """
    calendar_optional = r"((GREGORIAN|JULIAN|ISLAMIC):)?"
    first_era_optional = r"((CE|BCE|BC|AD):)?"
    second_area_optional = r"(:(CE|BCE|BC|AD))?"
    date = r"\d{1,4}(?:-\d{1,2}){0,2}"
    date_mandatory = rf"({date})"
    date_optional = rf"(:{date})?"
    full_date_pattern = (
        rf"^{calendar_optional}{first_era_optional}{date_mandatory}{second_area_optional}{date_optional}$"
    )
    return bool(regex.search(full_date_pattern, str(value)))


def is_geoname(value: Any) -> bool:
    """
    Checks if a value is a geoname value.

    Args:
        value: value to check

    Returns:
        True if it conforms

    Examples:
        ```python
        result = xmllib.is_geoname("8879000")
        # result == True
        ```

        ```python
        result = xmllib.is_geoname("not a geoname code")
        # result == False
        ```
    """
    return is_integer(value)


def is_decimal(value: Any) -> bool:
    """
    Checks if a value is a float, an integer, or a string which can be converted into a float.

    Args:
        value: value to check

    Returns:
        True if conforms to the above-mentioned criteria.

    Examples:
        ```python
        result = xmllib.is_decimal("0.1")
        # result == True
        ```

        ```python
        # because this is equivalent to 9.0 it is accepted

        result = xmllib.is_decimal(9)
        # result == True
        ```

        ```python
        result = xmllib.is_decimal("not a decimal")
        # result == False
        ```
    """
    if pd.isna(value):
        return False

    match value:
        case bool():
            return False
        case int() | float():
            return True
    try:
        float(value)
        return True
    except ValueError:
        return False


def is_integer(value: Any) -> bool:
    """
    Checks if a value is an integer or a string which can be converted into an integer.

    Args:
        value: value to check

    Returns:
        True if conforms to the above-mentioned criteria.

    Examples:
        ```python
        result = xmllib.is_integer("1")
        # result == True
        ```

        ```python
        result = xmllib.is_integer(9.1)
        # result == False
        ```

        ```python
        result = xmllib.is_integer("not an integer")
        # result == False
        ```
    """
    match value:
        case bool():
            return False
        case int():
            return True
        case str():
            return bool(regex.search(r"^\d+$", value))
        case _:
            return False


def is_string_like(value: Any) -> bool:
    """
    Checks if a value is a string.

    Args:
        value: value to check

    Returns:
        True if it is a string

    Examples:
        ```python
        result = xmllib.is_string_like("this is a string")
        # result == True
        ```

        ```python
        # because numbers, floats, etc. can be converted to strings they are accepted

        result = xmllib.is_string_like(1)
        # result == True
        ```

        ```python
        result = xmllib.is_string_like(None)
        # result == False
        ```
    """
    if pd.isna(value):
        return False
    value = str(value).strip()
    if len(value) == 0:
        return False
    return bool(regex.search(r"\S", value, flags=regex.UNICODE))


def is_timestamp(value: Any) -> bool:
    """
    Checks if a value is a valid timestamp.

    Args:
        value: value to check

    Returns:
        True if it conforms

    Examples:
        ```python
        result = xmllib.is_timestamp("2019-10-23T13:45:12Z")
        # result == True
        ```

        ```python
        result = xmllib.is_timestamp("not a time stamp")
        # result == False
        ```
    """
    validation_regex = r"^\d{4}-[0-1]\d-[0-3]\dT[0-2]\d:[0-5]\d:[0-5]\d(\.\d{1,12})?(Z|[+-][0-1]\d:[0-5]\d)$"
    return bool(regex.search(validation_regex, str(value)))


def is_dsp_iri(value: Any) -> bool:
    """
    Check if a value is a valid internal DSP IRI.

    Args:
        value: IRI

    Returns:
        True if it is valid, else false

    Examples:
        ```python
        result = xmllib.is_dsp_iri("http://rdfh.ch/4123/54SYvWF0QUW6a")
        # result == True
        ```

        ```python
        result = xmllib.is_dsp_iri("http://dbpedia.org/resource/Internationalized_Resource_Identifier")
        # result == False
        ```
    """
    return bool(regex.search(r"^http://rdfh\.ch/\d{4}/", str(value)))


def is_dsp_ark(value: Any) -> bool:
    """
    Checks if a value is a valid ARK.

    Args:
        value: ARK

    Returns:
        True if it is valid, else false

    Examples:
        ```python
        result = xmllib.is_dsp_ark("ark:/72163/4123-31ec6eab334-a.2022829")
        # result == True
        ```

        ```python
        result = xmllib.is_dsp_ark("http://rdfh.ch/4123/54SYvWF0QUW6a")
        # result == False
        ```
    """
    return bool(regex.search(r"^ark:/", str(value)))


def check_richtext_syntax(richtext: str) -> None:
    """
    DSP richtexts must be convertible into valid XML.
    This checker escapes the reserved characters `<`, `>` and `&`,
    but only if they are not part of a standard standoff tag or escape sequence.
    Then, it tries to parse the resulting XML.

    Note: Only DSP standard standoff tags are allowed in richtexts. They are documented
    [here](https://docs.dasch.swiss/latest/DSP-API/03-endpoints/api-v2/text/standard-standoff/).

    Args:
        richtext: richtext to check

    Warns:
        DspToolsUserWarning: if the input contains XML syntax problems
    """
<<<<<<< HEAD
    escaped_text = escape_reserved_chars(richtext)
=======
    known_tags = [  # defined at https://docs.dasch.swiss/latest/DSP-API/03-endpoints/api-v2/text/standard-standoff/
        "a( [^>]+)?",  # <a> is the only tag that can have attributes
        "p",
        "em",
        "strong",
        "u",
        "sub",
        "sup",
        "strike",
        "h1",
        "ol",
        "ul",
        "li",
        "tbody",
        "table",
        "tr",
        "td",
        "br",
        "hr",
        "pre",
        "cite",
        "blockquote",
        "code",
    ]
    escaped_text = escape_reserved_xml_chars(richtext, known_tags)
>>>>>>> 446df0e5
    # transform named entities (=character references) to numeric entities, e.g. &nbsp; -> &#160;
    num_ent = numeric_entities(escaped_text)
    pseudo_xml = f"<text>{num_ent}</text>"
    try:
        _ = etree.fromstring(pseudo_xml)
    except etree.XMLSyntaxError as err:
        prob = IllegalTagProblem(orig_err_msg=err.msg, pseudo_xml=pseudo_xml)
        warnings.warn(DspToolsUserWarning(prob.execute_error_protocol()))<|MERGE_RESOLUTION|>--- conflicted
+++ resolved
@@ -7,11 +7,7 @@
 from namedentities.core import numeric_entities  # type: ignore[import-untyped]
 
 from dsp_tools.models.custom_warnings import DspToolsUserWarning
-<<<<<<< HEAD
-from dsp_tools.xmllib.internal_helpers import escape_reserved_chars
-=======
 from dsp_tools.xmllib.internal_helpers import escape_reserved_xml_chars
->>>>>>> 446df0e5
 from dsp_tools.xmllib.models.problems import IllegalTagProblem
 
 
@@ -366,9 +362,6 @@
     Warns:
         DspToolsUserWarning: if the input contains XML syntax problems
     """
-<<<<<<< HEAD
-    escaped_text = escape_reserved_chars(richtext)
-=======
     known_tags = [  # defined at https://docs.dasch.swiss/latest/DSP-API/03-endpoints/api-v2/text/standard-standoff/
         "a( [^>]+)?",  # <a> is the only tag that can have attributes
         "p",
@@ -394,7 +387,6 @@
         "code",
     ]
     escaped_text = escape_reserved_xml_chars(richtext, known_tags)
->>>>>>> 446df0e5
     # transform named entities (=character references) to numeric entities, e.g. &nbsp; -> &#160;
     num_ent = numeric_entities(escaped_text)
     pseudo_xml = f"<text>{num_ent}</text>"
