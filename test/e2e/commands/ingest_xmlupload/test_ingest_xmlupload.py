from pathlib import Path
from typing import Iterator

import pandas as pd
import pytest
import regex
from pytest_unordered import unordered

from dsp_tools.cli.args import ServerCredentials
from dsp_tools.commands.ingest_xmlupload.create_resources.upload_xml import ingest_xmlupload
from dsp_tools.commands.ingest_xmlupload.ingest_files.ingest_files import ingest_files
from dsp_tools.commands.ingest_xmlupload.upload_files.upload_files import upload_files
from dsp_tools.commands.project.create.project_create import create_project
from test.e2e.setup_testcontainers import SIPI_IMAGES
from test.e2e.setup_testcontainers import TMP_INGEST
from test.e2e.setup_testcontainers import get_containers

CREDS = ServerCredentials("root@example.com", "test", "http://0.0.0.0:3333")
XML_FILE = Path("testdata/xml-data/test-data-e2e.xml")
SHORTCODE = "4125"
TMP_FOLDER = TMP_INGEST / "import" / SHORTCODE / "testdata" / "bitstreams"


@pytest.fixture(scope="module")
def mapping_file() -> Iterator[Path]:
    mapping_file = Path(f"mapping-{SHORTCODE}.csv")
    yield mapping_file
    mapping_file.unlink(missing_ok=True)


@pytest.fixture()
def _create_project() -> Iterator[None]:
    with get_containers():
        success = create_project(Path("testdata/json-project/test-project-e2e.json"), CREDS, verbose=True)
        assert success
        yield


@pytest.mark.usefixtures("_create_project")
<<<<<<< HEAD
def test_ingest_upload(caplog: pytest.LogCaptureFixture, mapping_file: Path) -> None:
    _test_upload_step(caplog)
    _test_ingest_step(caplog, mapping_file)
    _test_xmlupload_step(caplog)
=======
def test_ingest_upload(mapping_file: Path) -> None:
    _test_upload_step()
    _test_ingest_step(mapping_file)
>>>>>>> c0afdaf6


def _test_upload_step() -> None:
    success = upload_files(XML_FILE, CREDS)
    assert success
    assert set(TMP_FOLDER.iterdir()) == {TMP_FOLDER / "test.jpg", TMP_FOLDER / "test.pdf"}


def _test_ingest_step(mapping_file: Path) -> None:
    success = ingest_files(CREDS, SHORTCODE)
    assert success
    assert not set(TMP_FOLDER.iterdir())
    ingested_files = list((SIPI_IMAGES / SHORTCODE).glob("**/*.*"))
    ingested_files_ext = [f.suffixes for f in ingested_files]
    expected_ext = [[".info"], [".jpg", ".orig"], [".jpx"], [".info"], [".pdf", ".orig"], [".pdf"]]
    assert unordered(ingested_files_ext) == expected_ext

    df = pd.read_csv(mapping_file)
    assert df["original"].tolist() == unordered(["testdata/bitstreams/test.jpg", "testdata/bitstreams/test.pdf"])


def _test_xmlupload_step(caplog: pytest.LogCaptureFixture) -> None:
    success = ingest_xmlupload(XML_FILE, CREDS)
    assert success
    logs = [rec.message for rec in caplog.records]
    expected_logs = [
        "The file 'mapping-4125.csv' is used to map the internal original filepaths to the internal image IDs.",
        (
            "All multimedia files referenced in the XML file were uploaded through dsp-ingest.\n"
            "All multimedia files uploaded through dsp-ingest were referenced in the XML file."
        ),
    ]
    assert all(expected_log in logs for expected_log in expected_logs)
    expected_log_regexes = [
        "Created resource 1/3",
        "Created resource 2/3",
        "Created resource 3/3",
    ]
    assert all(any(regex.search(exp, log) for log in logs) for exp in expected_log_regexes)
    caplog.clear()<|MERGE_RESOLUTION|>--- conflicted
+++ resolved
@@ -37,16 +37,10 @@
 
 
 @pytest.mark.usefixtures("_create_project")
-<<<<<<< HEAD
-def test_ingest_upload(caplog: pytest.LogCaptureFixture, mapping_file: Path) -> None:
-    _test_upload_step(caplog)
-    _test_ingest_step(caplog, mapping_file)
-    _test_xmlupload_step(caplog)
-=======
 def test_ingest_upload(mapping_file: Path) -> None:
     _test_upload_step()
     _test_ingest_step(mapping_file)
->>>>>>> c0afdaf6
+    _test_xmlupload_step()
 
 
 def _test_upload_step() -> None:
