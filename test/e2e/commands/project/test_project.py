--- conflicted
+++ resolved
@@ -96,55 +96,6 @@
         self.assertEqual(new_project.status, True)
         self.assertEqual(new_project.keywords, {"test", "project", "new"})
 
-<<<<<<< HEAD
-    def test_project_delete(self) -> None:
-        project = Project(
-            con=self.con,
-            shortcode="0FF2",
-            shortname="delete_project",
-            longname="Delete Project",
-            description=LangString({Languages.EN: "Project to be deleted", Languages.DE: "Lösch-Projekt"}),
-            keywords={"test", "project", "delete"},
-=======
-    def test_project_update(self) -> None:
-        project = Project(
-            con=self.con,
-            shortcode="0FF1",
-            shortname="update_project",
-            longname="Update Project",
-            description=LangString({Languages.EN: "Project to be updated", Languages.DE: "Update-Projekt"}),
-            keywords={"test", "project"},
->>>>>>> 12813bc0
-            selfjoin=False,
-            status=True,
-            logo=self.logo_file,
-        ).create()
-
-<<<<<<< HEAD
-        deleted_project = project.delete()
-
-        self.assertEqual(deleted_project.shortcode, "0FF2")
-        self.assertEqual(deleted_project.shortname, "delete_project")
-        self.assertEqual(deleted_project.longname, "Delete Project")
-        self.assertEqual(deleted_project.description["en"], "Project to be deleted")
-        self.assertEqual(deleted_project.description["de"], "Lösch-Projekt")
-        self.assertEqual(deleted_project.selfjoin, False)
-        self.assertEqual(deleted_project.status, False)
-        self.assertEqual(deleted_project.keywords, {"test", "project", "delete"})
-=======
-        project.shortname = "update_project"
-        project.longname = "Update Project"
-        project.selfjoin = True
-        project.status = False
-        updated_project = project.update()
-
-        self.assertEqual(updated_project.shortcode, "0FF1")
-        self.assertEqual(updated_project.shortname, "update_project")
-        self.assertEqual(updated_project.longname, "Update Project")
-        self.assertEqual(updated_project.selfjoin, True)
-        self.assertEqual(updated_project.status, False)
->>>>>>> 12813bc0
-
 
 if __name__ == "__main__":
     pytest.main([__file__])