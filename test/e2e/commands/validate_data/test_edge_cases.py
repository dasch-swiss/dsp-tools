--- conflicted
+++ resolved
@@ -125,11 +125,7 @@
     assert not sorted_problems.user_warnings
     assert not sorted_problems.user_info
     assert not sorted_problems.unexpected_shacl_validation_components
-<<<<<<< HEAD
-    alphabetically_sorted = sorted(result.problems, key=lambda x: str(x.res_id))
-=======
     alphabetically_sorted = sorted(sorted_problems.unique_violations, key=lambda x: str(x.res_id))
->>>>>>> d23e3893
     for prblm, expected in zip(alphabetically_sorted, expected_tuples):
         if prblm.problem_type == ProblemType.GENERIC:
             assert prblm.res_id == expected[0]
@@ -163,11 +159,7 @@
     assert not sorted_problems.user_warnings
     assert not sorted_problems.user_info
     assert not sorted_problems.unexpected_shacl_validation_components
-<<<<<<< HEAD
-    alphabetically_sorted = sorted(result.problems, key=lambda x: str(x.res_id))
-=======
     alphabetically_sorted = sorted(sorted_problems.unique_violations, key=lambda x: str(x.res_id))
->>>>>>> d23e3893
     for one_result, expected in zip(alphabetically_sorted, expected_results):
         assert one_result.problem_type == ProblemType.NON_EXISTING_CARD
         assert one_result.res_id == expected[0]
