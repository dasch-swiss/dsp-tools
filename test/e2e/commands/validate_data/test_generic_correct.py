--- conflicted
+++ resolved
@@ -7,6 +7,7 @@
 from dsp_tools.commands.project.create.project_create_all import create_project
 from dsp_tools.commands.validate_data.api_clients import ShaclValidator
 from dsp_tools.commands.validate_data.models.validation import RDFGraphs
+from dsp_tools.commands.validate_data.models.input_problems import UnknownClassesInData
 from dsp_tools.commands.validate_data.validate_data import _check_for_unknown_resource_classes
 from dsp_tools.commands.validate_data.validate_data import _get_parsed_graphs
 from dsp_tools.commands.validate_data.validate_data import _get_validation_result
@@ -45,23 +46,6 @@
     assert create_project(Path("testdata/validate-data/generic/project.json"), creds)
 
 
-<<<<<<< HEAD
-=======
-@pytest.fixture(scope="module")
-def unknown_classes_graphs(_create_projects: Iterator[None], api_url: str) -> RDFGraphs:
-    file = Path("testdata/validate-data/generic/unknown_classes.xml")
-    graphs = _get_parsed_graphs(api_url, file)
-    return graphs
-
-
-def test_check_for_unknown_resource_classes(unknown_classes_graphs: RDFGraphs) -> None:
-    result = _check_for_unknown_resource_classes(unknown_classes_graphs)
-    assert isinstance(result, UnknownClassesInData)
-    expected = {"onto:NonExisting", "unknown:ClassWithEverything", "unknownClass"}
-    assert result.unknown_classes == expected
-
-
->>>>>>> a3beba0d
 @pytest.mark.usefixtures("_create_projects")
 def test_cardinality_correct(api_url: str, shacl_validator: ShaclValidator) -> None:
     file = Path("testdata/validate-data/generic/cardinality_correct.xml")
@@ -79,25 +63,18 @@
 
 
 @pytest.fixture(scope="module")
-def minimal_correct_graphs(_create_projects: Iterator[None], api_url: str) -> tuple[RDFGraphs, set[str]]:
+def minimal_correct_graphs(_create_projects: Iterator[None], api_url: str) -> RDFGraphs:
     file = Path("testdata/validate-data/generic/minimal_correct.xml")
-<<<<<<< HEAD
-    graphs, used_iris = _get_parsed_graphs(api_url, file)
-    return graphs, used_iris
+    return _get_parsed_graphs(api_url, file)
 
-
-def test_minimal_correct(minimal_correct_graphs: tuple[RDFGraphs, set[str]], shacl_validator: ShaclValidator) -> None:
-    graphs, _ = minimal_correct_graphs
-=======
-    graphs = _get_parsed_graphs(api_url, file)
->>>>>>> a3beba0d
-    minimal_correct = _get_validation_result(graphs, shacl_validator, None)
+def test_minimal_correct(minimal_correct_graphs: RDFGraphs, shacl_validator: ShaclValidator) -> None:
+    minimal_correct = _get_validation_result(minimal_correct_graphs, shacl_validator, None)
     assert minimal_correct.conforms
 
 
-def test_check_for_unknown_resource_classes(minimal_correct_graphs: tuple[RDFGraphs, set[str]]) -> None:
-    graphs, used_iris = minimal_correct_graphs
-    result = _check_for_unknown_resource_classes(graphs, used_iris)
+def test_check_for_unknown_resource_classes(minimal_correct_graphs: RDFGraphs) -> None:
+    result = _check_for_unknown_resource_classes(minimal_correct_graphs
+                                                 )
     assert not result
 
 
