# pylint: disable=missing-class-docstring

import copy
import json
import shutil
import subprocess
import unittest
from pathlib import Path
from typing import Any, Optional, cast

import jsonpath_ng
import jsonpath_ng.ext
import pytest
import regex

from dsp_tools.utils.project_create_lists import create_lists
from dsp_tools.utils.shared import get_most_recent_glob_match


class TestCLI(unittest.TestCase):
    server = "http://0.0.0.0:3333"
    user = "root@example.com"
    password = "test"
    imgdir = "."
    sipi = "http://0.0.0.0:1024"
    test_project_systematic_file = Path("testdata/json-project/test-project-systematic.json")
    test_project_minimal_file = Path("testdata/json-project/test-project-minimal.json")
    test_data_systematic_file = Path("testdata/xml-data/test-data-systematic.xml")
    test_data_minimal_file = Path("testdata/xml-data/test-data-minimal.xml")
    cwd = Path("cwd")
    testdata_tmp = Path("testdata/tmp")

    @classmethod
    def setUpClass(cls) -> None:
        """Is executed once before the methods of this class are run"""
        cls.testdata_tmp.mkdir(exist_ok=True)
        cls.cwd.mkdir(exist_ok=True)

    @classmethod
    def tearDownClass(cls) -> None:
        """Is executed after the methods of this class have all run through"""
        shutil.rmtree(cls.testdata_tmp)
        shutil.rmtree(cls.cwd)
        for f in Path().glob("*id2iri_*.json"):
            f.unlink()

    def _make_cli_call(
        self,
        cli_call: str,
        working_directory: Path = cwd,
    ) -> None:
        """
        Execute a CLI call, capture its stdout and stderr,
        and raise an AssertionError with stdout and stderr if it fails.
        Before every call, preprend "poetry run",
        so that the correct virtual environment is used.

        Args:
            cli_call: a command that can be executed by the system shell
            working_directory: working directory where to execute the call. Defaults to the class' default_cwd.

        Raises:
            AssertionError: detailed diagnostic message with stdout and stderr if the call fails
        """
        try:
            subprocess.run(
                f"poetry run {cli_call}",
                check=True,
                shell=True,
                capture_output=True,
                cwd=working_directory,
            )
        except subprocess.CalledProcessError as e:
            msg = (
                f"Failed CLI call:\n'{cli_call}'\n\n"
                f"Stdout:\n{e.output.decode('utf-8')}\n\n"
                f"Stderr:\n{e.stderr.decode('utf-8')}"
            )
            raise AssertionError(msg) from None

    def test_validate_lists_section_with_schema(self) -> None:
        """
        Test if the resource file 'src/dsp_tools/resources/schema/lists-only.json' can be accessed.
        For this, a real CLI call from another working directory is necessary.
        """
        cmd = f"dsp-tools create --lists-only --validate-only {self.test_project_systematic_file.absolute()}"
        self._make_cli_call(cmd)

    def test_create_lists(self) -> None:
        """
        Test that the 'lists' section of a JSON file is correctly created,
        and that the returned {node name: iri} mapping contains the same node names than the original list.
        """
        # the project must already exist, so let's create a project without lists
        self._make_cli_call(f"dsp-tools create {self.test_project_minimal_file.absolute()}")

        # open a "lists" section and the project that was created
        with open("testdata/excel2json/lists-multilingual-output-expected.json", encoding="utf-8") as f:
            lists_section = json.load(f)
        with open(self.test_project_minimal_file, encoding="utf-8") as f:
            test_project_minimal = json.load(f)

        # create a copy of the project that was created, and insert the list into it
        tp_minimal_with_list = copy.deepcopy(test_project_minimal)
        tp_minimal_with_list["project"]["lists"] = [lists_section[0]]

        # The method to be tested can now be called with the project with the added list
        name2iri_mapping, success = create_lists(
            server=self.server,
            user=self.user,
            password=self.password,
            project_file_as_path_or_parsed=tp_minimal_with_list,
        )

        # test if the returned mapping contains the same node names than the original list
        self.assertTrue(success)
        names_returned = [str(m.path) for m in jsonpath_ng.ext.parse("$..* where id").find(name2iri_mapping)]
        node_names = [m.value for m in jsonpath_ng.ext.parse("$.project.lists[*]..name").find(tp_minimal_with_list)]
        self.assertListEqual(names_returned, node_names)

    def test_validate_project(self) -> None:
        """
        Test if the resource file 'src/dsp_tools/resources/schema/project.json' can be accessed.
        For this, a real CLI call from another working directory is necessary.
        """
        self._make_cli_call(cli_call=f"dsp-tools create --validate-only {self.test_project_minimal_file.absolute()}")

    def test_create_project(self) -> None:
        """Test if the systematic project JSON file can be uploaded without producing an error on its way"""
        # the working directory must be ".", because the JSON file contains a reference to an Excel file,
        # which is relative to the root of the repo
        self._make_cli_call(
            cli_call=f"dsp-tools create {self.test_project_systematic_file.absolute()} --verbose",
            working_directory=Path("."),
        )

<<<<<<< HEAD
    def test_create_project_hlist_refers_label(self) -> None:
        # TODO: Replace this with a unit test, in a separate PR
        self._make_cli_call(f"dsp-tools create {self.test_project_hlist_file.absolute()} -v")

=======
>>>>>>> b82cfea7
    def test_get_project(self) -> None:
        """
        Retrieve the systematic JSON project file with the "get" command,
        and check if the result is identical to the original file.
        """
        out_file = self.testdata_tmp / "_test-project-systematic.json"
        self._make_cli_call(f"dsp-tools get --project systematic-tp {out_file.absolute()}")

        project_original = self._get_original_project()
        with open(self.testdata_tmp / "_test-project-systematic.json", encoding="utf-8") as f:
            project_returned = json.load(f)

        self._compare_project(project_original, project_returned)
        self._compare_groups(
            groups_original=project_original["project"].get("groups"),
            groups_returned=project_returned["project"].get("groups"),
        )
        self._compare_users(
            users_original=project_original["project"].get("users"),
            users_returned=project_returned["project"].get("users"),
            project_shortname=project_original["project"]["shortname"],
        )
        self._compare_lists(
            lists_original=project_original["project"].get("lists"),
            lists_returned=project_returned["project"].get("lists"),
        )

        for file in [project_original, project_returned]:
            file["project"]["ontologies"] = sorted(file["project"]["ontologies"], key=lambda x: cast(str, x["name"]))
        for onto_original, onto_returned in zip(
            project_original["project"]["ontologies"],
            project_returned["project"]["ontologies"],
        ):
            self._compare_properties(
                properties_original=onto_original["properties"],
                properties_returned=onto_returned["properties"],
                onto_name=onto_original["name"],
            )
            self._compare_resources(
                resources_original=onto_original["resources"],
                resources_returned=onto_returned["resources"],
                onto_name=onto_original["name"],
            )

    def test_validate_xml_against_schema(self) -> None:
        cmd = f"dsp-tools xmlupload --validate-only --verbose {self.test_data_systematic_file.absolute()}"
        self._make_cli_call(cmd)

    def test_xml_upload(self) -> None:
        self._make_cli_call(f"dsp-tools xmlupload -v {self.test_data_minimal_file.absolute()}")

    def test_xml_upload_incremental(self) -> None:
        # the working directory must be ".", because the JSON file contains a reference to an Excel file,
        # which is relative to the root of the repo
        self._make_cli_call(
            cli_call=f"dsp-tools xmlupload {self.test_data_systematic_file.absolute()}",
            working_directory=Path("."),
        )

        mapping_file = get_most_recent_glob_match("test-data-systematic_id2iri_mapping_*.json")
        second_xml_file_orig = Path("testdata/id2iri/test-id2iri-data.xml")
        self._make_cli_call(f"dsp-tools id2iri {second_xml_file_orig.absolute()} {mapping_file.absolute()}")
        mapping_file.unlink()

        second_xml_file_replaced = get_most_recent_glob_match(self.cwd / f"{second_xml_file_orig.stem}_replaced_*.xml")
        self._make_cli_call(f"dsp-tools xmlupload -v {second_xml_file_replaced.absolute()}")
        second_xml_file_replaced.unlink()
        self.assertListEqual(list(Path(self.cwd).glob("stashed_*_properties_*.txt")), [])

    def test_excel_to_json_project(self) -> None:
        excel_folder = Path("testdata/excel2json/excel2json_files")
        out_file = self.testdata_tmp / "_out_project.json"
        self._make_cli_call(f"dsp-tools excel2json {excel_folder.absolute()} {out_file.absolute()}")
        with open("testdata/excel2json/excel2json-expected-output.json", encoding="utf-8") as f:
            output_expected = json.load(f)
        with open(out_file, encoding="utf-8") as f:
            output = json.load(f)
        self.assertDictEqual(output, output_expected)
        out_file.unlink()

    def test_excel_to_json_list(self) -> None:
        excel_folder = Path("testdata/excel2json/lists-multilingual")
        out_file = self.testdata_tmp / "_lists-out.json"
        self._make_cli_call(f"dsp-tools excel2lists {excel_folder.absolute()} {out_file.absolute()}")
        with open(out_file, encoding="utf-8") as f:
            output_actual = json.load(f)
        with open("testdata/excel2json/lists-multilingual-output-expected.json", encoding="utf-8") as f:
            output_expected = json.load(f)
        self.assertListEqual(output_actual, output_expected)
        out_file.unlink()

    def test_excel_to_json_resources(self) -> None:
        excel_file = Path("testdata/excel2json/excel2json_files/test-name (test_label)/resources.xlsx")
        out_file = self.testdata_tmp / "_out_resources.json"
        self._make_cli_call(f"dsp-tools excel2resources '{excel_file.absolute()}' {out_file.absolute()}")
        with open(out_file, encoding="utf-8") as f:
            output_actual = json.load(f)
        with open("testdata/excel2json/resources-output-expected.json", encoding="utf-8") as f:
            output_expected = json.load(f)
        self.assertListEqual(output_actual, output_expected)
        out_file.unlink()

    def test_excel_to_json_properties(self) -> None:
        excel_file = Path("testdata/excel2json/excel2json_files/test-name (test_label)/properties.xlsx")
        out_file = self.testdata_tmp / "_out_properties.json"
        self._make_cli_call(f"dsp-tools excel2properties '{excel_file.absolute()}' {out_file.absolute()}")
        with open(out_file, encoding="utf-8") as f:
            output_actual = json.load(f)
        with open("testdata/excel2json/properties-output-expected.json", encoding="utf-8") as f:
            output_expected = json.load(f)
        self.assertListEqual(output_actual, output_expected)
        out_file.unlink()

    def test_id2iri(self) -> None:
        xml_file = Path("testdata/id2iri/test-id2iri-data.xml")
        mapping_file = Path("testdata/id2iri/test-id2iri-mapping.json")
        self._make_cli_call(f"dsp-tools id2iri {xml_file.absolute()} {mapping_file.absolute()}")
        out_file = get_most_recent_glob_match(self.cwd / "test-id2iri-data_replaced_*.xml")
        with open(out_file, encoding="utf-8") as f:
            output_actual = f.read()
        out_file.unlink()
        with open("testdata/id2iri/test-id2iri-output-expected.xml", encoding="utf-8") as f:
            output_expected = f.read()
        self.assertEqual(output_actual, output_expected)

    def test_id2iri_remove_resources(self) -> None:
        xml_file = Path("testdata/id2iri/remove-resources/data.xml")
        mapping_file = Path("testdata/id2iri/remove-resources/mapping.json")
        self._make_cli_call(f"dsp-tools id2iri --remove-resources {xml_file.absolute()} {mapping_file.absolute()}")
        out_file = get_most_recent_glob_match(self.cwd / "data_replaced_*.xml")
        with open(out_file, encoding="utf-8") as f:
            output_actual = f.read()
        out_file.unlink()
        with open("testdata/id2iri/remove-resources/output-expected.xml", encoding="utf-8") as f:
            output_expected = f.read()
        self.assertEqual(output_actual, output_expected)

    @pytest.mark.filterwarnings("ignore::UserWarning")
    def test_excel2xml(self) -> None:
        datafile = Path("testdata/excel2xml/excel2xml-testdata.xlsx")
        shortcode = "1234"
        onto_name = "excel2xml-output"
        out_file = self.cwd / f"{onto_name}-data.xml"
        self._make_cli_call(f"dsp-tools excel2xml {datafile.absolute()} {shortcode} {onto_name}")
        with open(out_file, encoding="utf-8") as f:
            output_actual = f.read()
        with open("testdata/excel2xml/excel2xml-expected-output.xml", encoding="utf-8") as f:
            output_expected = f.read()
        self.assertEqual(output_actual, output_expected)
        out_file.unlink()

    def _get_original_project(self) -> dict[str, Any]:
        """
        Open the systematic JSON project file, expand all prefixes, and return the resulting Python object.
        The prefixes must be expanded because the "get" command returns full IRIs instead of prefixed IRIs,
        so the original prefixes won't be found in the returned file.

        Returns:
            the original project as a Python dictionary
        """
        with open(self.test_project_systematic_file, encoding="utf-8") as f:
            project_original_str = f.read()
            project_original = json.loads(project_original_str)

        for prefix, iri in project_original["prefixes"].items():
            project_original_str = regex.sub(rf'"{prefix}:(\w+?)"', rf'"{iri}\1"', project_original_str)
        project_original = json.loads(project_original_str)
        return cast(dict[str, Any], project_original)

    def _compare_project(
        self,
        project_original: dict[str, Any],
        project_returned: dict[str, Any],
    ) -> None:
        """
        Compare the basic metadata of 2 JSON project definitions.
        Fails with a message if the metadata are not identical.

        Args:
            project_original: original file
            project_returned: returned file
        """
        for field in ["shortcode", "shortname", "longname", "descriptions"]:
            orig = project_original["project"].get(field)
            ret = project_returned["project"].get(field)
            self.assertEqual(orig, ret, msg=f"Field '{field}' is not identical: original='{orig}', returned='{ret}'")

        orig_keywords = sorted(project_original["project"]["keywords"])
        ret_keywords = sorted(project_returned["project"]["keywords"])
        self.assertEqual(
            orig_keywords,
            ret_keywords,
            msg=f"Field keywords is not identical: original={orig_keywords}, returned={ret_keywords}",
        )

    def _compare_groups(
        self,
        groups_original: Optional[list[dict[str, Any]]],
        groups_returned: Optional[list[dict[str, Any]]],
    ) -> None:
        """
        Compare the "groups" section of the original JSON project definition
        with the "groups" section of the JSON returned by the "get" command.
        Fails with a message if the sections are not identical.

        Args:
            groups_original: "groups" section of the original file.
            groups_returned: "groups" section of the returned file.
        """
        # avoid mutable default argument
        groups_original = groups_original or []
        groups_returned = groups_returned or []

        # write default values into original, in case they were omitted (the "get" command writes all default values)
        for group in groups_original or []:
            if group.get("status") is None:
                group["status"] = True
            if group.get("selfjoin") is None:
                group["selfjoin"] = False

        # sort both lists
        groups_original = sorted(groups_original, key=lambda x: cast(str, x.get("name", "")))
        groups_returned = sorted(groups_returned, key=lambda x: cast(str, x.get("name", "")))
        if len(groups_original) != len(groups_returned):
            self.assertEqual(
                groups_original,
                groups_returned,
                msg="Returned number of groups is different from original number of groups.",
            )
        else:
            for orig, ret in zip(groups_original, groups_returned):
                self.assertEqual(
                    orig,
                    ret,
                    msg=f"Group with original name '{orig['name']}' and returned name '{ret['name']}' failed.",
                )

    def _compare_users(
        self,
        users_original: Optional[list[dict[str, Any]]],
        users_returned: Optional[list[dict[str, Any]]],
        project_shortname: str,
    ) -> None:
        """
        Compare the "users" section of the original JSON project definition
        with the "users" section of the JSON returned by the "get" command.
        Fails with a message if the sections are not identical.

        In order to do so, this method modifies the original as follows:
         - remove the users that are not in the current project
         - set all passwords to ""
         - add default values, in case they were omitted,
         - expand ":xyz" to "project_shortname:xyz"

        Args:
            users_original: "users" section of the original file.
            users_returned: "users" section of the returned file.
            project_shortname: shortname of the project
        """
        # avoid mutable default argument
        users_original = users_original or []
        users_returned = users_returned or []

        # remove users that are not in current project (they won't be returned by the "get" command)
        if users_original:
            current_project_membership_strings = [
                ":admin",
                ":member",
                f"{project_shortname}:admin",
                f"{project_shortname}:member",
            ]
            users_original = [
                u for u in users_original if any(p in u.get("projects", []) for p in current_project_membership_strings)
            ]

        # bring the "users" section of original into the form that is returned by the "get" command
        for user in users_original:
            index = users_original.index(user)
            # remove password
            users_original[index]["password"] = ""
            # write default values, in case they were omitted
            if user.get("groups") is None:
                users_original[index]["groups"] = []
            if user.get("status") is None:
                users_original[index]["status"] = True
            # expand ":xyz" to "project_shortname:xyz"
            if user.get("groups"):
                users_original[index]["groups"] = [regex.sub("^:", f"{project_shortname}:", g) for g in user["groups"]]
            if user.get("projects"):
                users_original[index]["projects"] = [
                    regex.sub("^:", f"{project_shortname}:", p) for p in user["projects"]
                ]

        # sort both lists
        users_original = sorted(users_original or [], key=lambda x: cast(str, x["username"]))
        users_returned = sorted(users_returned or [], key=lambda x: cast(str, x["username"]))
        if len(users_original) != len(users_returned):
            self.assertEqual(
                users_original,
                users_returned,
                msg="Returned number of users is different from original number of users.",
            )
        else:
            for orig, ret in zip(users_original, users_returned):
                self.assertEqual(
                    orig,
                    ret,
                    msg=f"User with original name '{orig['username']}' and returned name '{ret['username']}' failed.",
                )

    def _compare_lists(
        self,
        lists_original: Optional[list[dict[str, Any]]],
        lists_returned: Optional[list[dict[str, Any]]],
    ) -> None:
        """
        Compare the "lists" section of the original JSON project definition
        with the "lists" section of the JSON returned by the "get" command.
        Fails with a message if the sections are not identical.

        In order to do so,
        this method removes all lists of which the nodes are defined in an Excel file,
        because they cannot be compared.

        Args:
            lists_original: "lists" section of the original file.
            lists_returned: "lists" section of the returned file.
        """
        # avoid mutable default argument
        lists_original = lists_original or []
        lists_returned = lists_returned or []

        # remove lists of which the nodes were defined in an Excel file
        for list_original in lists_original:
            if (
                isinstance(list_original["nodes"], dict)
                and len(list_original["nodes"]) == 1
                and "folder" in list_original["nodes"]
            ):
                lists_original.remove(list_original)
                lists_returned = [x for x in lists_returned if x["name"] != list_original["name"]]

        # sort both lists
        lists_original = sorted(lists_original, key=lambda x: cast(str, x.get("name", "")))
        lists_returned = sorted(lists_returned, key=lambda x: cast(str, x.get("name", "")))
        if len(lists_original) != len(lists_returned):
            self.assertEqual(
                lists_original,
                lists_returned,
                msg="Returned number of lists is different from original number of lists.",
            )
        else:
            for orig, ret in zip(lists_original, lists_returned):
                self.assertEqual(
                    orig,
                    ret,
                    msg=f"List with original name '{orig['name']}' and returned name '{ret['name']}' failed.",
                )

    def _compare_properties(
        self,
        properties_original: Optional[list[dict[str, Any]]],
        properties_returned: Optional[list[dict[str, Any]]],
        onto_name: str,
    ) -> None:
        """
        Compare the "properties" section of an onto of the original JSON project definition
        with the "properties" section of the respective onto of the JSON returned by the "get" command.
        Fails with a message if the sections are not identical.

        Args:
            properties_original: "properties" section of the original file.
            properties_returned: "properties" section of the returned file.
            onto_name: name of the ontology
        """
        # avoid mutable default argument
        properties_original = properties_original or []
        properties_returned = properties_returned or []

        # The original might have names in the form "currentonto:hasSimpleText".
        # The returned file will have ":hasSimpleText", so we have to remove the onto name.
        for prop in properties_original:
            if any(sup.startswith(onto_name) for sup in prop["super"]):
                prop["super"] = [regex.sub(rf"^{onto_name}:", ":", sup) for sup in prop["super"]]

        # sort both lists
        properties_original = sorted(properties_original, key=lambda x: cast(str, x.get("name", "")))
        properties_returned = sorted(properties_returned, key=lambda x: cast(str, x.get("name", "")))
        for proplist in [properties_original, properties_returned]:
            for prop in proplist:
                if isinstance(prop["super"], list):
                    prop["super"] = sorted(prop["super"])

        if len(properties_original) != len(properties_returned):
            self.assertEqual(
                properties_original,
                properties_returned,
                msg=f"Onto {onto_name}: Returned number of properties is different from original number of properties.",
            )
        else:
            for orig, ret in zip(properties_original, properties_returned):
                self.assertEqual(
                    orig,
                    ret,
                    msg=f"Onto '{onto_name}': Property with original name '{orig['name']}' "
                    f"and returned name '{ret['name']}' failed.",
                )

    def _compare_resources(
        self,
        resources_original: Optional[list[dict[str, Any]]],
        resources_returned: Optional[list[dict[str, Any]]],
        onto_name: str,
    ) -> None:
        """
        Compare the "resources" section of an onto of the original JSON project definition
        with the "resources" section of the respective onto of the JSON returned by the "get" command.
        Fails with a message if the sections are not identical.

        Args:
            resources_original: "resources" section of the original file.
            resources_returned: "resources" section of the returned file.
            onto_name: name of the ontology
        """
        # avoid mutable default argument
        resources_original = resources_original or []
        resources_returned = resources_returned or []

        # The original might have names in the form "currentonto:hasSimpleText".
        # The returned file will have ":hasSimpleText", so we have to remove the onto name.
        for res in resources_original:
            for card in res.get("cardinalities", []):
                if card["propname"].startswith(onto_name):
                    card["propname"] = regex.sub(rf"^{onto_name}:", ":", card["propname"])
            supers_as_list = [res["super"]] if isinstance(res["super"], str) else res["super"]
            if any(sup.startswith(onto_name) for sup in supers_as_list):
                res["super"] = [regex.sub(rf"^{onto_name}:", ":", sup) for sup in supers_as_list]

        # If a subclass doesn't explicitly define all cardinalities of its superclass
        # (or a subproperty of a cardinality of its superclass),
        # these cardinalities are implicitly added, so the "get" command will return them.
        # It would be too complicated to test this behaviour,
        # so we need to remove the cardinalities of all subclasses from both original file and returned file.
        for res in resources_original:
            supers_as_list = [res["super"]] if isinstance(res["super"], str) else res["super"]
            for sup in supers_as_list:
                if regex.search(rf"^({onto_name})?:\w+$", sup):
                    if res.get("cardinalities"):
                        del res["cardinalities"]
                    # remove from returned file, too
                    res_returned = [x for x in resources_returned if x["name"] == res["name"]][0]
                    if res_returned.get("cardinalities"):
                        del res_returned["cardinalities"]

        # sort both lists
        resources_original = sorted(resources_original, key=lambda x: cast(str, x.get("name", "")))
        resources_returned = sorted(resources_returned, key=lambda x: cast(str, x.get("name", "")))
        for reslist in [resources_original, resources_returned]:
            for res in reslist:
                if isinstance(res["super"], list):
                    res["super"] = sorted(res["super"])
                if res.get("cardinalities"):
                    res["cardinalities"] = sorted(res["cardinalities"], key=lambda x: cast(str, x["propname"]))

        if len(resources_original) != len(resources_returned):
            self.assertEqual(
                resources_original,
                resources_returned,
                msg=f"Onto {onto_name}: Returned number of resources is different from original number of resources.",
            )
        else:
            for orig, ret in zip(resources_original, resources_returned):
                if orig.get("cardinalities") != ret.get("cardinalities"):
                    self.assertEqual(
                        orig.get("cardinalities"),
                        ret.get("cardinalities"),
                        msg=f"Onto '{onto_name}': The cardinalities of resource with original name '{orig['name']}' "
                        f"and returned name '{ret['name']}' failed.",
                    )
                else:
                    self.assertEqual(
                        orig,
                        ret,
                        msg=f"Onto '{onto_name}': Resource with original name '{orig['name']}' and returned name "
                        "'{ret['name']}' failed. The reason of the error lies OUTSIDE of the 'cardinalities' section.",
                    )


if __name__ == "__main__":
    pytest.main([__file__])<|MERGE_RESOLUTION|>--- conflicted
+++ resolved
@@ -134,13 +134,6 @@
             working_directory=Path("."),
         )
 
-<<<<<<< HEAD
-    def test_create_project_hlist_refers_label(self) -> None:
-        # TODO: Replace this with a unit test, in a separate PR
-        self._make_cli_call(f"dsp-tools create {self.test_project_hlist_file.absolute()} -v")
-
-=======
->>>>>>> b82cfea7
     def test_get_project(self) -> None:
         """
         Retrieve the systematic JSON project file with the "get" command,
