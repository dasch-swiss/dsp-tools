"""This test class tests the basic functionalities of dsp-tools"""
import json
import unittest
from typing import Any

from knora.dsplib.utils import excel_to_json_lists
from knora.dsplib.utils.excel_to_json_lists import list_excel2json
from knora.dsplib.utils.excel_to_json_properties import properties_excel2json
from knora.dsplib.utils.excel_to_json_resources import resources_excel2json
from knora.dsplib.utils.id_to_iri import id_to_iri
from knora.dsplib.utils.onto_create_ontology import create_ontology
from knora.dsplib.utils.onto_get import get_ontology
from knora.dsplib.utils.onto_validate import validate_ontology
from knora.dsplib.utils.xml_upload import xml_upload


class TestTools(unittest.TestCase):
    server = 'http://0.0.0.0:3333'
    user = 'root@example.com'

    def setUp(self) -> None:
        """Is executed before each test"""
        excel_to_json_lists.list_of_lists = []
        excel_to_json_lists.cell_names = []

    def tearDown(self) -> None:
        """Is executed after each test"""
        excel_to_json_lists.list_of_lists = []
        excel_to_json_lists.cell_names = []

    def test_get(self) -> None:
        with open('testdata/anything-onto.json') as f:
            onto_json_str = f.read()
        anything_onto = json.loads(onto_json_str)

        get_ontology(projident='anything',
                     outfile='_anything-onto.json',
                     server=self.server,
                     user=self.user,
                     password='test',
                     verbose=False)

        with open('_anything-onto.json') as f:
            onto_json_str = f.read()
        anything_onto_out = json.loads(onto_json_str)

        self.assertEqual(anything_onto['project']['shortcode'], anything_onto_out['project']['shortcode'])
        self.assertEqual(anything_onto['project']['shortname'], anything_onto_out['project']['shortname'])
        self.assertEqual(anything_onto['project']['longname'], anything_onto_out['project']['longname'])

        other_tree_list: Any = None
        other_tree_list_out: Any = None
        not_used_list: Any = None
        not_used_list_out: Any = None
        tree_list_root: Any = None
        tree_list_root_out: Any = None

        for anything_list in anything_onto['project']['lists']:
            list_name = anything_list.get('name')
            if list_name == 'otherTreeList':
                other_tree_list = anything_list
            elif list_name == 'notUsedList':
                not_used_list = anything_list
            elif list_name == 'treelistroot':
                tree_list_root = anything_list

        for anything_list in anything_onto_out['project']['lists']:
            list_name = anything_list.get('name')
            print(anything_list.get('name'))
            if list_name == 'otherTreeList':
                other_tree_list_out = anything_list
            elif list_name == 'notUsedList':
                not_used_list_out = anything_list
            elif list_name == 'treelistroot':
                tree_list_root_out = anything_list

        self.assertEqual(other_tree_list.get('labels'), other_tree_list_out.get('labels'))
        self.assertEqual(other_tree_list.get('comments'), other_tree_list_out.get('comments'))
        self.assertEqual(other_tree_list.get('nodes'), other_tree_list_out.get('nodes'))

        self.assertEqual(not_used_list.get('labels'), not_used_list_out.get('labels'))
        self.assertEqual(not_used_list.get('comments'), not_used_list_out.get('comments'))
        self.assertEqual(not_used_list.get('nodes'), not_used_list_out.get('nodes'))

        self.assertEqual(tree_list_root.get('labels'), tree_list_root_out.get('labels'))
        self.assertEqual(tree_list_root.get('comments'), tree_list_root_out.get('comments'))
        self.assertEqual(tree_list_root.get('nodes'), tree_list_root_out.get('nodes'))

    def test_excel_to_json_list(self) -> None:
        list_excel2json(listname='my_test_list',
                        excelfolder='testdata/lists',
                        outfile='_lists-out.json')

    def test_excel_to_json_resources(self) -> None:
        resources_excel2json(excelfile='testdata/Resources.xlsx',
                             outfile='_resources-out.json')

    def test_excel_to_json_properties(self) -> None:
        properties_excel2json(excelfile='testdata/Properties.xlsx',
                              outfile='_properties-out.json')

    def test_validate_ontology(self) -> None:
        validate_ontology('testdata/test-onto.json')

    def test_create_ontology(self) -> None:
        create_ontology(input_file='testdata/test-onto.json',
                        lists_file='lists-out.json',
                        server=self.server,
                        user=self.user,
                        password='test',
                        verbose=False,
                        dump=True)

    def test_xml_upload(self) -> None:
        xml_upload(input_file='testdata/test-data.xml',
                   server=self.server,
                   user=self.user,
                   password='test',
                   imgdir='testdata/bitstreams',
                   sipi='http://0.0.0.0:1024',
<<<<<<< HEAD
                   verbose=True,
                   validate_only=False,
                   incremental=False)

    def test_id_to_iri(self):
        id_to_iri(xml_file='testdata/test-id2iri-data.xml',
                  json_file='testdata/test-id2iri-mapping.json',
                  out_file='_test-id2iri-replaced.xml',
                  verbose=True)

=======
                   verbose=False,
                   validate_only=False)
>>>>>>> 8ef0329e


if __name__ == '__main__':
    unittest.main()<|MERGE_RESOLUTION|>--- conflicted
+++ resolved
@@ -118,7 +118,6 @@
                    password='test',
                    imgdir='testdata/bitstreams',
                    sipi='http://0.0.0.0:1024',
-<<<<<<< HEAD
                    verbose=True,
                    validate_only=False,
                    incremental=False)
@@ -129,11 +128,6 @@
                   out_file='_test-id2iri-replaced.xml',
                   verbose=True)
 
-=======
-                   verbose=False,
-                   validate_only=False)
->>>>>>> 8ef0329e
-
 
 if __name__ == '__main__':
     unittest.main()