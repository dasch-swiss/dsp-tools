"""
This test class tests the basic functionalities of dsp-tools, i.e. all commands that can be called from the command
line. The methods are tested in the order in which teh appear in dsp_tools.py. This class only tests that the methods
can be called with the basic configuration that is available via CLI. More thorough testing of each method is done in
separate unit tests/e2e tests.
"""
import copy
import datetime
import json
import os
import re
import unittest

import jsonpath_ng
import jsonpath_ng.ext
import pytest

from dsp_tools.excel2xml import excel2xml
from dsp_tools.utils.excel_to_json_lists import excel2lists, validate_lists_section_with_schema
from dsp_tools.utils.excel_to_json_project import excel2json
from dsp_tools.utils.excel_to_json_properties import excel2properties
from dsp_tools.utils.excel_to_json_resources import excel2resources
from dsp_tools.utils.id_to_iri import id_to_iri
from dsp_tools.utils.project_create import create_project
from dsp_tools.utils.project_create_lists import create_lists
from dsp_tools.utils.project_get import get_project
from dsp_tools.utils.project_validate import validate_project
from dsp_tools.utils.shared import validate_xml_against_schema
from dsp_tools.utils.xml_upload import xml_upload


class TestTools(unittest.TestCase):
    server = "http://0.0.0.0:3333"
    user = "root@example.com"
    password = "test"
    imgdir = "."
    sipi = "http://0.0.0.0:1024"
    test_project_systematic_file = "testdata/test-project-systematic.json"
    test_project_minimal_file = "testdata/test-project-minimal.json"
    test_data_systematic_file = "testdata/test-data-systematic.xml"
    test_data_minimal_file = "testdata/test-data-minimal.xml"

    @classmethod
    def setUpClass(cls) -> None:
        """Is executed before the methods of this class are run"""
        os.makedirs("testdata/tmp", exist_ok=True)

    @classmethod
    def tearDownClass(cls) -> None:
        """Is executed after the methods of this class have all run through"""
        for file in os.listdir("testdata/tmp"):
            os.remove("testdata/tmp/" + file)
        os.rmdir("testdata/tmp")
        for file in [f for f in os.listdir(".") if re.search(r"id2iri_.+\.json", f)]:
            os.remove(file)

    def test_validate_lists_section_with_schema(self) -> None:
        self.assertTrue(validate_lists_section_with_schema(self.test_project_systematic_file))

    def test_create_lists(self) -> None:
        # the project must already exist, so let's create a project without lists
        create_project(
            project_file_as_path_or_parsed=self.test_project_minimal_file,
            server=self.server,
            user_mail=self.user,
            password="test",
            verbose=True,
            dump=False
        )

        # open a "lists" section and the project that was created
        with open("testdata/lists_multilingual_output_expected.json") as f:
            lists_section = json.load(f)
        with open(self.test_project_minimal_file) as f:
            test_project_minimal = json.load(f)

        # create a copy of the project that was created, and insert the first list into it
        test_project_minimal_with_list_1 = copy.deepcopy(test_project_minimal)
        test_project_minimal_with_list_1["project"]["lists"] = [lists_section[0], ]

        # create another copy of the project that was created, insert the second list into it, and save it as file
        test_project_minimal_with_list_2 = copy.deepcopy(test_project_minimal)
        test_project_minimal_with_list_2["project"]["lists"] = [lists_section[1], ]
        with open("testdata/tmp/test_project_minimal_with_list_2.json", "x") as f:
            json.dump(test_project_minimal_with_list_2, f)

        # The method to be tested can now be called with both versions of the same project. One is loaded from disk,
        # the other is a Python object. The two projects each contain another list.
        name2iri_mapping1, success1 = create_lists(server=self.server,
                                                   user=self.user,
                                                   password=self.password,
                                                   project_file_as_path_or_parsed=test_project_minimal_with_list_1)
        name2iri_mapping2, success2 = create_lists(server=self.server,
                                                   user=self.user,
                                                   password=self.password,
<<<<<<< HEAD
                                                   input_file="testdata/tmp/test_project_minimal_with_list_2.json")

=======
                                                   project_file_as_path_or_parsed="testdata/tmp/test_project_minimal_with_list_2.json")
        
>>>>>>> 78a84881
        # test that both lists have been correctly created
        self.assertTrue(success1)
        self.assertTrue(success2)
        name2iri_names_1 = [str(m.path) for m in jsonpath_ng.ext.parse("$..* where id").find(name2iri_mapping1)]
        name2iri_names_2 = [str(m.path) for m in jsonpath_ng.ext.parse("$..* where id").find(name2iri_mapping2)]
        node_names_1 = [m.value for m in
                        jsonpath_ng.ext.parse("$.project.lists[*]..name").find(test_project_minimal_with_list_1)]
        node_names_2 = [m.value for m in
                        jsonpath_ng.ext.parse("$.project.lists[*]..name").find(test_project_minimal_with_list_2)]
        self.assertListEqual(name2iri_names_1, node_names_1)
        self.assertListEqual(name2iri_names_2, node_names_2)

    def test_validate_project(self) -> None:
        self.assertTrue(validate_project(self.test_project_systematic_file))

    def test_create_project(self) -> None:
        result = create_project(
            project_file_as_path_or_parsed=self.test_project_systematic_file,
            server=self.server,
            user_mail=self.user,
            password="test",
            verbose=True,
            dump=False
        )
        self.assertTrue(result)

    def test_get_ontology(self) -> None:
        with open(self.test_project_systematic_file) as f:
            project_expected = json.load(f)

        get_project(project_identifier="tp",
                    outfile_path="testdata/tmp/_test-project-systematic.json",
                    server=self.server,
                    user=self.user,
                    password="test",
                    verbose=True)

        with open("testdata/tmp/_test-project-systematic.json") as f:
            project_received = json.load(f)

        self.assertEqual(project_expected["project"]["shortcode"], project_received["project"]["shortcode"])
        self.assertEqual(project_expected["project"]["shortname"], project_received["project"]["shortname"])
        self.assertEqual(project_expected["project"]["longname"], project_received["project"]["longname"])
        self.assertEqual(project_expected["project"]["descriptions"], project_received["project"]["descriptions"])
        self.assertEqual(sorted(project_expected["project"]["keywords"]),
                         sorted(project_received["project"]["keywords"]))

        groups_expected = project_expected["project"]["groups"]
        groups_received = project_received["project"]["groups"]
        group_names_expected = []
        group_descriptions_expected = []
        group_selfjoin_expected = []
        group_status_expected = []
        groups_names_received = []
        group_descriptions_received = []
        group_selfjoin_received = []
        group_status_received = []
        for group in sorted(groups_expected, key=lambda x: x["name"]):
            group_names_expected.append(group["name"])
            group_descriptions_expected.append(group["descriptions"]["en"])
            group_selfjoin_expected.append(group.get("selfjoin", False))
            group_status_expected.append(group.get("status", True))
        for group in sorted(groups_received, key=lambda x: x["name"]):
            groups_names_received.append(group["name"])
            group_descriptions_received.append(group["descriptions"]["en"])
            group_selfjoin_received.append(group.get("selfjoin", False))
            group_status_received.append(group.get("status", True))
        self.assertEqual(sorted(group_names_expected), sorted(groups_names_received))
        self.assertEqual(sorted(group_descriptions_expected), sorted(group_descriptions_received))
        self.assertEqual(group_selfjoin_expected, group_selfjoin_received)
        self.assertEqual(group_status_expected, group_status_received)

        users_expected = project_expected["project"]["users"]
        users_received = project_received["project"]["users"]
        user_username_expected = []
        user_email_expected = []
        user_given_name_expected = []
        user_family_name_expected = []
        user_lang_expected = []
        user_username_received = []
        user_email_received = []
        user_given_name_received = []
        user_family_name_received = []
        user_lang_received = []
        for user in users_expected:
            if user["username"] in ["testerKnownUser", "testerSystemAdmin"]:
                # ignore the ones who are not part of the project
                continue
            user_username_expected.append(user["username"])
            user_email_expected.append(user["email"])
            user_given_name_expected.append(user["givenName"])
            user_family_name_expected.append(user["familyName"])
            user_lang_expected.append(user["lang"])
        for user in users_received:
            user_username_received.append(user["username"])
            user_email_received.append(user["email"])
            user_given_name_received.append(user["givenName"])
            user_family_name_received.append(user["familyName"])
            user_lang_received.append(user["lang"])
        self.assertEqual(sorted(user_username_expected), sorted(user_username_received))
        self.assertEqual(sorted(user_email_expected), sorted(user_email_received))
        self.assertEqual(sorted(user_given_name_expected), sorted(user_given_name_received))
        self.assertEqual(sorted(user_family_name_expected), sorted(user_family_name_received))
        self.assertEqual(sorted(user_lang_expected), sorted(user_lang_received))

        ontos_expected = project_expected["project"]["ontologies"]
        ontos_received = project_received["project"]["ontologies"]
        onto_names_expected = []
        onto_labels_expected = []
        onto_names_received = []
        onto_labels_received = []
        for onto in ontos_expected:
            onto_names_expected.append(onto["name"])
            onto_labels_expected.append(onto["label"])
        for onto in ontos_received:
            onto_names_received.append(onto["name"])
            onto_labels_received.append(onto["label"])
        self.assertEqual(sorted(onto_names_expected), sorted(onto_names_received))
        self.assertEqual(sorted(onto_labels_expected), sorted(onto_labels_received))

        lists = project_expected["project"]["lists"]
        test_list: dict[str, str] = next((l for l in lists if l["name"] == "testlist"), {})
        not_used_list: dict[str, str] = next((l for l in lists if l["name"] == "notUsedList"), {})
        excel_list: dict[str, str] = next((l for l in lists if l["name"] == "my-list-from-excel"), {})

        lists_out = project_received["project"]["lists"]
        test_list_out: dict[str, str] = next((l for l in lists_out if l["name"] == "testlist"), {})
        not_used_list_out: dict[str, str] = next((l for l in lists_out if l["name"] == "notUsedList"), {})
        excel_list_out: dict[str, str] = next((l for l in lists_out if l["name"] == "my-list-from-excel"), {})

        self.assertEqual(test_list.get("labels"), test_list_out.get("labels"))
        self.assertEqual(test_list.get("comments"), test_list_out.get("comments"))
        self.assertEqual(test_list.get("nodes"), test_list_out.get("nodes"))

        self.assertEqual(not_used_list.get("labels"), not_used_list_out.get("labels"))
        self.assertEqual(not_used_list.get("comments"), not_used_list_out.get("comments"))
        self.assertEqual(not_used_list.get("nodes"), not_used_list_out.get("nodes"))

        self.assertEqual(excel_list.get("comments"), excel_list_out.get("comments"))

    def test_validate_xml_against_schema(self) -> None:
        self.assertTrue(validate_xml_against_schema(self.test_data_systematic_file))

    def test_xml_upload(self) -> None:
        result_minimal = xml_upload(
            input_file=self.test_data_minimal_file,
            server=self.server,
            user=self.user,
            password=self.password,
            imgdir=self.imgdir,
            sipi=self.sipi,
            verbose=False,
            incremental=False,
            save_metrics=False,
            preprocessing_done=False
        )
        self.assertTrue(result_minimal)

        result_systematic = xml_upload(
            input_file=self.test_data_systematic_file,
            server=self.server,
            user=self.user,
            password=self.password,
            imgdir=self.imgdir,
            sipi=self.sipi,
            verbose=False,
            incremental=False,
            save_metrics=False,
            preprocessing_done=False
        )
        self.assertTrue(result_systematic)

        mapping_file = ""
        for mapping in [x for x in os.scandir(".") if x.name.startswith("id2iri_test-data-systematic_mapping_")]:
            delta = datetime.datetime.now() - datetime.datetime.fromtimestamp(mapping.stat().st_mtime_ns / 1000000000)
            if delta.seconds < 15:
                mapping_file = mapping.name
        self.assertNotEqual(mapping_file, "")

        id2iri_replaced_xml_filename = "testdata/tmp/_test-id2iri-replaced.xml"
        id_to_iri(xml_file="testdata/test-id2iri-data.xml",
                  json_file=mapping_file,
                  out_file=id2iri_replaced_xml_filename,
                  verbose=True)
        self.assertTrue(os.path.isfile(id2iri_replaced_xml_filename))

        result_replaced = xml_upload(
            input_file=id2iri_replaced_xml_filename,
            server=self.server,
            user=self.user,
            password=self.password,
            imgdir=self.imgdir,
            sipi=self.sipi,
            verbose=True,
            incremental=True,
            save_metrics=False,
            preprocessing_done=False
        )
        self.assertTrue(result_replaced)
        self.assertTrue(all([not f.name.startswith("stashed_text_properties_") for f in os.scandir(".")]))
        self.assertTrue(all([not f.name.startswith("stashed_resptr_properties_") for f in os.scandir(".")]))

        os.remove(mapping_file)
        os.remove(id2iri_replaced_xml_filename)

    def test_excel_to_json_project(self) -> None:
        excel2json(data_model_files="testdata/excel2json_files",
                   path_to_output_file="testdata/tmp/_out_project.json")
        with open("testdata/excel2json-expected-output.json") as f:
            output_expected = json.load(f)
        with open("testdata/tmp/_out_project.json") as f:
            output = json.load(f)
        self.assertDictEqual(output, output_expected)
        os.remove("testdata/tmp/_out_project.json")

    def test_excel_to_json_list(self) -> None:
        excel2lists(excelfolder="testdata/lists_multilingual",
                    path_to_output_file="testdata/tmp/_lists-out.json")
        self.assertTrue(os.path.isfile("testdata/tmp/_lists-out.json"))
        os.remove("testdata/tmp/_lists-out.json")

    def test_excel_to_json_resources(self) -> None:
        excel2resources(excelfile="testdata/excel2json_files/test-name (test_label)/resources.xlsx",
                        path_to_output_file="testdata/tmp/_out_resources.json")
        self.assertTrue(os.path.isfile("testdata/tmp/_out_resources.json"))
        os.remove("testdata/tmp/_out_resources.json")

    def test_excel_to_json_properties(self) -> None:
        excel2properties(excelfile="testdata/excel2json_files/test-name (test_label)/properties.xlsx",
                         path_to_output_file="testdata/tmp/_out_properties.json")
        self.assertTrue(os.path.isfile("testdata/tmp/_out_properties.json"))
        os.remove("testdata/tmp/_out_properties.json")

    def test_id_to_iri(self) -> None:
        id_to_iri(xml_file="testdata/test-id2iri-data.xml",
                  json_file="testdata/test-id2iri-mapping.json",
                  out_file="testdata/tmp/test-id2iri-out.xml",
                  verbose=True)
        self.assertTrue(os.path.isfile("testdata/tmp/test-id2iri-out.xml"))
        os.remove("testdata/tmp/test-id2iri-out.xml")

    @pytest.mark.filterwarnings("ignore")
    def test_excel2xml(self) -> None:
        excel2xml("testdata/excel2xml-testdata.xlsx", "1234", "excel2xml-output")
        self.assertTrue(os.path.isfile("excel2xml-output-data.xml"))
        os.remove("excel2xml-output-data.xml")


if __name__ == "__main__":
    unittest.main()<|MERGE_RESOLUTION|>--- conflicted
+++ resolved
@@ -93,13 +93,8 @@
         name2iri_mapping2, success2 = create_lists(server=self.server,
                                                    user=self.user,
                                                    password=self.password,
-<<<<<<< HEAD
-                                                   input_file="testdata/tmp/test_project_minimal_with_list_2.json")
-
-=======
                                                    project_file_as_path_or_parsed="testdata/tmp/test_project_minimal_with_list_2.json")
         
->>>>>>> 78a84881
         # test that both lists have been correctly created
         self.assertTrue(success1)
         self.assertTrue(success2)
