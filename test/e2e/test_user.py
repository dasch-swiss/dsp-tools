"""end to end tests for user class"""

# pylint: disable=missing-class-docstring,missing-function-docstring

import unittest

import pytest

from dsp_tools.models.connection import Connection
from dsp_tools.models.langstring import Languages
from dsp_tools.models.user import User

# define variables for testing
iri_project_0001 = "http://rdfh.ch/projects/0001"
iri_project_0FFF = "http://rdfh.ch/projects/00FF"
iri_group_thing_searcher = "http://rdfh.ch/groups/0001/thing-searcher"
iri_group_images_reviewer = "http://rdfh.ch/groups/00FF/images-reviewer"


class TestUser(unittest.TestCase):
    con: Connection

    def setUp(self) -> None:
        """
        Creates a connection to DSP-API.
        For each test method, a new TestCase instance is created, so setUp() is executed before each test method.
        """
        self.con = Connection(server="http://0.0.0.0:3333")
        self.con.login(email="root@example.com", password="test")

    def tearDown(self) -> None:
        """
        Logs out from DSP-API.
        For each test method, a new TestCase instance is created, so tearDown() is executed after each test method.
        """
        self.con.logout()

    def test_user_create(self) -> None:
        user = User(
            con=self.con,
            username="wilee1",
            email="wilee.coyote1@canyon.com",
            givenName="Wile E.1",
            familyName="Coyote1",
            password="BeepBeep1",
            lang=Languages.EN,
            status=True,
            sysadmin=True,
            in_projects={iri_project_0001: True},
            in_groups={iri_group_thing_searcher},
        ).create()
        self.assertEqual(user.username, "wilee1")
        self.assertEqual(user.email, "wilee.coyote1@canyon.com")
        self.assertEqual(user.givenName, "Wile E.1")
        self.assertEqual(user.familyName, "Coyote1")
        self.assertTrue(user.status)
        self.assertEqual(user.lang, Languages.EN)
        self.assertTrue(user.sysadmin)
        self.assertEqual(user.in_projects, {iri_project_0001: True})
        self.assertEqual(user.in_groups, {iri_group_thing_searcher})

    def test_user_read_by_iri(self) -> None:
        user = User(con=self.con, iri="http://rdfh.ch/users/normaluser").read()
        self.assertEqual(user.iri, "http://rdfh.ch/users/normaluser")
        self.assertEqual(user.username, "normaluser")
        self.assertEqual(user.familyName, "User")
        self.assertEqual(user.givenName, "Normal")
        self.assertEqual(user.lang, Languages.DE)
        self.assertTrue(user.status)
        self.assertFalse(user.sysadmin)
        self.assertEqual(user.in_projects, {})

    def test_user_create_and_read_by_email(self) -> None:
        User(
            con=self.con,
            username="wilee2",
            email="wilee.coyote2@canyon.com",
            givenName="Wile E.2",
            familyName="Coyote2",
            password="BeepBeep2",
            lang=Languages.EN,
            status=True,
            sysadmin=True,
            in_projects={iri_project_0001: True},
            in_groups={iri_group_thing_searcher},
        ).create()
        user = User(con=self.con, email="wilee.coyote2@canyon.com").read()
        self.assertEqual(user.username, "wilee2")
        self.assertEqual(user.familyName, "Coyote2")
        self.assertEqual(user.givenName, "Wile E.2")
        self.assertEqual(user.lang, Languages.EN)
        self.assertTrue(user.status)
        self.assertTrue(user.sysadmin)
        self.assertEqual(user.in_projects, {iri_project_0001: True})
        self.assertEqual(user.in_groups, {iri_group_thing_searcher})

    def test_user_delete(self) -> None:
        user = User(
            con=self.con,
            username="wilee3",
            email="wilee.coyote3@canyon.com",
            givenName="Wile E.3",
            familyName="Coyote3",
            password="BeepBeep3",
            lang=Languages.EN,
            status=True,
            sysadmin=True,
            in_projects={iri_project_0001: True},
            in_groups={iri_group_thing_searcher},
        ).create()
        self.assertTrue(user.status)
        updated_user = user.delete()
        # user still exists only status is set to false
        self.assertFalse(updated_user.status)

    def test_user_update_basic_information(self) -> None:
        user = User(
            con=self.con,
            username="wilee4",
            email="wilee.coyote4@canyon.com",
            givenName="Wile E.4",
            familyName="Coyote4",
            password="BeepBeep4",
            lang=Languages.EN,
            status=True,
            sysadmin=True,
            in_projects={iri_project_0001: True},
            in_groups={iri_group_thing_searcher},
        ).create()
        user.email = "roadrunner.geococcyx@canyon.com"
        user.username = "roadrunner"
        user.givenName = "roadrunner"
        user.familyName = "Geococcyx"
        user.lang = Languages.FR
        user.status = False
        user.sysadmin = False
        updated_user = user.update()
        self.assertEqual(updated_user.email, "roadrunner.geococcyx@canyon.com")
        self.assertEqual(updated_user.username, "roadrunner")
        self.assertEqual(updated_user.givenName, "roadrunner")
        self.assertEqual(updated_user.familyName, "Geococcyx")
        self.assertEqual(updated_user.lang, Languages.FR)
        self.assertFalse(updated_user.status)
        self.assertFalse(updated_user.sysadmin)

    def test_user_update_password(self) -> None:
        # the root user creates a new root user with the name wilee5
        wilee_email = "wilee.coyote5@canyon.com"
        wilee_new_pw = "BeepBeep5.2"
        wilee = User(
            con=self.con,
            username="wilee5",
            email=wilee_email,
            givenName="Wile E.5",
            familyName="Coyote5",
            password="BeepBeep5.1",
            lang=Languages.EN,
            status=True,
            sysadmin=True,
            in_projects={iri_project_0001: True},
            in_groups={iri_group_thing_searcher},
        ).create()

<<<<<<< HEAD
        # change user's password as user root
        user.password = user_new_pw
        user.update("test")

        # login as user wilee5 with new password (this would fail if password update wasn't successful)
        con = Connection(server="http://0.0.0.0:3333")
        con.login(email="root@example.com", password="test")
        updated_user = User(con=con, email=user_email).read()

        # update password as user wilee5 (this would fail if password update wasn't successful)
        updated_user.password = "BeepBeep5.3"
        newly_updated_user = updated_user.update(user_new_pw)
        self.assertIsNotNone(newly_updated_user)
=======
        # the root user changes wilee5's password
        wilee.password = wilee_new_pw
        wilee.update(requesterPassword="test")

        # wilee5 logs in with his new password,
        # and retrieves a User instance of himself
        # (this would fail if password update wasn't successful)
        con = Connection(server="http://0.0.0.0:3333")
        con.login(email=wilee_email, password=wilee_new_pw)
        wilee_updated_by_root = User(con=con, email=wilee_email).read()

        # wilee5 updates his own password (this would fail if password update wasn't successful)
        wilee_updated_by_root.password = "BeepBeep5.3"
        wilee_updated_by_himself = wilee_updated_by_root.update(requesterPassword=wilee_new_pw)
        self.assertIsNotNone(wilee_updated_by_himself)
>>>>>>> a000ab3f

    def test_user_add_to_group(self) -> None:
        user = User(
            con=self.con,
            username="wilee10",
            email="wilee.coyote10@canyon.com",
            givenName="Wile E.10",
            familyName="Coyote10",
            password="BeepBeep10",
            lang=Languages.EN,
            status=True,
            sysadmin=True,
            in_projects={iri_project_0001: True},
            in_groups={iri_group_images_reviewer},
        ).create()

        self.assertEqual(user.in_groups, {iri_group_images_reviewer})

        user.addToGroup(iri_group_thing_searcher)
        updated_user = user.update()
        self.assertEqual(
            updated_user.in_groups,
            {iri_group_thing_searcher, iri_group_images_reviewer},
        )

    def test_user_remove_from_group(self) -> None:
        user = User(
            con=self.con,
            username="wilee6",
            email="wilee.coyote6@canyon.com",
            givenName="Wile E.6",
            familyName="Coyote6",
            password="BeepBeep6",
            lang=Languages.EN,
            status=True,
            sysadmin=True,
            in_projects={iri_project_0001: True},
            in_groups={iri_group_images_reviewer},
        ).create()
        self.assertEqual(user.in_groups, {iri_group_images_reviewer})
        user.rmFromGroup(iri_group_images_reviewer)
        update_user = user.update()
        self.assertEqual(update_user.in_groups, set())

    def test_user_add_to_project(self) -> None:
        user = User(
            con=self.con,
            username="wilee7",
            email="wilee.coyote7@canyon.com",
            givenName="Wile E.7",
            familyName="Coyote7",
            password="BeepBeep7",
            lang=Languages.EN,
            status=True,
            sysadmin=True,
            in_projects={iri_project_0001: True},
            in_groups={iri_group_thing_searcher},
        ).create()
        user.addToProject(iri_project_0FFF, False)
        updated_user = user.update()
        self.assertEqual(updated_user.in_projects, {iri_project_0001: True, iri_project_0FFF: False})

    def test_user_remove_from_project(self) -> None:
        user = User(
            con=self.con,
            username="wilee8",
            email="wilee.coyote8@canyon.com",
            givenName="Wile E.8",
            familyName="Coyote8",
            password="BeepBeep8",
            lang=Languages.EN,
            status=True,
            sysadmin=True,
            in_projects={iri_project_0001: True},
            in_groups={iri_group_thing_searcher},
        ).create()
        self.assertEqual(user.in_projects, {iri_project_0001: True})
        user.rmFromProject(iri_project_0001)
        updated_user = user.update()
        self.assertEqual(updated_user.in_projects, {})

    def test_user_remove_as_project_admin(self) -> None:
        user = User(
            con=self.con,
            username="wilee9",
            email="wilee.coyote9@canyon.com",
            givenName="Wile E.9",
            familyName="Coyote9",
            password="BeepBeep9",
            lang=Languages.EN,
            status=True,
            sysadmin=True,
            in_projects={iri_project_0001: True},
            in_groups={iri_group_thing_searcher},
        ).create()
        user.unmakeProjectAdmin(iri_project_0001)
        updated_user = user.update()
        self.assertEqual(updated_user.in_projects, {iri_project_0001: False})

    def test_user_add_as_project_admin(self) -> None:
        user = User(
            con=self.con,
            username="wileeA",
            email="wilee.coyoteA@canyon.com",
            givenName="Wile E.A",
            familyName="CoyoteA",
            password="BeepBeepA",
            lang=Languages.EN,
            status=True,
            sysadmin=True,
            in_projects={iri_project_0001: False},
            in_groups={iri_group_thing_searcher},
        ).create()
        user.makeProjectAdmin(iri_project_0001)
        updated_user = user.update()
        self.assertEqual(updated_user.in_projects, {iri_project_0001: True})

    def test_user_get_all_users(self) -> None:
        all_users = User.getAllUsers(self.con)
        for user in all_users:
            self.assertIsNotNone(user.iri)


if __name__ == "__main__":
    pytest.main([__file__])<|MERGE_RESOLUTION|>--- conflicted
+++ resolved
@@ -161,21 +161,6 @@
             in_groups={iri_group_thing_searcher},
         ).create()
 
-<<<<<<< HEAD
-        # change user's password as user root
-        user.password = user_new_pw
-        user.update("test")
-
-        # login as user wilee5 with new password (this would fail if password update wasn't successful)
-        con = Connection(server="http://0.0.0.0:3333")
-        con.login(email="root@example.com", password="test")
-        updated_user = User(con=con, email=user_email).read()
-
-        # update password as user wilee5 (this would fail if password update wasn't successful)
-        updated_user.password = "BeepBeep5.3"
-        newly_updated_user = updated_user.update(user_new_pw)
-        self.assertIsNotNone(newly_updated_user)
-=======
         # the root user changes wilee5's password
         wilee.password = wilee_new_pw
         wilee.update(requesterPassword="test")
@@ -191,7 +176,6 @@
         wilee_updated_by_root.password = "BeepBeep5.3"
         wilee_updated_by_himself = wilee_updated_by_root.update(requesterPassword=wilee_new_pw)
         self.assertIsNotNone(wilee_updated_by_himself)
->>>>>>> a000ab3f
 
     def test_user_add_to_group(self) -> None:
         user = User(
