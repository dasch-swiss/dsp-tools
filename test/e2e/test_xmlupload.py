import unittest

import pytest

from dsp_tools.models.exceptions import UserError
from dsp_tools.utils.xml_upload import xml_upload


class TestTools(unittest.TestCase):

    server = "http://0.0.0.0:3333"
    user = "root@example.com"
    password = "test"
    imgdir = "."
    sipi = "http://0.0.0.0:1024"

    def test_xml_upload(self) -> None:
        with self.assertRaisesRegex(
            UserError, 
            r"A project with shortcode 9999 could not be found on the DSP server"
        ):
            xml_upload(
                input_file="testdata/invalid-testdata/xml-data/inexistent-shortcode.xml",
                server=self.server,
                user=self.user,
                password=self.password,
                imgdir=self.imgdir,
                sipi=self.sipi,
                verbose=False,
                incremental=False,
                save_metrics=False,
                preprocessing_done=False
            )
        
        with self.assertRaisesRegex(
            UserError, 
            r"The <knora> tag of your XML file references the ontology 'notexistingfantasyonto', "
            r"but the project 4124 on the DSP server doesn't contain an ontology with this name"
        ):
            xml_upload(
                input_file="testdata/invalid-testdata/xml-data/inexistent-ontoname.xml",
                server=self.server,
                user=self.user,
                password=self.password,
                imgdir=self.imgdir,
                sipi=self.sipi,
                verbose=False,
                incremental=False,
<<<<<<< HEAD
                save_metrics=False,
                preprocessing_done=False
            )
=======
                save_metrics=False
            )

if __name__ == "__main__":
    pytest.main([__file__])
>>>>>>> 69d65e7b
<|MERGE_RESOLUTION|>--- conflicted
+++ resolved
@@ -46,14 +46,9 @@
                 sipi=self.sipi,
                 verbose=False,
                 incremental=False,
-<<<<<<< HEAD
                 save_metrics=False,
                 preprocessing_done=False
             )
-=======
-                save_metrics=False
-            )
 
 if __name__ == "__main__":
-    pytest.main([__file__])
->>>>>>> 69d65e7b
+    pytest.main([__file__])