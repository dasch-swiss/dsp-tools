--- conflicted
+++ resolved
@@ -7,12 +7,8 @@
 from dsp_tools.commands.validate_data.models.input_problems import MaxCardinalityViolation
 from dsp_tools.commands.validate_data.models.input_problems import MinCardinalityViolation
 from dsp_tools.commands.validate_data.models.input_problems import NonExistentCardinalityViolation
-<<<<<<< HEAD
 from dsp_tools.commands.validate_data.models.validation import ValidationReport
-=======
 from dsp_tools.commands.validate_data.models.input_problems import ValueTypeViolation
-from dsp_tools.commands.validate_data.models.validation import ValidationReports
->>>>>>> 0867cb9b
 from dsp_tools.commands.validate_data.reformat_validaton_result import reformat_validation_graph
 from dsp_tools.commands.validate_data.validate_data import _get_data_info_from_file
 
@@ -33,15 +29,12 @@
 
 
 @pytest.fixture
-<<<<<<< HEAD
 def data_type_violation() -> Graph:
     data, _ = _get_data_info_from_file(Path("testdata/validate-data/data/value_type_violation.xml"), LOCAL_API)
     return data.make_graph()
 
 
 @pytest.fixture
-def result_type_violation() -> Graph:
-=======
 def value_type_violation_data() -> Graph:
     g = Graph()
     g.parse("testdata/validate-data/validation_results/value_type_violation_data.ttl")
@@ -50,20 +43,18 @@
 
 @pytest.fixture
 def value_type_violation_result() -> Graph:
->>>>>>> 0867cb9b
     g = Graph()
     g.parse("testdata/validate-data/validation_results/value_type_violation_result.ttl")
     return g
 
 
-<<<<<<< HEAD
 def test_reformat_validation_graph_cardinality(
     result_cardinality_violation: Graph, data_cardinality_violation: Graph
 ) -> None:
     val_rep = ValidationReport(
         conforms=False,
         validation_graph=result_cardinality_violation,
-=======
+
 @pytest.fixture
 def content_violation_data() -> Graph:
     g = Graph()
@@ -104,7 +95,6 @@
         conforms=False,
         content_validation=None,
         cardinality_validation=cardinality_violation_result,
->>>>>>> 0867cb9b
         shacl_graphs=Graph(),
         data_graph=cardinality_violation_data,
     )
