from copy import deepcopy
from dataclasses import dataclass
from unittest.mock import Mock

import pytest
from lxml import etree
from requests import Response

from dsp_tools.commands.xmlupload import xmlupload
from dsp_tools.commands.xmlupload.iri_resolver import IriResolver
from dsp_tools.commands.xmlupload.models.deserialise.xmlresource import XMLResource
from dsp_tools.commands.xmlupload.models.ingest import IngestClient
from dsp_tools.commands.xmlupload.models.upload_state import UploadState
from dsp_tools.commands.xmlupload.project_client import ProjectInfo
from dsp_tools.commands.xmlupload.stash.stash_models import LinkValueStash
from dsp_tools.commands.xmlupload.stash.stash_models import LinkValueStashItem
from dsp_tools.commands.xmlupload.stash.stash_models import Stash
from dsp_tools.commands.xmlupload.upload_config import UploadConfig
from dsp_tools.models.exceptions import PermanentTimeOutError
from dsp_tools.models.exceptions import XmlUploadInterruptedError
from dsp_tools.utils.connection import Connection
from dsp_tools.utils.connection_live import ConnectionLive


@pytest.fixture()
def ingest_client_mock():  # type: ignore[no-untyped-def]
    return Mock(spec_set=IngestClient)


class ListClientMock:
    def get_list_node_id_to_iri_lookup(self) -> dict[str, str]:
        return {}


@dataclass
class ProjectClientStub:
    """Stub class for ProjectClient."""

    con: Connection
    shortcode: str
    project_info: ProjectInfo | None

    def get_project_iri(self) -> str:
        return "https://admin.test.dasch.swiss/project/MsOaiQkcQ7-QPxsYBKckfQ"

    def get_ontology_iris(self) -> list[str]:
        raise NotImplementedError("get_project_iri not implemented")

    def get_ontology_name_dict(self) -> dict[str, str]:
        return {}

    def get_ontology_iri_dict(self) -> dict[str, str]:
        raise NotImplementedError("get_project_iri not implemented")


def test_one_resource_without_links(ingest_client_mock: IngestClient) -> None:
    xml_strings = [
        """
        <resource label="foo_1_label" restype=":foo_1_type" id="foo_1_id">
            <text-prop name=":hasSimpleText"><text encoding="utf8">foo_1 text</text></text-prop>
        </resource>
        """,
    ]
    xml_resources = [XMLResource(etree.fromstring(xml_str), "my_onto") for xml_str in xml_strings]
    upload_state = UploadState(xml_resources, [], IriResolver(), None, UploadConfig(), {})
    con = Mock(spec_set=ConnectionLive)
    post_responses = [{"@id": "foo_1_iri", "rdfs:label": "foo_1_label"}]
    con.post = Mock(side_effect=post_responses)
    project_client = ProjectClientStub(con, "1234", None)

    xmlupload.upload_resources(upload_state, ".", ingest_client_mock, project_client, ListClientMock())

    assert len(con.post.call_args_list) == len(post_responses)
    match con.post.call_args_list[0].kwargs:
        case {
            "route": "/v2/resources",
            "data": {
                "@type": "my_onto:foo_1_type",
                "rdfs:label": "foo_1_label",
                "knora-api:attachedToProject": {"@id": "https://admin.test.dasch.swiss/project/MsOaiQkcQ7-QPxsYBKckfQ"},
                "@context": dict(),
                "my_onto:hasSimpleText": [{"@type": "knora-api:TextValue", "knora-api:valueAsString": "foo_1 text"}],
            },
        }:
            assert True
        case _:
            pytest.fail("POST request was not sent correctly")
    assert not upload_state.pending_resources
    assert not upload_state.failed_uploads
    assert upload_state.iri_resolver.lookup == {"foo_1_id": "foo_1_iri"}
    assert not upload_state.pending_stash


def test_one_resource_with_link_to_existing_resource(ingest_client_mock: IngestClient) -> None:
    xml_strings = [
        """
        <resource label="foo_1_label" restype=":foo_1_type" id="foo_1_id">
            <resptr-prop name=":hasCustomLink"><resptr>foo_2_id</resptr></resptr-prop>
        </resource>
        """,
    ]
    xml_resources = [XMLResource(etree.fromstring(xml_str), "my_onto") for xml_str in xml_strings]
    upload_state = UploadState(xml_resources, [], IriResolver({"foo_2_id": "foo_2_iri"}), None, UploadConfig(), {})
    con = Mock(spec_set=ConnectionLive)
    post_responses = [{"@id": "foo_1_iri", "rdfs:label": "foo_1_label"}]
    con.post = Mock(side_effect=post_responses)
    project_client = ProjectClientStub(con, "1234", None)

    xmlupload.upload_resources(upload_state, ".", ingest_client_mock, project_client, ListClientMock())

    assert len(con.post.call_args_list) == len(post_responses)
    match con.post.call_args_list[0].kwargs:
        case {
            "route": "/v2/resources",
            "data": {
                "@type": "my_onto:foo_1_type",
                "rdfs:label": "foo_1_label",
                "knora-api:attachedToProject": {"@id": "https://admin.test.dasch.swiss/project/MsOaiQkcQ7-QPxsYBKckfQ"},
                "@context": dict(),
                "my_onto:hasCustomLinkValue": [
                    {"@type": "knora-api:LinkValue", "knora-api:linkValueHasTargetIri": {"@id": "foo_2_iri"}}
                ],
            },
        }:
            assert True
        case _:
            pytest.fail("POST request was not sent correctly")
    assert not upload_state.pending_resources
    assert not upload_state.failed_uploads
    assert upload_state.iri_resolver.lookup == {"foo_1_id": "foo_1_iri", "foo_2_id": "foo_2_iri"}
    assert not upload_state.pending_stash


def test_2_resources_with_stash_interrupted_by_timeout(ingest_client_mock: IngestClient) -> None:
    _2_resources_with_stash_interrupted_by_error(PermanentTimeOutError(""), "PermanentTimeOutError", ingest_client_mock)


def test_2_resources_with_stash_interrupted_by_keyboard(ingest_client_mock: IngestClient) -> None:
    _2_resources_with_stash_interrupted_by_error(KeyboardInterrupt(), "KeyboardInterrupt", ingest_client_mock)


def _2_resources_with_stash_interrupted_by_error(
    err_to_interrupt_with: BaseException, err_as_str: str, ingest_client_mock: IngestClient
) -> None:
    xml_strings = [
        '<resource label="foo_1_label" restype=":foo_1_type" id="foo_1_id"></resource>',
        '<resource label="foo_2_label" restype=":foo_2_type" id="foo_2_id"></resource>',
    ]
    xml_resources = [XMLResource(etree.fromstring(xml_str), "my_onto") for xml_str in xml_strings]
    link_val_stash_dict = {
        "foo_1_id": [LinkValueStashItem("foo_1_id", "my_onto:foo_1_type", "my_onto:hasCustomLink", "foo_2_id")],
        "foo_2_id": [LinkValueStashItem("foo_2_id", "my_onto:foo_2_type", "my_onto:hasCustomLink", "foo_1_id")],
    }
    stash = Stash(link_value_stash=LinkValueStash(link_val_stash_dict), standoff_stash=None)
    upload_state = UploadState(xml_resources.copy(), [], IriResolver(), deepcopy(stash), UploadConfig(), {})
    con = Mock(spec_set=ConnectionLive)
    post_responses = [
        {"@id": "foo_1_iri", "rdfs:label": "foo_1_label"},
        err_to_interrupt_with,
    ]
    con.post = Mock(side_effect=post_responses)
    project_client = ProjectClientStub(con, "1234", None)
    xmlupload._handle_upload_error = Mock()

    xmlupload.upload_resources(upload_state, ".", ingest_client_mock, project_client, ListClientMock())

    assert len(con.post.call_args_list) == len(post_responses)
    err_msg = (
        f"There was a {err_as_str} while trying to create resource 'foo_2_id'.\n"
        "It is unclear if the resource 'foo_2_id' was created successfully or not.\n"
        "Please check manually in the DSP-APP or DB.\n"
        "In case of successful creation, call 'resume-xmlupload' with the flag "
        "'--skip-first-resource' to prevent duplication.\n"
        "If not, a normal 'resume-xmlupload' can be started."
    )
    upload_state_expected = UploadState(
        xml_resources[1:], [], IriResolver({"foo_1_id": "foo_1_iri"}), stash, UploadConfig(), {}
    )
    xmlupload._handle_upload_error.assert_called_once_with(XmlUploadInterruptedError(err_msg), upload_state_expected)


def test_2_resources_with_stash(ingest_client_mock: IngestClient) -> None:
    xml_strings = [
        '<resource label="foo_1_label" restype=":foo_1_type" id="foo_1_id"></resource>',
        '<resource label="foo_2_label" restype=":foo_2_type" id="foo_2_id"></resource>',
    ]
    xml_resources = [XMLResource(etree.fromstring(xml_str), "my_onto") for xml_str in xml_strings]
    link_val_stash_dict = {
        "foo_1_id": [LinkValueStashItem("foo_1_id", "my_onto:foo_1_type", "my_onto:hasCustomLink", "foo_2_id")],
        "foo_2_id": [LinkValueStashItem("foo_2_id", "my_onto:foo_2_type", "my_onto:hasCustomLink", "foo_1_id")],
    }
    stash = Stash(link_value_stash=LinkValueStash(link_val_stash_dict), standoff_stash=None)
    upload_state = UploadState(xml_resources, [], IriResolver(), deepcopy(stash), UploadConfig(), {})
    con = Mock(spec_set=ConnectionLive)
    post_responses = [
        {"@id": "foo_1_iri", "rdfs:label": "foo_1_label"},
        {"@id": "foo_2_iri", "rdfs:label": "foo_2_label"},
        {},  # uploading a stash doesn't rely on a certain response
        {},  # uploading a stash doesn't rely on a certain response
    ]
    con.post = Mock(side_effect=post_responses)
    project_client = ProjectClientStub(con, "1234", None)

    xmlupload.upload_resources(upload_state, ".", ingest_client_mock, project_client, ListClientMock())

    assert len(con.post.call_args_list) == len(post_responses)
    match con.post.call_args_list[2].kwargs:
        case {
            "route": "/v2/values",
            "data": {
                "@type": "my_onto:foo_1_type",
                "@id": "foo_1_iri",
                "@context": dict(),
                "my_onto:hasCustomLinkValue": {
                    "@type": "knora-api:LinkValue",
                    "knora-api:linkValueHasTargetIri": {"@id": "foo_2_iri"},
                },
            },
        }:
            assert True
        case _:
            pytest.fail("POST request was not sent correctly")
    assert not upload_state.pending_resources
    assert not upload_state.failed_uploads
    assert upload_state.iri_resolver.lookup == {"foo_1_id": "foo_1_iri", "foo_2_id": "foo_2_iri"}
    assert not upload_state.pending_stash or upload_state.pending_stash.is_empty()


def test_5_resources_with_stash_and_interrupt_after_2(ingest_client_mock: IngestClient) -> None:
    xml_strings = [
        '<resource label="foo_1_label" restype=":foo_1_type" id="foo_1_id"></resource>',
        '<resource label="foo_2_label" restype=":foo_2_type" id="foo_2_id"></resource>',
        '<resource label="foo_3_label" restype=":foo_3_type" id="foo_3_id"></resource>',
        '<resource label="foo_4_label" restype=":foo_4_type" id="foo_4_id"></resource>',
        '<resource label="foo_5_label" restype=":foo_5_type" id="foo_5_id"></resource>',
    ]
    xml_resources = [XMLResource(etree.fromstring(xml_str), "my_onto") for xml_str in xml_strings]
    link_val_stash_dict = {
        "foo_1_id": [LinkValueStashItem("foo_1_id", "my_onto:foo_1_type", "my_onto:hasCustomLink", "foo_2_id")],
        "foo_2_id": [LinkValueStashItem("foo_2_id", "my_onto:foo_2_type", "my_onto:hasCustomLink", "foo_1_id")],
    }
    stash = Stash(link_value_stash=LinkValueStash(link_val_stash_dict), standoff_stash=None)
    upload_config = UploadConfig(interrupt_after=2)
    upload_state = UploadState(xml_resources.copy(), [], IriResolver(), deepcopy(stash), upload_config, {})
    con = Mock(spec_set=ConnectionLive)
    post_responses = [
        {"@id": "foo_1_iri", "rdfs:label": "foo_1_label"},
        {"@id": "foo_2_iri", "rdfs:label": "foo_2_label"},
        {"@id": "foo_3_iri", "rdfs:label": "foo_3_label"},
        {"@id": "foo_4_iri", "rdfs:label": "foo_4_label"},
        {"@id": "foo_5_iri", "rdfs:label": "foo_5_label"},
        {},  # uploading a stash doesn't rely on a certain response
        {},  # uploading a stash doesn't rely on a certain response
    ]
    con.post = Mock(side_effect=post_responses)
    project_client = ProjectClientStub(con, "1234", None)
    xmlupload._handle_upload_error = Mock()
    err_msg = "Interrupted: Maximum number of resources was reached (2)"

    xmlupload.upload_resources(upload_state, ".", ingest_client_mock, project_client, ListClientMock())
    iri_resolver_expected = IriResolver({"foo_1_id": "foo_1_iri", "foo_2_id": "foo_2_iri"})
    upload_state_expected = UploadState(xml_resources[2:], [], iri_resolver_expected, stash, upload_config, {})
    xmlupload._handle_upload_error.assert_called_once_with(XmlUploadInterruptedError(err_msg), upload_state_expected)

    xmlupload._handle_upload_error = Mock()
    xmlupload.upload_resources(upload_state, ".", ingest_client_mock, project_client, ListClientMock())
    iri_resolver_expected.lookup.update({"foo_3_id": "foo_3_iri", "foo_4_id": "foo_4_iri"})
    upload_state_expected = UploadState(xml_resources[4:], [], iri_resolver_expected, stash, upload_config, {})
    xmlupload._handle_upload_error.assert_called_once_with(XmlUploadInterruptedError(err_msg), upload_state_expected)

    xmlupload._handle_upload_error = Mock()
    xmlupload.upload_resources(upload_state, ".", ingest_client_mock, project_client, ListClientMock())
    iri_resolver_expected.lookup.update({"foo_5_id": "foo_5_iri"})
    empty_stash = Stash(standoff_stash=None, link_value_stash=LinkValueStash({}))
    upload_state_expected = UploadState([], [], iri_resolver_expected, empty_stash, upload_config, {})
    xmlupload._handle_upload_error.assert_not_called()
    assert upload_state == upload_state_expected


def test_6_resources_with_stash_and_interrupt_after_2(ingest_client_mock: IngestClient) -> None:
    xml_strings = [
        '<resource label="foo_1_label" restype=":foo_1_type" id="foo_1_id"></resource>',
        '<resource label="foo_2_label" restype=":foo_2_type" id="foo_2_id"></resource>',
        '<resource label="foo_3_label" restype=":foo_3_type" id="foo_3_id"></resource>',
        '<resource label="foo_4_label" restype=":foo_4_type" id="foo_4_id"></resource>',
        '<resource label="foo_5_label" restype=":foo_5_type" id="foo_5_id"></resource>',
        '<resource label="foo_6_label" restype=":foo_6_type" id="foo_6_id"></resource>',
    ]
    xml_resources = [XMLResource(etree.fromstring(xml_str), "my_onto") for xml_str in xml_strings]
    link_val_stash_dict = {
        "foo_1_id": [LinkValueStashItem("foo_1_id", "my_onto:foo_1_type", "my_onto:hasCustomLink", "foo_2_id")],
        "foo_2_id": [LinkValueStashItem("foo_2_id", "my_onto:foo_2_type", "my_onto:hasCustomLink", "foo_1_id")],
    }
    stash = Stash(link_value_stash=LinkValueStash(link_val_stash_dict), standoff_stash=None)
    upload_config = UploadConfig(interrupt_after=2)
    upload_state = UploadState(xml_resources.copy(), [], IriResolver(), deepcopy(stash), upload_config, {})
    con = Mock(spec_set=ConnectionLive)
    post_responses = [
        {"@id": "foo_1_iri", "rdfs:label": "foo_1_label"},
        {"@id": "foo_2_iri", "rdfs:label": "foo_2_label"},
        {"@id": "foo_3_iri", "rdfs:label": "foo_3_label"},
        {"@id": "foo_4_iri", "rdfs:label": "foo_4_label"},
        {"@id": "foo_5_iri", "rdfs:label": "foo_5_label"},
        {"@id": "foo_6_iri", "rdfs:label": "foo_6_label"},
        {},  # uploading a stash doesn't rely on a certain response
        {},  # uploading a stash doesn't rely on a certain response
    ]
    con.post = Mock(side_effect=post_responses)
    project_client = ProjectClientStub(con, "1234", None)
    xmlupload._handle_upload_error = Mock()
    err_msg = "Interrupted: Maximum number of resources was reached (2)"

    xmlupload.upload_resources(upload_state, ".", ingest_client_mock, project_client, ListClientMock())
    iri_resolver_expected = IriResolver({"foo_1_id": "foo_1_iri", "foo_2_id": "foo_2_iri"})
    upload_state_expected = UploadState(xml_resources[2:], [], iri_resolver_expected, stash, upload_config, {})
    xmlupload._handle_upload_error.assert_called_once_with(XmlUploadInterruptedError(err_msg), upload_state_expected)

    xmlupload._handle_upload_error = Mock()
    xmlupload.upload_resources(upload_state, ".", ingest_client_mock, project_client, ListClientMock())
    iri_resolver_expected.lookup.update({"foo_3_id": "foo_3_iri", "foo_4_id": "foo_4_iri"})
    upload_state_expected = UploadState(xml_resources[4:], [], iri_resolver_expected, stash, upload_config, {})
    xmlupload._handle_upload_error.assert_called_once_with(XmlUploadInterruptedError(err_msg), upload_state_expected)

    xmlupload._handle_upload_error = Mock()
    xmlupload.upload_resources(upload_state, ".", ingest_client_mock, project_client, ListClientMock())
    iri_resolver_expected.lookup.update({"foo_5_id": "foo_5_iri", "foo_6_id": "foo_6_iri"})
    upload_state_expected = UploadState([], [], iri_resolver_expected, stash, upload_config, {})
    xmlupload._handle_upload_error.assert_called_once_with(XmlUploadInterruptedError(err_msg), upload_state_expected)

    xmlupload._handle_upload_error = Mock()
    xmlupload.upload_resources(upload_state, ".", ingest_client_mock, project_client, ListClientMock())
    empty_stash = Stash(standoff_stash=None, link_value_stash=LinkValueStash({}))
    upload_state_expected = UploadState([], [], iri_resolver_expected, empty_stash, upload_config, {})
    xmlupload._handle_upload_error.assert_not_called()
    assert upload_state == upload_state_expected


def test_logging(caplog: pytest.LogCaptureFixture, ingest_client_mock: IngestClient) -> None:
    xml_strings = [
        '<resource label="foo_1_label" restype=":foo_1_type" id="foo_1_id"></resource>',
        '<resource label="foo_2_label" restype=":foo_2_type" id="foo_2_id"></resource>',
        '<resource label="foo_3_label" restype=":foo_3_type" id="foo_3_id"></resource>',
        '<resource label="foo_4_label" restype=":foo_4_type" id="foo_4_id"></resource>',
        '<resource label="foo_5_label" restype=":foo_5_type" id="foo_5_id"></resource>',
    ]
    xml_resources = [XMLResource(etree.fromstring(xml_str), "my_onto") for xml_str in xml_strings]
    link_val_stash_dict = {
        "foo_1_id": [LinkValueStashItem("foo_1_id", "my_onto:foo_1_type", "my_onto:hasCustomLink", "foo_2_id")],
        "foo_2_id": [LinkValueStashItem("foo_2_id", "my_onto:foo_2_type", "my_onto:hasCustomLink", "foo_1_id")],
    }
    stash = Stash(link_value_stash=LinkValueStash(link_val_stash_dict), standoff_stash=None)
    upload_config = UploadConfig(interrupt_after=2)
    upload_state = UploadState(xml_resources.copy(), [], IriResolver(), deepcopy(stash), upload_config, {})
    con = Mock(spec_set=ConnectionLive)
    post_responses = [
        {"@id": "foo_1_iri", "rdfs:label": "foo_1_label"},
        {"@id": "foo_2_iri", "rdfs:label": "foo_2_label"},
        {"@id": "foo_3_iri", "rdfs:label": "foo_3_label"},
        {"@id": "foo_4_iri", "rdfs:label": "foo_4_label"},
        {"@id": "foo_5_iri", "rdfs:label": "foo_5_label"},
        {},  # uploading a stash doesn't rely on a certain response
        {},  # uploading a stash doesn't rely on a certain response
    ]
    con.post = Mock(side_effect=post_responses)
    project_client = ProjectClientStub(con, "1234", None)
    xmlupload._handle_upload_error = Mock()

    xmlupload.upload_resources(upload_state, ".", ingest_client_mock, project_client, ListClientMock())
    assert caplog.records[1].message == "Created resource 1/5: 'foo_1_label' (ID: 'foo_1_id', IRI: 'foo_1_iri')"
    assert caplog.records[3].message == "Created resource 2/5: 'foo_2_label' (ID: 'foo_2_id', IRI: 'foo_2_iri')"
    caplog.clear()

    xmlupload.upload_resources(upload_state, ".", ingest_client_mock, project_client, ListClientMock())
    assert caplog.records[1].message == "Created resource 3/5: 'foo_3_label' (ID: 'foo_3_id', IRI: 'foo_3_iri')"
    assert caplog.records[3].message == "Created resource 4/5: 'foo_4_label' (ID: 'foo_4_id', IRI: 'foo_4_iri')"
    caplog.clear()

    xmlupload.upload_resources(upload_state, ".", ingest_client_mock, project_client, ListClientMock())
    assert caplog.records[1].message == "Created resource 5/5: 'foo_5_label' (ID: 'foo_5_id', IRI: 'foo_5_iri')"
    assert caplog.records[3].message == "  Upload resptrs of resource 'foo_1_id'..."
    assert caplog.records[5].message == "  Upload resptrs of resource 'foo_2_id'..."
    caplog.clear()


def test_post_requests(ingest_client_mock: IngestClient) -> None:
    xml_strings = [
        '<resource label="foo_1_label" restype=":foo_1_type" id="foo_1_id"></resource>',
        '<resource label="foo_2_label" restype=":foo_2_type" id="foo_2_id"></resource>',
        '<resource label="foo_3_label" restype=":foo_3_type" id="foo_3_id"></resource>',
        '<resource label="foo_4_label" restype=":foo_4_type" id="foo_4_id"></resource>',
        '<resource label="foo_5_label" restype=":foo_5_type" id="foo_5_id"></resource>',
        '<resource label="foo_6_label" restype=":foo_6_type" id="foo_6_id"></resource>',
    ]
    xml_resources = [XMLResource(etree.fromstring(xml_str), "my_onto") for xml_str in xml_strings]
    link_val_stash_dict = {
        "foo_1_id": [LinkValueStashItem("foo_1_id", "my_onto:foo_1_type", "my_onto:hasCustomLink", "foo_2_id")],
        "foo_2_id": [LinkValueStashItem("foo_2_id", "my_onto:foo_2_type", "my_onto:hasCustomLink", "foo_1_id")],
    }
    stash = Stash(link_value_stash=LinkValueStash(link_val_stash_dict), standoff_stash=None)
    upload_config = UploadConfig(interrupt_after=2)
    upload_state = UploadState(xml_resources.copy(), [], IriResolver(), deepcopy(stash), upload_config, {})
    con = Mock(spec_set=ConnectionLive)
    post_responses = [
        {"@id": "foo_1_iri", "rdfs:label": "foo_1_label"},
        {"@id": "foo_2_iri", "rdfs:label": "foo_2_label"},
        {"@id": "foo_3_iri", "rdfs:label": "foo_3_label"},
        {"@id": "foo_4_iri", "rdfs:label": "foo_4_label"},
        {"@id": "foo_5_iri", "rdfs:label": "foo_5_label"},
        {"@id": "foo_6_iri", "rdfs:label": "foo_6_label"},
        {},  # uploading a stash doesn't rely on a certain response
        {},  # uploading a stash doesn't rely on a certain response
    ]
    con.post = Mock(side_effect=post_responses)
    project_client = ProjectClientStub(con, "1234", None)
    xmlupload._handle_upload_error = Mock()

<<<<<<< HEAD
    xmlupload.upload_resources(upload_state, ".", Sipi(con), project_client, ListClientMock())
    xmlupload.upload_resources(upload_state, ".", Sipi(con), project_client, ListClientMock())
    xmlupload.upload_resources(upload_state, ".", Sipi(con), project_client, ListClientMock())
    xmlupload.upload_resources(upload_state, ".", Sipi(con), project_client, ListClientMock())
    assert len(con.post.call_args_list) == len(post_responses)


def test_interruption_if_resource_cannot_be_created() -> None:
    xml_strings = [
        '<resource label="foo_1_label" restype=":foo_1_type" id="foo_1_id"></resource>',
        '<resource label="foo_2_label" restype=":foo_2_type" id="foo_2_id"></resource>',
    ]
    xml_resources = [XMLResource(etree.fromstring(xml_str), "my_onto") for xml_str in xml_strings]
    upload_state = UploadState(xml_resources.copy(), [], IriResolver(), Stash(None, None), UploadConfig(), {})
    upload_state_expected = deepcopy(upload_state)
    con = ConnectionLive("foo")
    con._log_request = Mock()  # type: ignore[method-assign]
    con._log_response = Mock()  # type: ignore[method-assign]
    resp_404 = Response()
    resp_404.status_code = 404
    post_responses = [resp_404] * 7
    con.session.request = Mock(side_effect=post_responses)  # type: ignore[method-assign]
    project_client = ProjectClientStub(con, "1234", None)
    xmlupload._handle_upload_error = Mock()

    xmlupload.upload_resources(upload_state, ".", Sipi(con), project_client, ListClientMock())
    msg = (
        "Lost connection to DSP server, probably because the server is down. "
        "Please continue later with 'resume-xmlupload'. Reason for this failure: "
        "Permanently unable to execute the network action. "
        "See logs for more details: /Users/nussbaum/.dsp-tools/logging.log"
    )
    assert len(xmlupload._handle_upload_error.call_args_list) == 1
    xmlupload._handle_upload_error.call_args_list[0].args == (XmlUploadInterruptedError(msg), upload_state_expected)
=======
    xmlupload.upload_resources(upload_state, ".", ingest_client_mock, project_client, ListClientMock())
    xmlupload.upload_resources(upload_state, ".", ingest_client_mock, project_client, ListClientMock())
    xmlupload.upload_resources(upload_state, ".", ingest_client_mock, project_client, ListClientMock())
    xmlupload.upload_resources(upload_state, ".", ingest_client_mock, project_client, ListClientMock())
    assert len(con.post.call_args_list) == len(post_responses)
>>>>>>> c7970109
<|MERGE_RESOLUTION|>--- conflicted
+++ resolved
@@ -414,11 +414,10 @@
     project_client = ProjectClientStub(con, "1234", None)
     xmlupload._handle_upload_error = Mock()
 
-<<<<<<< HEAD
-    xmlupload.upload_resources(upload_state, ".", Sipi(con), project_client, ListClientMock())
-    xmlupload.upload_resources(upload_state, ".", Sipi(con), project_client, ListClientMock())
-    xmlupload.upload_resources(upload_state, ".", Sipi(con), project_client, ListClientMock())
-    xmlupload.upload_resources(upload_state, ".", Sipi(con), project_client, ListClientMock())
+    xmlupload.upload_resources(upload_state, ".", ingest_client_mock, project_client, ListClientMock())
+    xmlupload.upload_resources(upload_state, ".", ingest_client_mock, project_client, ListClientMock())
+    xmlupload.upload_resources(upload_state, ".", ingest_client_mock, project_client, ListClientMock())
+    xmlupload.upload_resources(upload_state, ".", ingest_client_mock, project_client, ListClientMock())
     assert len(con.post.call_args_list) == len(post_responses)
 
 
@@ -448,11 +447,4 @@
         "See logs for more details: /Users/nussbaum/.dsp-tools/logging.log"
     )
     assert len(xmlupload._handle_upload_error.call_args_list) == 1
-    xmlupload._handle_upload_error.call_args_list[0].args == (XmlUploadInterruptedError(msg), upload_state_expected)
-=======
-    xmlupload.upload_resources(upload_state, ".", ingest_client_mock, project_client, ListClientMock())
-    xmlupload.upload_resources(upload_state, ".", ingest_client_mock, project_client, ListClientMock())
-    xmlupload.upload_resources(upload_state, ".", ingest_client_mock, project_client, ListClientMock())
-    xmlupload.upload_resources(upload_state, ".", ingest_client_mock, project_client, ListClientMock())
-    assert len(con.post.call_args_list) == len(post_responses)
->>>>>>> c7970109
+    xmlupload._handle_upload_error.call_args_list[0].args == (XmlUploadInterruptedError(msg), upload_state_expected)