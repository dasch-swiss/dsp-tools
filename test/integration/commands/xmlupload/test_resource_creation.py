from copy import deepcopy
from dataclasses import dataclass
from unittest.mock import Mock

import pytest
from lxml import etree
from requests import Response

import dsp_tools.commands.xmlupload.models.upload_clients
from dsp_tools.commands.xmlupload import xmlupload
from dsp_tools.commands.xmlupload.iri_resolver import IriResolver
from dsp_tools.commands.xmlupload.models.deserialise.xmlresource import XMLResource
from dsp_tools.commands.xmlupload.models.ingest import AssetClient
from dsp_tools.commands.xmlupload.models.ingest import DspIngestClientLive
from dsp_tools.commands.xmlupload.models.upload_state import UploadState
from dsp_tools.commands.xmlupload.project_client import ProjectInfo
from dsp_tools.commands.xmlupload.stash.stash_models import LinkValueStash
from dsp_tools.commands.xmlupload.stash.stash_models import LinkValueStashItem
from dsp_tools.commands.xmlupload.stash.stash_models import Stash
from dsp_tools.commands.xmlupload.upload_config import UploadConfig
from dsp_tools.models.exceptions import PermanentTimeOutError
from dsp_tools.models.exceptions import XmlUploadInterruptedError
from dsp_tools.utils.connection import Connection
from dsp_tools.utils.connection_live import ConnectionLive


@pytest.fixture()
def ingest_client_mock():  # type: ignore[no-untyped-def]
    return Mock(spec_set=AssetClient)


class ListClientMock:
    def get_list_node_id_to_iri_lookup(self) -> dict[str, str]:
        return {}


@dataclass
class ProjectClientStub:
    """Stub class for ProjectClient."""

    con: Connection
    shortcode: str
    project_info: ProjectInfo | None

    def get_project_iri(self) -> str:
        return "https://admin.test.dasch.swiss/project/MsOaiQkcQ7-QPxsYBKckfQ"

    def get_ontology_iris(self) -> list[str]:
        raise NotImplementedError("get_project_iri not implemented")

    def get_ontology_name_dict(self) -> dict[str, str]:
        return {}

    def get_ontology_iri_dict(self) -> dict[str, str]:
        raise NotImplementedError("get_project_iri not implemented")


def test_one_resource_without_links(ingest_client_mock: AssetClient) -> None:
    xml_strings = [
        """
        <resource label="foo_1_label" restype=":foo_1_type" id="foo_1_id">
            <text-prop name=":hasSimpleText"><text encoding="utf8">foo_1 text</text></text-prop>
        </resource>
        """,
    ]
    xml_resources = [XMLResource(etree.fromstring(xml_str), "my_onto") for xml_str in xml_strings]
    upload_state = UploadState(xml_resources, None, UploadConfig(), {})
    con = Mock(spec_set=ConnectionLive)
    post_responses = [{"@id": "foo_1_iri", "rdfs:label": "foo_1_label"}]
    con.post = Mock(side_effect=post_responses)
    project_client = ProjectClientStub(con, "1234", None)
    clients = dsp_tools.commands.xmlupload.models.upload_clients.UploadClients(
        ingest_client_mock, project_client, ListClientMock()
    )

    xmlupload._upload_resources(clients, upload_state)

    assert len(con.post.call_args_list) == len(post_responses)
    match con.post.call_args_list[0].kwargs:
        case {
            "route": "/v2/resources",
            "data": {
                "@type": "my_onto:foo_1_type",
                "rdfs:label": "foo_1_label",
                "knora-api:attachedToProject": {"@id": "https://admin.test.dasch.swiss/project/MsOaiQkcQ7-QPxsYBKckfQ"},
                "@context": dict(),
                "my_onto:hasSimpleText": [{"@type": "knora-api:TextValue", "knora-api:valueAsString": "foo_1 text"}],
            },
        }:
            assert True
        case _:
            pytest.fail("POST request was not sent correctly")
    assert not upload_state.pending_resources
    assert not upload_state.failed_uploads
    assert upload_state.iri_resolver.lookup == {"foo_1_id": "foo_1_iri"}
    assert not upload_state.pending_stash


def test_one_resource_with_link_to_existing_resource(ingest_client_mock: AssetClient) -> None:
    xml_strings = [
        """
        <resource label="foo_1_label" restype=":foo_1_type" id="foo_1_id">
            <resptr-prop name=":hasCustomLink"><resptr>foo_2_id</resptr></resptr-prop>
        </resource>
        """,
    ]
    xml_resources = [XMLResource(etree.fromstring(xml_str), "my_onto") for xml_str in xml_strings]
    upload_state = UploadState(xml_resources, None, UploadConfig(), {}, [], IriResolver({"foo_2_id": "foo_2_iri"}))
    con = Mock(spec_set=ConnectionLive)
    post_responses = [{"@id": "foo_1_iri", "rdfs:label": "foo_1_label"}]
    con.post = Mock(side_effect=post_responses)
    project_client = ProjectClientStub(con, "1234", None)
    clients = dsp_tools.commands.xmlupload.models.upload_clients.UploadClients(
        ingest_client_mock, project_client, ListClientMock()
    )

    xmlupload._upload_resources(clients, upload_state)

    assert len(con.post.call_args_list) == len(post_responses)
    match con.post.call_args_list[0].kwargs:
        case {
            "route": "/v2/resources",
            "data": {
                "@type": "my_onto:foo_1_type",
                "rdfs:label": "foo_1_label",
                "knora-api:attachedToProject": {"@id": "https://admin.test.dasch.swiss/project/MsOaiQkcQ7-QPxsYBKckfQ"},
                "@context": dict(),
                "my_onto:hasCustomLinkValue": [
                    {"@type": "knora-api:LinkValue", "knora-api:linkValueHasTargetIri": {"@id": "foo_2_iri"}}
                ],
            },
        }:
            assert True
        case _:
            pytest.fail("POST request was not sent correctly")
    assert not upload_state.pending_resources
    assert not upload_state.failed_uploads
    assert upload_state.iri_resolver.lookup == {"foo_1_id": "foo_1_iri", "foo_2_id": "foo_2_iri"}
    assert not upload_state.pending_stash


def test_2_resources_with_stash_interrupted_by_timeout(ingest_client_mock: AssetClient) -> None:
    _2_resources_with_stash_interrupted_by_error(PermanentTimeOutError(""), "PermanentTimeOutError", ingest_client_mock)


def test_2_resources_with_stash_interrupted_by_keyboard(ingest_client_mock: AssetClient) -> None:
    _2_resources_with_stash_interrupted_by_error(KeyboardInterrupt(), "KeyboardInterrupt", ingest_client_mock)


def _2_resources_with_stash_interrupted_by_error(
    err_to_interrupt_with: BaseException, err_as_str: str, ingest_client_mock: AssetClient
) -> None:
    xml_strings = [
        '<resource label="foo_1_label" restype=":foo_1_type" id="foo_1_id"></resource>',
        '<resource label="foo_2_label" restype=":foo_2_type" id="foo_2_id"></resource>',
    ]
    xml_resources = [XMLResource(etree.fromstring(xml_str), "my_onto") for xml_str in xml_strings]
    link_val_stash_dict = {
        "foo_1_id": [LinkValueStashItem("foo_1_id", "my_onto:foo_1_type", "my_onto:hasCustomLink", "foo_2_id")],
        "foo_2_id": [LinkValueStashItem("foo_2_id", "my_onto:foo_2_type", "my_onto:hasCustomLink", "foo_1_id")],
    }
    stash = Stash(link_value_stash=LinkValueStash(link_val_stash_dict), standoff_stash=None)
    upload_state = UploadState(xml_resources.copy(), deepcopy(stash), UploadConfig(), {})
    con = Mock(spec_set=ConnectionLive)
    post_responses = [
        {"@id": "foo_1_iri", "rdfs:label": "foo_1_label"},
        err_to_interrupt_with,
    ]
    con.post = Mock(side_effect=post_responses)
    project_client = ProjectClientStub(con, "1234", None)
    xmlupload._handle_upload_error = Mock()
    clients = dsp_tools.commands.xmlupload.models.upload_clients.UploadClients(
        ingest_client_mock, project_client, ListClientMock()
    )

    xmlupload._upload_resources(clients, upload_state)

    assert len(con.post.call_args_list) == len(post_responses)
    err_msg = (
        f"There was a {err_as_str} while trying to create resource 'foo_2_id'.\n"
        "It is unclear if the resource 'foo_2_id' was created successfully or not.\n"
        "Please check manually in the DSP-APP or DB.\n"
        "In case of successful creation, call 'resume-xmlupload' with the flag "
        "'--skip-first-resource' to prevent duplication.\n"
        "If not, a normal 'resume-xmlupload' can be started."
    )
    upload_state_expected = UploadState(
        xml_resources[1:], stash, UploadConfig(), {}, [], IriResolver({"foo_1_id": "foo_1_iri"})
    )
    xmlupload._handle_upload_error.assert_called_once_with(XmlUploadInterruptedError(err_msg), upload_state_expected)


def test_2_resources_with_stash(ingest_client_mock: AssetClient) -> None:
    xml_strings = [
        '<resource label="foo_1_label" restype=":foo_1_type" id="foo_1_id"></resource>',
        '<resource label="foo_2_label" restype=":foo_2_type" id="foo_2_id"></resource>',
    ]
    xml_resources = [XMLResource(etree.fromstring(xml_str), "my_onto") for xml_str in xml_strings]
    link_val_stash_dict = {
        "foo_1_id": [LinkValueStashItem("foo_1_id", "my_onto:foo_1_type", "my_onto:hasCustomLink", "foo_2_id")],
        "foo_2_id": [LinkValueStashItem("foo_2_id", "my_onto:foo_2_type", "my_onto:hasCustomLink", "foo_1_id")],
    }
    stash = Stash(link_value_stash=LinkValueStash(link_val_stash_dict), standoff_stash=None)
    upload_state = UploadState(xml_resources, deepcopy(stash), UploadConfig(), {})
    con = Mock(spec_set=ConnectionLive)
    post_responses = [
        {"@id": "foo_1_iri", "rdfs:label": "foo_1_label"},
        {"@id": "foo_2_iri", "rdfs:label": "foo_2_label"},
        {},  # uploading a stash doesn't rely on a certain response
        {},  # uploading a stash doesn't rely on a certain response
    ]
    con.post = Mock(side_effect=post_responses)
    project_client = ProjectClientStub(con, "1234", None)
    clients = dsp_tools.commands.xmlupload.models.upload_clients.UploadClients(
        ingest_client_mock, project_client, ListClientMock()
    )

    xmlupload._upload_resources(clients, upload_state)

    assert len(con.post.call_args_list) == len(post_responses)
    match con.post.call_args_list[2].kwargs:
        case {
            "route": "/v2/values",
            "data": {
                "@type": "my_onto:foo_1_type",
                "@id": "foo_1_iri",
                "@context": dict(),
                "my_onto:hasCustomLinkValue": {
                    "@type": "knora-api:LinkValue",
                    "knora-api:linkValueHasTargetIri": {"@id": "foo_2_iri"},
                },
            },
        }:
            assert True
        case _:
            pytest.fail("POST request was not sent correctly")
    assert not upload_state.pending_resources
    assert not upload_state.failed_uploads
    assert upload_state.iri_resolver.lookup == {"foo_1_id": "foo_1_iri", "foo_2_id": "foo_2_iri"}
    assert not upload_state.pending_stash or upload_state.pending_stash.is_empty()


def test_5_resources_with_stash_and_interrupt_after_2(ingest_client_mock: AssetClient) -> None:
    xml_strings = [
        '<resource label="foo_1_label" restype=":foo_1_type" id="foo_1_id"></resource>',
        '<resource label="foo_2_label" restype=":foo_2_type" id="foo_2_id"></resource>',
        '<resource label="foo_3_label" restype=":foo_3_type" id="foo_3_id"></resource>',
        '<resource label="foo_4_label" restype=":foo_4_type" id="foo_4_id"></resource>',
        '<resource label="foo_5_label" restype=":foo_5_type" id="foo_5_id"></resource>',
    ]
    xml_resources = [XMLResource(etree.fromstring(xml_str), "my_onto") for xml_str in xml_strings]
    link_val_stash_dict = {
        "foo_1_id": [LinkValueStashItem("foo_1_id", "my_onto:foo_1_type", "my_onto:hasCustomLink", "foo_2_id")],
        "foo_2_id": [LinkValueStashItem("foo_2_id", "my_onto:foo_2_type", "my_onto:hasCustomLink", "foo_1_id")],
    }
    stash = Stash(link_value_stash=LinkValueStash(link_val_stash_dict), standoff_stash=None)
    upload_config = UploadConfig(interrupt_after=2)
    upload_state = UploadState(xml_resources.copy(), deepcopy(stash), upload_config, {})
    con = Mock(spec_set=ConnectionLive)
    post_responses = [
        {"@id": "foo_1_iri", "rdfs:label": "foo_1_label"},
        {"@id": "foo_2_iri", "rdfs:label": "foo_2_label"},
        {"@id": "foo_3_iri", "rdfs:label": "foo_3_label"},
        {"@id": "foo_4_iri", "rdfs:label": "foo_4_label"},
        {"@id": "foo_5_iri", "rdfs:label": "foo_5_label"},
        {},  # uploading a stash doesn't rely on a certain response
        {},  # uploading a stash doesn't rely on a certain response
    ]
    con.post = Mock(side_effect=post_responses)
    project_client = ProjectClientStub(con, "1234", None)
    xmlupload._handle_upload_error = Mock()
    err_msg = "Interrupted: Maximum number of resources was reached (2)"

    client = dsp_tools.commands.xmlupload.models.upload_clients.UploadClients(
        ingest_client_mock, project_client, ListClientMock()
    )

    xmlupload._upload_resources(client, upload_state)
    iri_resolver_expected = IriResolver({"foo_1_id": "foo_1_iri", "foo_2_id": "foo_2_iri"})
    upload_state_expected = UploadState(xml_resources[2:], stash, upload_config, {}, [], iri_resolver_expected)
    xmlupload._handle_upload_error.assert_called_once_with(XmlUploadInterruptedError(err_msg), upload_state_expected)

    xmlupload._handle_upload_error = Mock()
    xmlupload._upload_resources(client, upload_state)
    iri_resolver_expected.lookup.update({"foo_3_id": "foo_3_iri", "foo_4_id": "foo_4_iri"})
    upload_state_expected = UploadState(xml_resources[4:], stash, upload_config, {}, [], iri_resolver_expected)
    xmlupload._handle_upload_error.assert_called_once_with(XmlUploadInterruptedError(err_msg), upload_state_expected)

    xmlupload._handle_upload_error = Mock()
    xmlupload._upload_resources(client, upload_state)
    iri_resolver_expected.lookup.update({"foo_5_id": "foo_5_iri"})
    empty_stash = Stash(standoff_stash=None, link_value_stash=LinkValueStash({}))
    upload_state_expected = UploadState([], empty_stash, upload_config, {}, [], iri_resolver_expected)
    xmlupload._handle_upload_error.assert_not_called()
    assert upload_state == upload_state_expected


def test_6_resources_with_stash_and_interrupt_after_2(ingest_client_mock: AssetClient) -> None:
    xml_strings = [
        '<resource label="foo_1_label" restype=":foo_1_type" id="foo_1_id"></resource>',
        '<resource label="foo_2_label" restype=":foo_2_type" id="foo_2_id"></resource>',
        '<resource label="foo_3_label" restype=":foo_3_type" id="foo_3_id"></resource>',
        '<resource label="foo_4_label" restype=":foo_4_type" id="foo_4_id"></resource>',
        '<resource label="foo_5_label" restype=":foo_5_type" id="foo_5_id"></resource>',
        '<resource label="foo_6_label" restype=":foo_6_type" id="foo_6_id"></resource>',
    ]
    xml_resources = [XMLResource(etree.fromstring(xml_str), "my_onto") for xml_str in xml_strings]
    link_val_stash_dict = {
        "foo_1_id": [LinkValueStashItem("foo_1_id", "my_onto:foo_1_type", "my_onto:hasCustomLink", "foo_2_id")],
        "foo_2_id": [LinkValueStashItem("foo_2_id", "my_onto:foo_2_type", "my_onto:hasCustomLink", "foo_1_id")],
    }
    stash = Stash(link_value_stash=LinkValueStash(link_val_stash_dict), standoff_stash=None)
    upload_config = UploadConfig(interrupt_after=2)
    upload_state = UploadState(xml_resources.copy(), deepcopy(stash), upload_config, {})
    con = Mock(spec_set=ConnectionLive)
    post_responses = [
        {"@id": "foo_1_iri", "rdfs:label": "foo_1_label"},
        {"@id": "foo_2_iri", "rdfs:label": "foo_2_label"},
        {"@id": "foo_3_iri", "rdfs:label": "foo_3_label"},
        {"@id": "foo_4_iri", "rdfs:label": "foo_4_label"},
        {"@id": "foo_5_iri", "rdfs:label": "foo_5_label"},
        {"@id": "foo_6_iri", "rdfs:label": "foo_6_label"},
        {},  # uploading a stash doesn't rely on a certain response
        {},  # uploading a stash doesn't rely on a certain response
    ]
    con.post = Mock(side_effect=post_responses)
    project_client = ProjectClientStub(con, "1234", None)
    xmlupload._handle_upload_error = Mock()
    err_msg = "Interrupted: Maximum number of resources was reached (2)"

    client = dsp_tools.commands.xmlupload.models.upload_clients.UploadClients(
        ingest_client_mock, project_client, ListClientMock()
    )

    xmlupload._upload_resources(client, upload_state)
    iri_resolver_expected = IriResolver({"foo_1_id": "foo_1_iri", "foo_2_id": "foo_2_iri"})
    upload_state_expected = UploadState(xml_resources[2:], stash, upload_config, {}, [], iri_resolver_expected)
    xmlupload._handle_upload_error.assert_called_once_with(XmlUploadInterruptedError(err_msg), upload_state_expected)

    xmlupload._handle_upload_error = Mock()
    xmlupload._upload_resources(client, upload_state)
    iri_resolver_expected.lookup.update({"foo_3_id": "foo_3_iri", "foo_4_id": "foo_4_iri"})
    upload_state_expected = UploadState(xml_resources[4:], stash, upload_config, {}, [], iri_resolver_expected)
    xmlupload._handle_upload_error.assert_called_once_with(XmlUploadInterruptedError(err_msg), upload_state_expected)

    xmlupload._handle_upload_error = Mock()
    xmlupload._upload_resources(client, upload_state)
    iri_resolver_expected.lookup.update({"foo_5_id": "foo_5_iri", "foo_6_id": "foo_6_iri"})
    upload_state_expected = UploadState([], stash, upload_config, {}, [], iri_resolver_expected)
    xmlupload._handle_upload_error.assert_called_once_with(XmlUploadInterruptedError(err_msg), upload_state_expected)

    xmlupload._handle_upload_error = Mock()
    xmlupload._upload_resources(client, upload_state)
    empty_stash = Stash(standoff_stash=None, link_value_stash=LinkValueStash({}))
    upload_state_expected = UploadState([], empty_stash, upload_config, {}, [], iri_resolver_expected)
    xmlupload._handle_upload_error.assert_not_called()
    assert upload_state == upload_state_expected


def test_logging(caplog: pytest.LogCaptureFixture, ingest_client_mock: AssetClient) -> None:
    xml_strings = [
        '<resource label="foo_1_label" restype=":foo_1_type" id="foo_1_id"></resource>',
        '<resource label="foo_2_label" restype=":foo_2_type" id="foo_2_id"></resource>',
        '<resource label="foo_3_label" restype=":foo_3_type" id="foo_3_id"></resource>',
        '<resource label="foo_4_label" restype=":foo_4_type" id="foo_4_id"></resource>',
        '<resource label="foo_5_label" restype=":foo_5_type" id="foo_5_id"></resource>',
    ]
    xml_resources = [XMLResource(etree.fromstring(xml_str), "my_onto") for xml_str in xml_strings]
    link_val_stash_dict = {
        "foo_1_id": [LinkValueStashItem("foo_1_id", "my_onto:foo_1_type", "my_onto:hasCustomLink", "foo_2_id")],
        "foo_2_id": [LinkValueStashItem("foo_2_id", "my_onto:foo_2_type", "my_onto:hasCustomLink", "foo_1_id")],
    }
    stash = Stash(link_value_stash=LinkValueStash(link_val_stash_dict), standoff_stash=None)
    upload_config = UploadConfig(interrupt_after=2)
    upload_state = UploadState(xml_resources.copy(), deepcopy(stash), upload_config, {})
    con = Mock(spec_set=ConnectionLive)
    post_responses = [
        {"@id": "foo_1_iri", "rdfs:label": "foo_1_label"},
        {"@id": "foo_2_iri", "rdfs:label": "foo_2_label"},
        {"@id": "foo_3_iri", "rdfs:label": "foo_3_label"},
        {"@id": "foo_4_iri", "rdfs:label": "foo_4_label"},
        {"@id": "foo_5_iri", "rdfs:label": "foo_5_label"},
        {},  # uploading a stash doesn't rely on a certain response
        {},  # uploading a stash doesn't rely on a certain response
    ]
    con.post = Mock(side_effect=post_responses)
    project_client = ProjectClientStub(con, "1234", None)
    xmlupload._handle_upload_error = Mock()
    clients = dsp_tools.commands.xmlupload.models.upload_clients.UploadClients(
        ingest_client_mock, project_client, ListClientMock()
    )

    xmlupload._upload_resources(clients, upload_state)
    assert caplog.records[1].message == "Created resource 1/5: 'foo_1_label' (ID: 'foo_1_id', IRI: 'foo_1_iri')"
    assert caplog.records[3].message == "Created resource 2/5: 'foo_2_label' (ID: 'foo_2_id', IRI: 'foo_2_iri')"
    caplog.clear()

    xmlupload._upload_resources(clients, upload_state)
    assert caplog.records[1].message == "Created resource 3/5: 'foo_3_label' (ID: 'foo_3_id', IRI: 'foo_3_iri')"
    assert caplog.records[3].message == "Created resource 4/5: 'foo_4_label' (ID: 'foo_4_id', IRI: 'foo_4_iri')"
    caplog.clear()

    xmlupload._upload_resources(clients, upload_state)
    assert caplog.records[1].message == "Created resource 5/5: 'foo_5_label' (ID: 'foo_5_id', IRI: 'foo_5_iri')"
    assert caplog.records[3].message == "  Upload resptrs of resource 'foo_1_id'..."
    assert caplog.records[5].message == "  Upload resptrs of resource 'foo_2_id'..."
    caplog.clear()


def test_post_requests(ingest_client_mock: AssetClient) -> None:
    xml_strings = [
        '<resource label="foo_1_label" restype=":foo_1_type" id="foo_1_id"></resource>',
        '<resource label="foo_2_label" restype=":foo_2_type" id="foo_2_id"></resource>',
        '<resource label="foo_3_label" restype=":foo_3_type" id="foo_3_id"></resource>',
        '<resource label="foo_4_label" restype=":foo_4_type" id="foo_4_id"></resource>',
        '<resource label="foo_5_label" restype=":foo_5_type" id="foo_5_id"></resource>',
        '<resource label="foo_6_label" restype=":foo_6_type" id="foo_6_id"></resource>',
    ]
    xml_resources = [XMLResource(etree.fromstring(xml_str), "my_onto") for xml_str in xml_strings]
    link_val_stash_dict = {
        "foo_1_id": [LinkValueStashItem("foo_1_id", "my_onto:foo_1_type", "my_onto:hasCustomLink", "foo_2_id")],
        "foo_2_id": [LinkValueStashItem("foo_2_id", "my_onto:foo_2_type", "my_onto:hasCustomLink", "foo_1_id")],
    }
    stash = Stash(link_value_stash=LinkValueStash(link_val_stash_dict), standoff_stash=None)
    upload_config = UploadConfig(interrupt_after=2)
    upload_state = UploadState(xml_resources.copy(), deepcopy(stash), upload_config, {})
    con = Mock(spec_set=ConnectionLive)
    post_responses = [
        {"@id": "foo_1_iri", "rdfs:label": "foo_1_label"},
        {"@id": "foo_2_iri", "rdfs:label": "foo_2_label"},
        {"@id": "foo_3_iri", "rdfs:label": "foo_3_label"},
        {"@id": "foo_4_iri", "rdfs:label": "foo_4_label"},
        {"@id": "foo_5_iri", "rdfs:label": "foo_5_label"},
        {"@id": "foo_6_iri", "rdfs:label": "foo_6_label"},
        {},  # uploading a stash doesn't rely on a certain response
        {},  # uploading a stash doesn't rely on a certain response
    ]
    con.post = Mock(side_effect=post_responses)
    project_client = ProjectClientStub(con, "1234", None)
    xmlupload._handle_upload_error = Mock()
    clients = dsp_tools.commands.xmlupload.models.upload_clients.UploadClients(
        ingest_client_mock, project_client, ListClientMock()
    )

<<<<<<< HEAD
    xmlupload.upload_resources(upload_state, ingest_client_mock, project_client, ListClientMock())
    xmlupload.upload_resources(upload_state, ingest_client_mock, project_client, ListClientMock())
    xmlupload.upload_resources(upload_state, ingest_client_mock, project_client, ListClientMock())
    xmlupload.upload_resources(upload_state, ingest_client_mock, project_client, ListClientMock())
    assert len(con.post.call_args_list) == len(post_responses)


def test_interruption_if_resource_cannot_be_created() -> None:
    xml_strings = [
        '<resource label="foo_1_label" restype=":foo_1_type" id="foo_1_id"></resource>',
        '<resource label="foo_2_label" restype=":foo_2_type" id="foo_2_id"></resource>',
    ]
    xml_resources = [XMLResource(etree.fromstring(xml_str), "my_onto") for xml_str in xml_strings]
    upload_state = UploadState(xml_resources.copy(), [], IriResolver(), Stash(None, None), UploadConfig(), {})
    upload_state_expected = deepcopy(upload_state)
    con = ConnectionLive("foo")
    con._log_request = Mock()  # type: ignore[method-assign]
    con._log_response = Mock()  # type: ignore[method-assign]
    resp_404 = Response()
    resp_404.status_code = 404
    post_responses = [resp_404] * 7
    con.session.request = Mock(side_effect=post_responses)  # type: ignore[method-assign]
    project_client = ProjectClientStub(con, "1234", None)
    xmlupload._handle_upload_error = Mock()
    ingest_client = DspIngestClientLive("", "", "1234", ".")

    xmlupload.upload_resources(upload_state, ingest_client, project_client, ListClientMock())
    msg = (
        "Lost connection to DSP server, probably because the server is down. "
        "Please continue later with 'resume-xmlupload'. Reason for this failure: "
        "Permanently unable to execute the network action. "
        "See logs for more details: /Users/nussbaum/.dsp-tools/logging.log"
    )
    assert len(xmlupload._handle_upload_error.call_args_list) == 1
    xmlupload._handle_upload_error.call_args_list[0].args == (XmlUploadInterruptedError(msg), upload_state_expected)
=======
    xmlupload._upload_resources(clients, upload_state)
    xmlupload._upload_resources(clients, upload_state)
    xmlupload._upload_resources(clients, upload_state)
    xmlupload._upload_resources(clients, upload_state)
    assert len(con.post.call_args_list) == len(post_responses)
>>>>>>> aa3eabb1
<|MERGE_RESOLUTION|>--- conflicted
+++ resolved
@@ -442,11 +442,10 @@
         ingest_client_mock, project_client, ListClientMock()
     )
 
-<<<<<<< HEAD
-    xmlupload.upload_resources(upload_state, ingest_client_mock, project_client, ListClientMock())
-    xmlupload.upload_resources(upload_state, ingest_client_mock, project_client, ListClientMock())
-    xmlupload.upload_resources(upload_state, ingest_client_mock, project_client, ListClientMock())
-    xmlupload.upload_resources(upload_state, ingest_client_mock, project_client, ListClientMock())
+    xmlupload._upload_resources(clients, upload_state)
+    xmlupload._upload_resources(clients, upload_state)
+    xmlupload._upload_resources(clients, upload_state)
+    xmlupload._upload_resources(clients, upload_state)
     assert len(con.post.call_args_list) == len(post_responses)
 
 
@@ -477,11 +476,4 @@
         "See logs for more details: /Users/nussbaum/.dsp-tools/logging.log"
     )
     assert len(xmlupload._handle_upload_error.call_args_list) == 1
-    xmlupload._handle_upload_error.call_args_list[0].args == (XmlUploadInterruptedError(msg), upload_state_expected)
-=======
-    xmlupload._upload_resources(clients, upload_state)
-    xmlupload._upload_resources(clients, upload_state)
-    xmlupload._upload_resources(clients, upload_state)
-    xmlupload._upload_resources(clients, upload_state)
-    assert len(con.post.call_args_list) == len(post_responses)
->>>>>>> aa3eabb1
+    xmlupload._handle_upload_error.call_args_list[0].args == (XmlUploadInterruptedError(msg), upload_state_expected)