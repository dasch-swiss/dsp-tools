--- conflicted
+++ resolved
@@ -5,18 +5,10 @@
 import pytest
 from lxml import etree
 
-<<<<<<< HEAD
-from dsp_tools.error.exceptions import InputError
-from dsp_tools.utils.xml_parsing.parse_clean_validate_xml import _parse_xml_file
-from dsp_tools.utils.xml_parsing.parse_clean_validate_xml import _reformat_error_message_str
-from dsp_tools.utils.xml_parsing.parse_clean_validate_xml import _remove_comments_from_element_tree
-from dsp_tools.utils.xml_parsing.parse_clean_validate_xml import _validate_xml_with_schema
-=======
 from dsp_tools.utils.xml_parsing.parse_clean_validate_xml import _parse_xml_file
 from dsp_tools.utils.xml_parsing.parse_clean_validate_xml import _reformat_error_message_str
 from dsp_tools.utils.xml_parsing.parse_clean_validate_xml import _remove_comments_from_element_tree
 from dsp_tools.utils.xml_parsing.parse_clean_validate_xml import _validate_root_get_validation_messages
->>>>>>> f9b75d8a
 from dsp_tools.utils.xml_parsing.parse_clean_validate_xml import parse_and_clean_xml_file
 from dsp_tools.utils.xml_parsing.parse_clean_validate_xml import parse_and_validate_xml_file
 
@@ -131,6 +123,23 @@
     assert expected_msg in result_2.message
 
 
+def test_restype_and_property_name_with_spaces():
+    root = _prepare_root(Path("testdata/invalid-testdata/xml-data/restype-and-propname-with-spaces-4124.xml"))
+    validation_messages = _validate_root_get_validation_messages(root)
+    assert validation_messages
+    assert len(validation_messages) == 2
+    result_1 = validation_messages[0]
+    result_2 = validation_messages[1]
+    assert result_1.line_number == 4
+    assert result_1.element == "resource"
+    assert result_1.attribute == "restype"
+    assert result_1.message == "The value ':Test Resource' is not accepted by the pattern for this value."
+    assert result_2.line_number == 5
+    assert result_2.element == "text-prop"
+    assert result_2.attribute == "name"
+    assert result_2.message == "The value ':has Title' is not accepted by the pattern for this value."
+
+
 class TestReformatErrorMessage:
     def test_empty_label(self):
         in_msg = (
@@ -216,19 +225,5 @@
         )
 
 
-def test_restype_and_property_name_with_spaces():
-    input_file = Path("testdata/invalid-testdata/xml-data/restype-and-propname-with-spaces-4124.xml")
-    root = _prepare_root(input_file)
-    expected = regex.escape(
-        "The XML file cannot be uploaded due to the following validation error(s):\n"
-        "    Line 4: Element 'resource', attribute 'restype': [facet 'pattern'] "
-        "The value ':Test Resource' is not accepted by the pattern '[^\\s]+'.\n"
-        "    Line 5: Element 'text-prop', attribute 'name': [facet 'pattern'] "
-        "The value ':has Title' is not accepted by the pattern '[^\\s]+'."
-    )
-    with pytest.raises(InputError, match=expected):
-        _validate_xml_with_schema(root)
-
-
 if __name__ == "__main__":
     pytest.main([__file__])