--- conflicted
+++ resolved
@@ -325,12 +325,7 @@
 
 
 @patch("dsp_tools.cli.call_action.new_excel2json")
-<<<<<<< HEAD
-def test_new_excel2json(excel2json: Mock) -> None:
-=======
 def test_new_excel2json(new_excel2json: Mock) -> None:
-    """Test the 'dsp-tools new-excel2json' command"""
->>>>>>> a2dfb635
     folder = "folder"
     out_file = "filename.json"
     args = f"new-excel2json {folder} {out_file}".split()
@@ -342,14 +337,8 @@
 
 
 @patch("dsp_tools.cli.call_action.new_excel2lists")
-<<<<<<< HEAD
-def test_new_excel2lists(excel2lists: Mock) -> None:
-    excel2lists.return_value = ([], True)
-=======
 def test_new_excel2lists(new_excel2lists: Mock) -> None:
-    """Test the 'dsp-tools new-excel2lists' command"""
     new_excel2lists.return_value = ([], True)
->>>>>>> a2dfb635
     file = "filename.xlsx"
     out_file = "filename.json"
     args = f"new-excel2lists {file} {out_file}".split()
