"""unit tests for Excel to JSON list"""

# ruff: noqa: D101 (undocumented-public-class)
# ruff: noqa: D102 (undocumented-public-method)

import json
import re
import unittest

import jsonpath_ng
import jsonpath_ng.ext
import pandas as pd
import pytest
import regex
from pytest_unordered import unordered

from dsp_tools.commands.excel2json import lists as e2l
from dsp_tools.models.exceptions import BaseError

with open("testdata/excel2json/lists-multilingual-output-expected.json", encoding="utf-8") as valf:
    lists_section_valid = json.load(valf)


def test_expand_lists_from_excel() -> None:
    # take the "lists" section of the systematic test project, expand it, and check if it is equal to the expanded
    # version stored in the testdata folder
    list_name = "expanded lists section of json-project/test-project-systematic.json"
    with open("testdata/json-project/test-project-systematic.json", encoding="utf-8") as f:
        lists_with_excel_reference = json.load(f)["project"]["lists"]
    lists_with_excel_reference_output = e2l.expand_lists_from_excel(lists_with_excel_reference)
    with open("testdata/excel2json/lists-section-expanded.json", encoding="utf-8") as f:
        lists_with_excel_reference_output_expected = json.load(f)[list_name]

    assert unordered(lists_with_excel_reference_output) == lists_with_excel_reference_output_expected

    # take the expanded version, and make sure that it is returned unchanged
    lists_without_excel_reference = lists_with_excel_reference_output_expected
    lists_without_excel_reference_output = e2l.expand_lists_from_excel(lists_without_excel_reference)
    assert unordered(lists_without_excel_reference_output) == lists_without_excel_reference


def test_excel2lists_invalid_excel1() -> None:
    # make sure that the invalid lists raise an Error
    expected_msg = r"Found duplicate in column 2, row 9"
    with pytest.raises(BaseError, match=expected_msg):
        e2l.excel2lists(excelfolder="testdata/invalid-testdata/excel2json/lists-invalid-1")


def test_excel2lists_invalid_excel2() -> None:
    expected_msg = r"The Excel file with the language code 'de' should have a value in row 10, column 2"
    with pytest.raises(BaseError, match=expected_msg):
        e2l.excel2lists(excelfolder="testdata/invalid-testdata/excel2json/lists-invalid-2")


class TestValidateListSection:
    def test_correct(self) -> None:
        """validate the valid "lists" section: should not raise an error"""
        assert e2l.validate_lists_section_with_schema(lists_section=lists_section_valid) is True

    def test_without_comments(self) -> None:
        """remove mandatory "comments" section from root node: should raise an error"""
        with open("testdata/excel2json/lists-multilingual-output-expected.json", encoding="utf-8") as f:
            lists_section_valid_invalid = json.load(f)
        del lists_section_valid_invalid[0]["comments"]
        expected_msg = re.escape(
            "'lists' section did not pass validation. The error message is: 'comments' is a required property"
        )
        with pytest.raises(BaseError, match=expected_msg):
            e2l.validate_lists_section_with_schema(lists_section=lists_section_valid_invalid)

    def test_invalid_lang(self) -> None:
        """insert invalid language code in "comments" section: should raise an error"""
        lists_section_valid[0]["comments"]["eng"] = "wrong English label"

        expected_msg = re.escape(
            "'lists' section did not pass validation. The error message is: 'eng' does not match any of the regexes"
        )
        with pytest.raises(BaseError, match=expected_msg):
            e2l.validate_lists_section_with_schema(lists_section=lists_section_valid)

    def test_wrong_signature_wrong_data(self) -> None:
        """wrong usage of the function: should raise an error"""
        expected_msg = re.escape("works only if exactly one of the two arguments is given")
        with pytest.raises(BaseError, match=expected_msg):
            e2l.validate_lists_section_with_schema()

    def test_wrong_signature_no_data(self) -> None:
        """wrong usage of the function: should raise an error"""
        expected_msg = r"works only if exactly one of the two arguments is given"
        with pytest.raises(BaseError, match=expected_msg):
            e2l.validate_lists_section_with_schema(
                path_to_json_project_file="testdata/json-project/test-project-systematic.json",
                lists_section=lists_section_valid,
            )

    def test_file_without_list(self) -> None:
        """pass a file that doesn't have a "lists" section"""
        tp_minimal = "testdata/json-project/test-project-minimal.json"
        expected_msg = r"there is no 'lists' section"
        with pytest.raises(BaseError, match=expected_msg):
            e2l.validate_lists_section_with_schema(path_to_json_project_file=tp_minimal)


class TestExcelToJSONList(unittest.TestCase):
    def test_excel2lists_multilingual(self) -> None:
        # create output files
        input_df = pd.read_excel("testdata/excel2json/lists-multilingual/de.xlsx", header=None, dtype="str")
        input_df = input_df.map(
            lambda x: x if pd.notna(x) and regex.search(r"\p{L}", str(x), flags=regex.UNICODE) else pd.NA
        )
        input_df = input_df.dropna(axis="index", how="all")
        excelfolder = "testdata/excel2json/lists-multilingual"
        output_from_method, _ = e2l.excel2lists(excelfolder=excelfolder, path_to_output_file="")

        # check that the output file has the same number of nodes than the Excel file has rows
        output_nodes_matches = jsonpath_ng.parse("$..name").find(output_from_method)
        self.assertTrue(
            len(input_df.index) == len(output_nodes_matches),
            "The output JSON file doesn't have the same number of nodes than the Excel file has rows",
        )

        # check that the longest Excel row(s) were correctly translated to the deepest-nested node(s)
        last_non_empty_column_index = input_df.count().index[-1]
        longest_rows_selector = input_df[last_non_empty_column_index].notna()
        # count() returns a Series that maps each column number to the number of entries it contains
        # index[-1] returns the number of the last non-empty column (in this test case: 3)
        # input_df[3].notna() returns a boolean Series with 'true' for every non-empty cell in column 3
        for index, row in input_df.loc[longest_rows_selector].iterrows():
            index = int(str(index))  # index is a label/index/hashable, but we need an int
            jsonpath_elems = [cell.strip() for cell in row]
            parser_string = "$"
            for elem in jsonpath_elems:
                parser_string = parser_string + f'.nodes[?(@.labels.en == "{elem}")]'
            node_match = jsonpath_ng.ext.parse(parser_string).find(output_from_method)
            self.assertTrue(
                len(node_match) == 1,
                f'The node "{jsonpath_elems[-1]}" from Excel row {index+1} was not correctly translated to the '
                f"output JSON file.",
            )

<<<<<<< HEAD
            # check that the longest Excel row(s) were correctly translated to the deepest-nested node(s)
            last_non_empty_column_index = input_df.count().index[-1]
            longest_rows_selector = input_df[last_non_empty_column_index].notna()
            # count() returns a Series that maps each column number to the number of entries it contains
            # index[-1] returns the number of the last non-empty column (in this test case: 3)
            # input_df[3].notna() returns a boolean Series with 'true' for every non-empty cell in column 3
            for index, row in input_df.loc[longest_rows_selector].iterrows():
                index_int = int(str(index))  # index is a label/index/hashable, but we need an int
                jsonpath_elems = [cell.strip() for cell in row]
                parser_string = "$"
                for elem in jsonpath_elems:
                    parser_string = parser_string + f'.nodes[?(@.labels.en == "{elem}")]'
                node_match = jsonpath_ng.ext.parse(parser_string).find(output_from_file)
                self.assertTrue(
                    len(node_match) == 1,
                    f'The node "{jsonpath_elems[-1]}" from Excel row {index_int+1} was not correctly translated to the '
                    f"output JSON file.",
                )

    def test_excel2lists_invalid1(self) -> None:
        # make sure that the invalid lists raise an Error
        with self.assertRaisesRegex(BaseError, r"Found duplicate in column 2, row 9"):
            e2l.excel2lists(excelfolder="testdata/invalid-testdata/excel2json/lists-invalid-1")

    def test_excel2lists_invalid2(self) -> None:
        with self.assertRaisesRegex(
            BaseError, r"The Excel file with the language code 'de' should have a value in row 10, column 2"
        ):
            e2l.excel2lists(excelfolder="testdata/invalid-testdata/excel2json/lists-invalid-2")
=======
    def test_excel2lists_monolingual(self) -> None:
        # create output files
        input_df = pd.read_excel("testdata/excel2json/lists-monolingual/de.xlsx", header=None, dtype="str")
        input_df = input_df.map(
            lambda x: x if pd.notna(x) and regex.search(r"\p{L}", str(x), flags=regex.UNICODE) else pd.NA
        )
        input_df = input_df.dropna(axis="index", how="all")
        excelfolder = "testdata/excel2json/lists-monolingual"
        output_from_method, _ = e2l.excel2lists(excelfolder=excelfolder, path_to_output_file="")

        # check that the output file has the same number of nodes than the Excel file has rows
        output_nodes_matches = jsonpath_ng.parse("$..name").find(output_from_method)
        self.assertTrue(
            len(input_df.index) == len(output_nodes_matches),
            "The output JSON file doesn't have the same number of nodes than the Excel file has rows",
        )

        # check that the longest Excel row(s) were correctly translated to the deepest-nested node(s)
        last_non_empty_column_index = input_df.count().index[-1]
        longest_rows_selector = input_df[last_non_empty_column_index].notna()
        # count() returns a Series that maps each column number to the number of entries it contains
        # index[-1] returns the number of the last non-empty column (in this test case: 3)
        # input_df[3].notna() returns a boolean Series with 'true' for every non-empty cell in column 3
        for index, row in input_df.loc[longest_rows_selector].iterrows():
            index = int(str(index))  # index is a label/index/hashable, but we need an int
            jsonpath_elems = [cell.strip() for cell in row]
            parser_string = "$"
            for elem in jsonpath_elems:
                parser_string = parser_string + f'.nodes[?(@.labels.en == "{elem}")]'
            node_match = jsonpath_ng.ext.parse(parser_string).find(output_from_method)
            self.assertTrue(
                len(node_match) == 1,
                f'The node "{jsonpath_elems[-1]}" from Excel row {index+1} was not correctly translated to the '
                f"output JSON file.",
            )
>>>>>>> 692ad409


if __name__ == "__main__":
    pytest.main([__file__])<|MERGE_RESOLUTION|>--- conflicted
+++ resolved
@@ -1,7 +1,6 @@
 """unit tests for Excel to JSON list"""
 
-# ruff: noqa: D101 (undocumented-public-class)
-# ruff: noqa: D102 (undocumented-public-method)
+# pylint: disable=missing-class-docstring,missing-function-docstring
 
 import json
 import re
@@ -138,37 +137,6 @@
                 f"output JSON file.",
             )
 
-<<<<<<< HEAD
-            # check that the longest Excel row(s) were correctly translated to the deepest-nested node(s)
-            last_non_empty_column_index = input_df.count().index[-1]
-            longest_rows_selector = input_df[last_non_empty_column_index].notna()
-            # count() returns a Series that maps each column number to the number of entries it contains
-            # index[-1] returns the number of the last non-empty column (in this test case: 3)
-            # input_df[3].notna() returns a boolean Series with 'true' for every non-empty cell in column 3
-            for index, row in input_df.loc[longest_rows_selector].iterrows():
-                index_int = int(str(index))  # index is a label/index/hashable, but we need an int
-                jsonpath_elems = [cell.strip() for cell in row]
-                parser_string = "$"
-                for elem in jsonpath_elems:
-                    parser_string = parser_string + f'.nodes[?(@.labels.en == "{elem}")]'
-                node_match = jsonpath_ng.ext.parse(parser_string).find(output_from_file)
-                self.assertTrue(
-                    len(node_match) == 1,
-                    f'The node "{jsonpath_elems[-1]}" from Excel row {index_int+1} was not correctly translated to the '
-                    f"output JSON file.",
-                )
-
-    def test_excel2lists_invalid1(self) -> None:
-        # make sure that the invalid lists raise an Error
-        with self.assertRaisesRegex(BaseError, r"Found duplicate in column 2, row 9"):
-            e2l.excel2lists(excelfolder="testdata/invalid-testdata/excel2json/lists-invalid-1")
-
-    def test_excel2lists_invalid2(self) -> None:
-        with self.assertRaisesRegex(
-            BaseError, r"The Excel file with the language code 'de' should have a value in row 10, column 2"
-        ):
-            e2l.excel2lists(excelfolder="testdata/invalid-testdata/excel2json/lists-invalid-2")
-=======
     def test_excel2lists_monolingual(self) -> None:
         # create output files
         input_df = pd.read_excel("testdata/excel2json/lists-monolingual/de.xlsx", header=None, dtype="str")
@@ -204,7 +172,6 @@
                 f'The node "{jsonpath_elems[-1]}" from Excel row {index+1} was not correctly translated to the '
                 f"output JSON file.",
             )
->>>>>>> 692ad409
 
 
 if __name__ == "__main__":
