"""unit tests for excel to properties"""

# ruff: noqa: D101 (undocumented-public-class)
# ruff: noqa: D102 (undocumented-public-method)

import re
import unittest
from typing import Any, cast

import jsonpath_ng
import jsonpath_ng.ext
import pandas as pd
import pytest
from pandas.testing import assert_frame_equal

from dsp_tools.commands.excel2json import properties as e2j
from dsp_tools.commands.excel2json.input_error import InvalidExcelContentProblem
from dsp_tools.models.exceptions import InputError

excelfile = "testdata/excel2json/excel2json_files/test-name (test_label)/properties.xlsx"
output_from_method, _ = e2j.excel2properties(excelfile, None)


class TestExcelToProperties(unittest.TestCase):
    def test_names(self) -> None:
        excel_names = [
            "correspondsToGenericAnthroponym",
            "hasAnthroponym",
            "hasGender",
            "isDesignatedAs",
            "hasTitle",
            "hasStatus",
            "hasLifeYearAmount",
            "hasBirthDate",
            "hasRepresentation",
            "hasRemarks",
            "hasTerminusPostQuem",
            "hasGND",
            "hasColor",
            "hasDecimal",
            "hasTime",
            "hasInterval",
            "hasBoolean",
            "hasGeoname",
            "partOfDocument",
            "linkstoRegion",
            "hasLinkToImage",
            "hasLinkToResource",
            "hasLinkToArchiveRepresentation",
            "hasLinkToMovingImageRepesentation",
            "hasLinkToAudioRepesentation",
        ]
        json_names = [match.value for match in jsonpath_ng.parse("$[*].name").find(output_from_method)]
        self.assertListEqual(excel_names, json_names)

    def test_supers(self) -> None:
        excel_supers = [
            ["hasLinkTo"],
            ["hasValue", "dcterms:creator"],
            ["hasValue"],
            ["hasValue"],
            ["hasLinkTo"],
            ["hasValue"],
            ["hasValue"],
            ["hasValue"],
            ["hasRepresentation"],
            ["hasValue", "dcterms:description"],
            ["hasValue"],
            ["hasValue"],
            ["hasColor"],
            ["hasValue"],
            ["hasValue"],
            ["hasSequenceBounds"],
            ["hasValue"],
            ["hasValue"],
            ["isPartOf"],
            ["hasLinkTo"],
            ["hasLinkTo"],
            ["hasLinkTo"],
            ["hasLinkTo"],
            ["hasLinkTo"],
            ["hasLinkTo"],
        ]
        json_supers = [match.value for match in jsonpath_ng.parse("$[*].super").find(output_from_method)]
        self.assertListEqual(excel_supers, json_supers)

    def test_objects(self) -> None:
        excel_objects = [
            ":GenericAnthroponym",
            "TextValue",
            "ListValue",
            "ListValue",
            ":Titles",
            "ListValue",
            "IntValue",
            "DateValue",
            "Representation",
            "TextValue",
            "DateValue",
            "UriValue",
            "ColorValue",
            "DecimalValue",
            "TimeValue",
            "IntervalValue",
            "BooleanValue",
            "GeonameValue",
            ":Documents",
            "Region",
            "StillImageRepresentation",
            "Resource",
            "ArchiveRepresentation",
            "MovingImageRepresentation",
            "AudioRepresentation",
        ]
        json_objects = [match.value for match in jsonpath_ng.parse("$[*].object").find(output_from_method)]
        self.assertListEqual(excel_objects, json_objects)

    def test_labels(self) -> None:
        excel_labels = {
            "de": [
                "",
                "only German",
                "",
                "",
                "",
                "",
                "",
                "",
                "hat eine Multimediadatei",
                "",
                "",
                "GND",
                "Farbe",
                "Dezimalzahl",
                "Zeit",
                "Zeitintervall",
                "Bool'sche Variable",
                "Link zu Geonames",
                "ist Teil eines Dokuments",
                "",
                "",
                "",
                "",
                "",
                "",
            ],
            "it": [
                "",
                "",
                "",
                "only Italian",
                "",
                "",
                "",
                "",
                "",
                "",
                "",
                "GND",
                "",
                "",
                "",
                "",
                "",
                "",
                "",
                "",
                "",
                "",
                "",
                "",
                "",
            ],
        }  # there are also labels in other languages, but they are not tested
        json_labels_all = [match.value for match in jsonpath_ng.parse("$[*].labels").find(output_from_method)]
        json_labels = {lang: [label.get(lang, "").strip() for label in json_labels_all] for lang in ["de", "it"]}
        self.assertDictEqual(excel_labels, json_labels)

    def test_comments(self) -> None:
        excel_comments = {
            "comment_fr": [
                "J'avais déjà examiné plusieurs propriétés quand, un jour, le notaire, qui me "
                "donnait des indications nécessaires pour une de mes explorations, me dit :",
                "Un étrange hasard m'a mis en possession de ce journal.",
                "Je n'en sais rien du tout ; mais si vous voulez la voir, monsieur, voici les "
                "indications précises pour la trouver.",
                "Vous devrez arranger l'affaire avec le curé du village de --.\"",
                "Un étrange hasard m'a mis en possession de ce journal.",
                "",
                "",
                "only French",
                "",
                "",
                "J'avais déjà examiné plusieurs propriétés quand, un jour, le notaire, qui me "
                "donnait des indications nécessaires pour une de mes explorations, me dit :",
                "Gemeinsame Normdatei",
                "",
                "Chiffre décimale",
                "Temps",
                "",
                "",
                "",
                "",
                "",
                "",
                "",
                "",
                "",
                "",
            ],
            "comment_it": [
                "Avevo già visto diverse proprietà quando un giorno il notaio,",
                "Uno strano caso mi mise in possesso di questo diario.",
                "Non ne so nulla; ma se volete vederla, signore, eccovi le indicazioni precise per trovarla.",
                "Dovrete organizzare l'affare con il curato del villaggio di --\".",
                "Uno strano caso mi mise in possesso di questo diario.",
                "",
                "",
                "",
                "",
                "",
                "Avevo già visto diverse proprietà quando un giorno il notaio,",
                "Gemeinsame Normdatei",
                "",
                "",
                "",
                "",
                "",
                "",
                "",
                "",
                "",
                "",
                "",
                "",
                "",
            ],
        }  # there are also comments in other languages, but they are not tested
        json_comments = {
            f"comment_{lang}": [resource.get("comments", {}).get(lang, "").strip() for resource in output_from_method]
            for lang in ["fr", "it"]
        }
        self.assertDictEqual(excel_comments, json_comments)

    def test_gui_elements(self) -> None:
        excel_gui_elements = [
            "Searchbox",
            "Richtext",
            "List",
            "Radio",
            "Searchbox",
            "List",
            "Spinbox",
            "Date",
            "Searchbox",
            "Textarea",
            "Date",
            "SimpleText",
            "Colorpicker",
            "Spinbox",
            "TimeStamp",
            "Interval",
            "Checkbox",
            "Geonames",
            "Searchbox",
            "Searchbox",
            "Searchbox",
            "Searchbox",
            "Searchbox",
            "Searchbox",
            "Searchbox",
        ]

        json_gui_elements = [match.value for match in jsonpath_ng.parse("$[*].gui_element").find(output_from_method)]
        self.assertListEqual(excel_gui_elements, json_gui_elements)

    def test_gui_attributes_hasGender(self) -> None:
        excel_gui_attributes_hasGender = {"hlist": "gender"}
        json_gui_attributes_hasGender = (
            jsonpath_ng.ext.parse("$[?name='hasGender'].gui_attributes").find(output_from_method)[0].value
        )
        self.assertDictEqual(excel_gui_attributes_hasGender, json_gui_attributes_hasGender)

    def test_gui_attributes_hasGND(self) -> None:
        excel_gui_attributes_hasGND = {"size": 100}
        json_gui_attributes_hasGND = (
            jsonpath_ng.ext.parse("$[?name='hasGND'].gui_attributes").find(output_from_method)[0].value
        )
        self.assertDictEqual(excel_gui_attributes_hasGND, json_gui_attributes_hasGND)

    def test_gui_attributes_hasDecimal(self) -> None:
        excel_gui_attributes_hasDecimal = {"min": 0.0, "max": 100.0}
        json_gui_attributes_hasDecimal = (
            jsonpath_ng.ext.parse("$[?name='hasDecimal'].gui_attributes").find(output_from_method)[0].value
        )
        self.assertDictEqual(excel_gui_attributes_hasDecimal, json_gui_attributes_hasDecimal)

<<<<<<< HEAD
    def test_validate_properties(self) -> None:
        # it is not possible to call the method to be tested directly.
        # So let's make a reference to it, so that it can be found by the usage search
        lambda _: e2j._validate_properties([], "file")

        testcases = [
            (
                "testdata/invalid-testdata/excel2json/properties-invalid-super.xlsx",
                "did not pass validation.\n"
                "The problematic property is 'hasGeoname' in Excel row 3.\n"
                "The problem is that the column 'super' has an invalid value: "
                "'GeonameValue' is not valid under any of the given schemas",
            ),
            (
                "testdata/invalid-testdata/excel2json/properties-invalid-object.xlsx",
                "did not pass validation.\n"
                "The problematic property is 'hasBoolean' in Excel row 2.\n"
                "The problem is that the column 'object' has an invalid value: "
                "'hasValue' is not valid under any of the given schemas",
            ),
            (
                "testdata/invalid-testdata/excel2json/properties-invalid-gui_element.xlsx",
                "did not pass validation.\n"
                "The problematic property is 'hasInterval' in Excel row 4.\n"
                r"The problem is that the column 'gui_element' has an invalid value: "
                r"'Interval' was expected",
            ),
            (
                "testdata/invalid-testdata/excel2json/properties-invalid-gui_attribute_values.xlsx",
                "did not pass validation.\n"
                "The problematic property is 'hasInteger' in Excel row 4.\n"
                r"The problem is that the column 'gui_attributes' has an invalid value: "
                r"Additional properties are not allowed \('rows' was unexpected\)",
            ),
            (
                "testdata/invalid-testdata/excel2json/properties-invalid-gui_attribute_format.xlsx",
                r"Row 4 of Excel file testdata\/invalid\-testdata\/excel2json\/properties\-invalid\-gui_attribute_"
                r"format\.xlsx contains invalid data in column 'gui_attributes'\.\n"
                r"The expected format is '\[attribute\: value, attribute\: value\]'\.",
            ),
        ]

        for file, message in testcases:
            with self.assertRaisesRegex(UserError, message):
                e2j.excel2properties(file, self.outfile)
=======
>>>>>>> 692ad409

class TestFunctions(unittest.TestCase):
    @pytest.mark.filterwarnings("ignore::UserWarning")
    def test_rename_deprecated_lang_cols(self) -> None:
        original_df = pd.DataFrame(
            {"en": [1, 2, 3], "de": [1, 2, 3], "fr": [1, 2, 3], "it": [1, 2, 3], "rm": [1, 2, 3]}
        )
        expected_df = pd.DataFrame(
            {
                "label_en": [1, 2, 3],
                "label_de": [1, 2, 3],
                "label_fr": [1, 2, 3],
                "label_it": [1, 2, 3],
                "label_rm": [1, 2, 3],
            }
        )
        returned_df = e2j._rename_deprecated_lang_cols(df=original_df, excelfile="Test")
        assert_frame_equal(expected_df, returned_df)
        returned_df = e2j._rename_deprecated_lang_cols(df=expected_df, excelfile="Test")
        assert_frame_equal(expected_df, returned_df)

    def test_do_property_excel_compliance_all_good(self) -> None:
        original_df = pd.DataFrame(
            {
                "name": ["name_1", "name_2", "name_3", "name_4", "name_5", "name_6"],
                "label_en": ["label_en_1", "label_en_2", pd.NA, pd.NA, "label_en_5", pd.NA],
                "label_de": ["label_de_1", pd.NA, "label_de_3", pd.NA, pd.NA, pd.NA],
                "label_fr": ["label_fr_1", pd.NA, pd.NA, "label_fr_4", pd.NA, pd.NA],
                "label_it": ["label_it_1", pd.NA, pd.NA, pd.NA, "label_it_5", pd.NA],
                "label_rm": ["label_rm_1", pd.NA, pd.NA, pd.NA, pd.NA, "label_rm_6"],
                "comment_en": ["comment_en_1", "comment_en_2", pd.NA, pd.NA, "comment_en_5", pd.NA],
                "comment_de": ["comment_de_1", pd.NA, "comment_de_3", pd.NA, pd.NA, pd.NA],
                "comment_fr": ["comment_fr_1", pd.NA, pd.NA, "comment_fr_4", pd.NA, pd.NA],
                "comment_it": ["comment_it_1", pd.NA, pd.NA, pd.NA, "comment_it_5", pd.NA],
                "comment_rm": ["comment_rm_1", pd.NA, pd.NA, pd.NA, pd.NA, pd.NA],
                "super": ["super_1", "super_2", "super_3", "super_4.1, super_4.2, super_4.3", "super_5", "super_6"],
                "subject": ["subject_1", "subject_2", "subject_3", "subject_4", "subject_5", "subject_6"],
                "object": ["object_1", "object_2", "object_3", "object_4", "object_5", "object_6"],
                "gui_element": ["Simple", "Searchbox", "Date", "Searchbox", "List", "Searchbox"],
                "gui_attributes": ["size: 32, maxlength: 128", pd.NA, pd.NA, pd.NA, "hlist: languages", pd.NA],
            }
        )

        e2j._do_property_excel_compliance(df=original_df, excelfile="Test")

    def test_do_property_excel_compliance_problems(self) -> None:
        original_df = pd.DataFrame(
            {
                "name": ["name_1", "name_2", "name_3", "name_4", "name_5", "name_6", "name_7", pd.NA],
                "label_en": ["label_en_1", pd.NA, pd.NA, pd.NA, pd.NA, pd.NA, pd.NA, pd.NA],
                "label_de": [pd.NA, pd.NA, "label_de_3", pd.NA, pd.NA, pd.NA, pd.NA, "label_de_8"],
                "label_fr": [pd.NA, pd.NA, pd.NA, "label_fr_4", pd.NA, pd.NA, pd.NA, pd.NA],
                "label_it": [pd.NA, pd.NA, pd.NA, pd.NA, "label_it_5", pd.NA, pd.NA, pd.NA],
                "label_rm": [pd.NA, pd.NA, pd.NA, pd.NA, pd.NA, "label_rm_6", pd.NA, pd.NA],
                "comment_en": ["comment_en_1", pd.NA, "comment_en_3", pd.NA, pd.NA, pd.NA, pd.NA, pd.NA],
                "comment_de": [pd.NA, pd.NA, pd.NA, "comment_de_4", pd.NA, pd.NA, pd.NA, pd.NA],
                "comment_fr": [pd.NA, pd.NA, pd.NA, pd.NA, "comment_fr_5", pd.NA, pd.NA, pd.NA],
                "comment_it": [pd.NA, pd.NA, pd.NA, pd.NA, pd.NA, "comment_it_6", pd.NA, pd.NA],
                "comment_rm": [pd.NA, pd.NA, pd.NA, pd.NA, pd.NA, pd.NA, "comment_rm_7", pd.NA],
                "super": [
                    pd.NA,
                    "super_2",
                    pd.NA,
                    "super_4.1, super_4.2, super_4.3",
                    "super_5",
                    "super_6",
                    "super_7",
                    pd.NA,
                ],
                "subject": [
                    "subject_1",
                    "subject_2",
                    "subject_3",
                    "subject_4",
                    "subject_5",
                    "subject_6",
                    "subject_7",
                    pd.NA,
                ],
                "object": ["object_1", "object_2", "object_3", pd.NA, "object_5", "object_6", "object_7", pd.NA],
                "gui_element": ["Simple", "Searchbox", "Date", "Date", pd.NA, "List", pd.NA, pd.NA],
                "gui_attributes": ["size: 32, maxlength: 128", pd.NA, pd.NA, pd.NA, pd.NA, pd.NA, pd.NA, pd.NA],
            }
        )
        expected_msg = re.escape(
            (
                "There is a problem with the excel file: 'Test'\n\n"
                "The column 'name' must have values in the row(s):\n"
                "    - 9\n\n"
                "The column 'super' must have values in the row(s):\n"
                "    - 2\n"
                "    - 4\n"
                "    - 9\n\n"
                "The column 'object' must have values in the row(s):\n"
                "    - 5\n"
                "    - 9\n\n"
                "The column 'gui_element' must have values in the row(s):\n"
                "    - 6\n"
                "    - 8\n"
                "    - 9\n\n"
                "The column 'label' must have values in the row(s):\n"
                "    - 3\n"
                "    - 8\n\n"
                "The column 'gui_attributes' must have values in the row(s):\n"
                "    - 7"
            )
        )
        with pytest.raises(InputError, match=expected_msg):
            e2j._do_property_excel_compliance(original_df, "Test")

    @pytest.mark.filterwarnings("ignore::UserWarning")
    def test_rename_deprecated_hlist(self) -> None:
        original_df = pd.DataFrame({"hlist": [pd.NA, pd.NA, "languages"]})
        expected_df = pd.DataFrame({"gui_attributes": [pd.NA, pd.NA, "hlist:languages"]})
        returned_df = e2j._rename_deprecated_hlist(df=original_df, excelfile="Test")
        assert_frame_equal(expected_df, returned_df)

        original_df = pd.DataFrame(
            {"hlist": [pd.NA, pd.NA, "languages"], "gui_attributes": [pd.NA, "attribute_1", pd.NA]}
        )
        expected_df = pd.DataFrame({"gui_attributes": [pd.NA, "attribute_1", "hlist:languages"]})
        returned_df = e2j._rename_deprecated_hlist(df=original_df, excelfile="Test")
        assert_frame_equal(expected_df, returned_df)

    def test_unpack_gui_attributes(self) -> None:
        test_dict = {
            "maxlength:1, size:32": {"maxlength": "1", "size": "32"},
            "hlist: languages": {"hlist": "languages"},
        }
        for original, expected in test_dict.items():
            self.assertDictEqual(e2j._unpack_gui_attributes(attribute_str=original), expected)

    def test_search_convert_numbers(self) -> None:
        test_dict = {"1": 1, "string": "string", "1.453": 1.453, "sdf.asdf": "sdf.asdf"}
        for original, expected in test_dict.items():
            self.assertEqual(e2j._search_convert_numbers(value_str=original), expected)

    def test_get_gui_attribute(self) -> None:
        original_df = pd.DataFrame(
            {"gui_attributes": [pd.NA, "max:1.4 / min:1.2", "hlist:", "234345", "hlist: languages,"]}
        )
        self.assertIsNone(e2j._get_gui_attribute(df_row=original_df.loc[0, :], row_num=2))

        res_1 = e2j._get_gui_attribute(df_row=original_df.loc[1, :], row_num=3)
        res_problem_1 = cast(InvalidExcelContentProblem, res_1)
        assert res_problem_1.excel_position.row == 3
        assert res_problem_1.actual_content == "max:1.4 / min:1.2"

        res_2 = e2j._get_gui_attribute(df_row=original_df.loc[2, :], row_num=4)
        res_problem_2 = cast(InvalidExcelContentProblem, res_2)
        assert res_problem_2.excel_position.row == 4
        assert res_problem_2.actual_content == "hlist:"

        res_3 = e2j._get_gui_attribute(df_row=original_df.loc[3, :], row_num=5)
        res_problem_3 = cast(InvalidExcelContentProblem, res_3)
        assert res_problem_3.excel_position.row == 5
        assert res_problem_3.actual_content == "234345"

        expected_dict = {"hlist": "languages"}
        returned_dict = e2j._get_gui_attribute(df_row=original_df.loc[4, :], row_num=6)
        self.assertDictEqual(expected_dict, cast(dict[str, str], returned_dict))

    def test_check_compliance_gui_attributes_all_good(self) -> None:
        original_df = pd.DataFrame(
            {
                "gui_element": ["Spinbox", "List", "Searchbox", "Date", "Geonames", "Richtext", "TimeStamp"],
                "gui_attributes": ["Spinbox_attr", "List_attr", pd.NA, pd.NA, pd.NA, pd.NA, pd.NA],
            }
        )
        assert not e2j._check_compliance_gui_attributes(df=original_df)

    def test_check_compliance_gui_attributes(self) -> None:
        original_df = pd.DataFrame(
            {
                "gui_element": ["Spinbox", "List", "Searchbox", "Date", "Geonames", "Richtext", "TimeStamp"],
                "gui_attributes": ["Spinbox_attr", pd.NA, pd.NA, pd.NA, pd.NA, pd.NA, "TimeStamp_attr"],
            }
        )
        expected_dict = {"gui_attributes": [False, True, False, False, False, False, True]}
        returned_dict = e2j._check_compliance_gui_attributes(df=original_df)
        returned_dict = cast(dict[str, list[pd.Series]], returned_dict)
        casted_dict: dict[str, Any] = {"gui_attributes": list(returned_dict["gui_attributes"])}
        self.assertDictEqual(expected_dict, casted_dict)

    def test_row2prop(self) -> None:
        original_df = pd.DataFrame(
            {
                "name": ["name_1", "name_2", "name_3"],
                "label_en": ["label_en_1", "label_en_2", pd.NA],
                "label_de": ["label_de_1", pd.NA, "label_de_3"],
                "label_fr": ["label_fr_1", pd.NA, pd.NA],
                "label_it": ["label_it_1", pd.NA, pd.NA],
                "label_rm": ["label_rm_1", pd.NA, pd.NA],
                "comment_en": ["comment_en_1", "comment_en_2", pd.NA],
                "comment_de": ["comment_de_1", pd.NA, "comment_de_3"],
                "comment_fr": ["comment_fr_1", pd.NA, pd.NA],
                "comment_it": ["comment_it_1", pd.NA, pd.NA],
                "comment_rm": ["comment_rm_1", pd.NA, pd.NA],
                "super": ["super_1", "super_2.1, super_2.2", "super_3"],
                "subject": ["subject_1", "subject_2", pd.NA],
                "object": ["object_1", "object_2", "object_3"],
                "gui_element": ["Simple", "Date", "List"],
                "gui_attributes": ["size: 32, maxlength: 128", pd.NA, "hlist: languages"],
            }
        )
        returned_dict = e2j._row2prop(df_row=original_df.loc[0, :], row_num=0, excelfile="Test")
        expected_dict = {
            "name": "name_1",
            "object": "object_1",
            "gui_element": "Simple",
            "labels": {
                "en": "label_en_1",
                "de": "label_de_1",
                "fr": "label_fr_1",
                "it": "label_it_1",
                "rm": "label_rm_1",
            },
            "super": ["super_1"],
            "comments": {
                "en": "comment_en_1",
                "de": "comment_de_1",
                "fr": "comment_fr_1",
                "it": "comment_it_1",
                "rm": "comment_rm_1",
            },
            "gui_attributes": {"size": 32, "maxlength": 128},
        }
        self.assertDictEqual(expected_dict, returned_dict)

        returned_dict = e2j._row2prop(df_row=original_df.loc[1, :], row_num=1, excelfile="Test")
        expected_dict = {
            "comments": {"en": "comment_en_2"},
            "gui_element": "Date",
            "labels": {"en": "label_en_2"},
            "name": "name_2",
            "object": "object_2",
            "super": ["super_2.1", "super_2.2"],
        }
        self.assertDictEqual(expected_dict, returned_dict)

        returned_dict = e2j._row2prop(df_row=original_df.loc[2, :], row_num=2, excelfile="Test")
        expected_dict = {
            "comments": {"de": "comment_de_3"},
            "gui_attributes": {"hlist": "languages"},
            "gui_element": "List",
            "labels": {"de": "label_de_3"},
            "name": "name_3",
            "object": "object_3",
            "super": ["super_3"],
        }
        self.assertDictEqual(expected_dict, returned_dict)

    def test_excel2properties_invalid_gui_attrib_format(self) -> None:
        expected_msg = re.escape(
            "There is a problem with the excel file: "
            "'testdata/invalid-testdata/excel2json/properties-invalid-gui_attribute_format.xlsx'\n"
            "There is invalid content in the excel.\n"
            "Located at: Column 'gui_attributes' | Row 4\n"
            "Expected Content: attribute: value, attribute: value\n"
            "Actual Content: max=10, min=5"
        )
        with pytest.raises(InputError, match=expected_msg):
            e2j.excel2properties(
                "testdata/invalid-testdata/excel2json/properties-invalid-gui_attribute_format.xlsx", ""
            )


class TestValidateProperties:
    # it is not possible to call the method to be tested directly.
    # So let's make a reference to it, so that it can be found by the usage search
    lambda x: e2j._validate_properties([], "file")  # pylint: disable=expression-not-assigned,protected-access

    def test_invalid_super(self) -> None:
        expected_msg = re.escape(
            "\nThe Excel file "
            "'testdata/invalid-testdata/excel2json/properties-invalid-super.xlsx' did not pass validation.\n"
            "    Section of the problem: 'Properties'\n"
            "    Problematic property: 'hasGeoname'\n"
            "    Located at: Column 'super' | Row 3\n"
            "    Original Error Message:\n'GeonameValue' is not valid under any of the given schemas"
        )
        with pytest.raises(InputError, match=expected_msg):
            e2j.excel2properties(
                excelfile="testdata/invalid-testdata/excel2json/properties-invalid-super.xlsx", path_to_output_file=""
            )

    def test_invalid_object(self) -> None:
        expected_msg = re.escape(
            "\nThe Excel file "
            "'testdata/invalid-testdata/excel2json/properties-invalid-object.xlsx' did not pass validation.\n"
            "    Section of the problem: 'Properties'\n"
            "    Problematic property: 'hasBoolean'\n"
            "    Located at: Column 'object' | Row 2\n"
            "    Original Error Message:\n'hasValue' is not valid under any of the given schemas"
        )
        with pytest.raises(InputError, match=expected_msg):
            e2j.excel2properties(
                excelfile="testdata/invalid-testdata/excel2json/properties-invalid-object.xlsx", path_to_output_file=""
            )

    def test_invalid_gui_element(self) -> None:
        expected_msg = re.escape(
            "\nThe Excel file "
            "'testdata/invalid-testdata/excel2json/properties-invalid-gui_element.xlsx' did not pass validation.\n"
            "    Section of the problem: 'Properties'\n"
            "    Problematic property: 'hasInterval'\n"
            "    Located at: Column 'gui_element' | Row 4\n"
            "    Original Error Message:\n'Interval' was expected"
        )
        with pytest.raises(InputError, match=expected_msg):
            e2j.excel2properties(
                excelfile="testdata/invalid-testdata/excel2json/properties-invalid-gui_element.xlsx",
                path_to_output_file="",
            )

    def test_invalid_gui_attrib_values(self) -> None:
        expected_msg = re.escape(
            "\nThe Excel file "
            "'testdata/invalid-testdata/excel2json/properties-invalid-gui_attribute_values.xlsx' "
            "did not pass validation.\n"
            "    Section of the problem: 'Properties'\n"
            "    Problematic property: 'hasInteger'\n"
            "    Located at: Column 'gui_attributes' | Row 4\n"
            "    Original Error Message:\nAdditional properties are not allowed ('rows' was unexpected)"
        )
        with pytest.raises(InputError, match=expected_msg):
            e2j.excel2properties(
                excelfile="testdata/invalid-testdata/excel2json/properties-invalid-gui_attribute_values.xlsx",
                path_to_output_file="",
            )


if __name__ == "__main__":
    pytest.main([__file__])<|MERGE_RESOLUTION|>--- conflicted
+++ resolved
@@ -1,7 +1,6 @@
 """unit tests for excel to properties"""
 
-# ruff: noqa: D101 (undocumented-public-class)
-# ruff: noqa: D102 (undocumented-public-method)
+# pylint: disable=missing-class-docstring,missing-function-docstring,protected-access
 
 import re
 import unittest
@@ -295,54 +294,6 @@
         )
         self.assertDictEqual(excel_gui_attributes_hasDecimal, json_gui_attributes_hasDecimal)
 
-<<<<<<< HEAD
-    def test_validate_properties(self) -> None:
-        # it is not possible to call the method to be tested directly.
-        # So let's make a reference to it, so that it can be found by the usage search
-        lambda _: e2j._validate_properties([], "file")
-
-        testcases = [
-            (
-                "testdata/invalid-testdata/excel2json/properties-invalid-super.xlsx",
-                "did not pass validation.\n"
-                "The problematic property is 'hasGeoname' in Excel row 3.\n"
-                "The problem is that the column 'super' has an invalid value: "
-                "'GeonameValue' is not valid under any of the given schemas",
-            ),
-            (
-                "testdata/invalid-testdata/excel2json/properties-invalid-object.xlsx",
-                "did not pass validation.\n"
-                "The problematic property is 'hasBoolean' in Excel row 2.\n"
-                "The problem is that the column 'object' has an invalid value: "
-                "'hasValue' is not valid under any of the given schemas",
-            ),
-            (
-                "testdata/invalid-testdata/excel2json/properties-invalid-gui_element.xlsx",
-                "did not pass validation.\n"
-                "The problematic property is 'hasInterval' in Excel row 4.\n"
-                r"The problem is that the column 'gui_element' has an invalid value: "
-                r"'Interval' was expected",
-            ),
-            (
-                "testdata/invalid-testdata/excel2json/properties-invalid-gui_attribute_values.xlsx",
-                "did not pass validation.\n"
-                "The problematic property is 'hasInteger' in Excel row 4.\n"
-                r"The problem is that the column 'gui_attributes' has an invalid value: "
-                r"Additional properties are not allowed \('rows' was unexpected\)",
-            ),
-            (
-                "testdata/invalid-testdata/excel2json/properties-invalid-gui_attribute_format.xlsx",
-                r"Row 4 of Excel file testdata\/invalid\-testdata\/excel2json\/properties\-invalid\-gui_attribute_"
-                r"format\.xlsx contains invalid data in column 'gui_attributes'\.\n"
-                r"The expected format is '\[attribute\: value, attribute\: value\]'\.",
-            ),
-        ]
-
-        for file, message in testcases:
-            with self.assertRaisesRegex(UserError, message):
-                e2j.excel2properties(file, self.outfile)
-=======
->>>>>>> 692ad409
 
 class TestFunctions(unittest.TestCase):
     @pytest.mark.filterwarnings("ignore::UserWarning")
