--- conflicted
+++ resolved
@@ -33,21 +33,12 @@
     def test_check_contains_required_columns_else_raise_error(self) -> None:
         original_df = pd.DataFrame(columns=["col1", "col2", "col3", "extra_col"])
         required = {"col1", "col2", "col3"}
-<<<<<<< HEAD
         assert not utl.check_contains_required_columns_else_raise_error(df=original_df, required_columns=required)
 
         required = {"col1", "col2", "col3", "col4"}
         res = utl.check_contains_required_columns_else_raise_error(df=original_df, required_columns=required)
         assert res.column == ["col4"]  # type: ignore[union-attr]
         assert res.user_msg == "The following required columns are missing in the excel:"  # type: ignore[union-attr]
-=======
-        utl.check_contains_required_columns_else_raise_error(df=original_df, required_columns=required)
-
-        required = {"col1", "col2", "col3", "col4"}
-        expected_msg = re.escape("The following columns are missing in the excel:\ncol4")
-        with pytest.raises(BaseError, match=expected_msg):
-            utl.check_contains_required_columns_else_raise_error(df=original_df, required_columns=required)
->>>>>>> 107b1b0b
 
     def test_check_column_for_duplicate_else_raise_error(self) -> None:
         original_df = pd.DataFrame(
@@ -56,7 +47,6 @@
                 "col_2": ["1.54", "0-1", "1-n", "text", "neu"],
             }
         )
-<<<<<<< HEAD
         assert not utl.check_column_for_duplicate(df=original_df, to_check_column="col_2")
 
         res = utl.check_column_for_duplicate(df=original_df, to_check_column="col_1")
@@ -64,16 +54,6 @@
         assert res.column == "col_1"  # type: ignore[union-attr]
         assert unordered(res.values) == ["1.54", "0-1"]  # type: ignore[union-attr]
         assert not res.rows  # type: ignore[union-attr]
-=======
-        utl.check_column_for_duplicate_else_raise_error(df=original_df, to_check_column="col_2")
-
-        expected_msg = re.escape(
-            "The column 'col_1' may not contain any duplicate values. "
-            "The following values appeared multiple times '0-1,1.54'."
-        )
-        with pytest.raises(BaseError, match=expected_msg):
-            utl.check_column_for_duplicate_else_raise_error(df=original_df, to_check_column="col_1")
->>>>>>> 107b1b0b
 
     def test_check_required_values(self) -> None:
         original_df = pd.DataFrame(
