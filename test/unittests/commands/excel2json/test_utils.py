<<<<<<< HEAD
# ruff: noqa: D101 (undocumented-public-class)
# ruff: noqa: D102 (undocumented-public-method)

=======
# pylint: disable=missing-class-docstring,missing-function-docstring
>>>>>>> 692ad409
import unittest
from typing import cast

import pandas as pd
import pytest
from pandas.testing import assert_frame_equal, assert_series_equal
from pytest_unordered import unordered

import dsp_tools.commands.excel2json.utils as utl
from dsp_tools.commands.excel2json.input_error import DuplicatesInColumnProblem


class TestUtils(unittest.TestCase):
    def test_clean_data_frame(self) -> None:
        original_df = pd.DataFrame(
            {
                "  TitLE of Column 1 ": [1.54, " 0-1 ", "1-n ", "   "],
                " Title of Column 2 ": ["1", 1, "   t  ext  ", "text"],
                "Title of Column 3": ["", pd.NA, None, "text"],
            }
        )
        expected_df = pd.DataFrame(
            {
                "title of column 1": ["1.54", "0-1", "1-n", pd.NA],
                "title of column 2": ["1", "1", "t  ext", "text"],
                "title of column 3": [pd.NA, pd.NA, pd.NA, "text"],
            }
        )
        returned_df = utl.clean_data_frame(df=original_df)
        assert_frame_equal(expected_df, returned_df)

    def test_check_contains_required_columns(self) -> None:
        original_df = pd.DataFrame(columns=["col1", "col2", "col3", "extra_col"])
        required = {"col1", "col2", "col3"}
        assert not utl.check_contains_required_columns(df=original_df, required_columns=required)

        required = {"col1", "col2", "col3", "col4"}
        res = utl.check_contains_required_columns(df=original_df, required_columns=required)
        assert res.columns == ["col4"]  # type: ignore[union-attr]

    def test_check_column_for_duplicate(self) -> None:
        original_df = pd.DataFrame(
            {
                "col_1": ["1.54", "0-1", "1-n", "0-1", "1.54"],
                "col_2": ["1.54", "0-1", "1-n", "text", "neu"],
            }
        )
        assert not utl.check_column_for_duplicate(df=original_df, to_check_column="col_2")

        result = utl.check_column_for_duplicate(df=original_df, to_check_column="col_1")
        res = cast(DuplicatesInColumnProblem, result)
        assert res.column == "col_1"
        assert unordered(res.duplicate_values) == ["1.54", "0-1"]

    def test_check_required_values(self) -> None:
        original_df = pd.DataFrame(
            {
                "col_1": ["1.54", "0-1", "1-n", pd.NA],
                "col_2": ["1", "1", pd.NA, "text"],
                "col_3": ["1", "1", "1", "text"],
            }
        )
        returned_dict = utl.check_required_values(df=original_df, required_values_columns=["col_1", "col_3"])
        assert list(returned_dict.keys()) == ["col_1"]
        expected_series = pd.Series([False, False, False, True], name="col_1")
        assert_series_equal(returned_dict["col_1"], expected_series)

    def test_turn_bool_array_into_index_numbers(self) -> None:
        original_series = pd.Series([False, True, False, True])

        returned_list = utl.turn_bool_array_into_index_numbers(series=original_series, true_remains=True)
        assert unordered(returned_list) == [1, 3]

        returned_list = utl.turn_bool_array_into_index_numbers(series=original_series, true_remains=False)
        assert unordered(returned_list) == [0, 2]

    def test_get_wrong_row_numbers(self) -> None:
        original_dict = {
            "col_1": pd.Series([False, True, False, True]),
            "col_2": pd.Series([False, False, True, False]),
        }
        expected_dict = {"col_1": [3, 5], "col_2": [4]}
        returned_dict = utl.get_wrong_row_numbers(wrong_row_dict=original_dict, true_remains=True)
        self.assertDictEqual(expected_dict, returned_dict)

    def test_update_dict_if_not_value_none(self) -> None:
        original_dict = {0: 0}
        original_update_dict = {1: 1, 2: 2, 3: None, 4: pd.NA, 5: "5"}
        expected_dict = {0: 0, 1: 1, 2: 2, 5: "5"}
        returned_dict = utl.update_dict_if_not_value_none(
            additional_dict=original_update_dict, to_update_dict=original_dict
        )
        self.assertDictEqual(expected_dict, returned_dict)

    def test_find_one_full_cell_in_cols(self) -> None:
        required_cols = ["label_en", "label_de", "label_fr", "label_it", "label_rm"]
        original_df = pd.DataFrame(
            {
                "label_en": [1, pd.NA, pd.NA, 4],
                "label_de": [1, pd.NA, 3, 4],
                "label_fr": [1, pd.NA, 3, pd.NA],
                "label_it": [1, pd.NA, 3, 4],
                "label_rm": [pd.NA, pd.NA, 3, 4],
            }
        )
        expected_array = pd.Series([False, True, False, False])
        returned_array = utl.find_one_full_cell_in_cols(df=original_df, required_columns=required_cols)
        assert_series_equal(returned_array, expected_array)

    def test_find_one_full_cell_none(self) -> None:
        required_cols = ["label_en", "label_de", "label_fr", "label_it", "label_rm"]
        original_df = pd.DataFrame(
            {
                "label_en": [1, 2, 3, 4],
                "label_de": [1, pd.NA, 3, 4],
                "label_fr": [1, pd.NA, 3, pd.NA],
                "label_it": [1, pd.NA, 3, 4],
                "label_rm": [pd.NA, pd.NA, 3, 4],
            }
        )
        assert not utl.find_one_full_cell_in_cols(df=original_df, required_columns=required_cols)

    def test_col_must_or_not_empty_based_on_other_col(self) -> None:
        original_df = pd.DataFrame({"substring": ["1", "2", "3", "4", "5", "6"], "check": [1, pd.NA, 3, 4, pd.NA, 6]})
        assert not utl.col_must_or_not_empty_based_on_other_col(
            df=original_df,
            substring_list=["1", "3", "6"],
            substring_colname="substring",
            check_empty_colname="check",
            must_have_value=True,
        )

        expected_series = pd.Series([True, False, False, False, False, False])
        returned_series = utl.col_must_or_not_empty_based_on_other_col(
            df=original_df,
            substring_list=["1", "2"],
            substring_colname="substring",
            check_empty_colname="check",
            must_have_value=False,
        )
        assert_series_equal(returned_series, expected_series)

    def test_get_labels(self) -> None:
        original_df = pd.DataFrame(
            {
                "label_en": ["text_en", "text_en"],
                "label_de": ["text_de", pd.NA],
                "label_fr": ["text_fr", pd.NA],
                "label_it": ["text_it", pd.NA],
                "label_rm": ["text_rm", pd.NA],
            }
        )
        expected_dict = {"de": "text_de", "en": "text_en", "fr": "text_fr", "it": "text_it", "rm": "text_rm"}
        returned_dict = utl.get_labels(original_df.loc[0, :])
        self.assertDictEqual(expected_dict, returned_dict)

        expected_dict = {"en": "text_en"}
        returned_dict = utl.get_labels(original_df.loc[1, :])
        self.assertDictEqual(expected_dict, returned_dict)

    def test_get_comments(self) -> None:
        original_df = pd.DataFrame(
            {
                "comment_en": ["text_en", pd.NA],
                "comment_de": ["text_de", pd.NA],
                "comment_fr": ["text_fr", pd.NA],
                "comment_it": ["text_it", pd.NA],
                "comment_rm": ["text_rm", pd.NA],
            }
        )
        expected_dict = {"de": "text_de", "en": "text_en", "fr": "text_fr", "it": "text_it", "rm": "text_rm"}
        returned_dict = utl.get_comments(original_df.loc[0, :])
        self.assertDictEqual(expected_dict, cast(dict[str, str], returned_dict))

        assert not utl.get_comments(original_df.loc[1, :])

    def test_add_optional_columns(self) -> None:
        original_df = pd.DataFrame(
            {
                "comment_en": ["text_en", pd.NA],
                "comment_it": ["text_it", pd.NA],
                "comment_rm": [pd.NA, pd.NA],
            }
        )
        optional_cols = {"comment_en", "comment_de", "comment_fr", "comment_it", "comment_rm"}
        expected_df = pd.DataFrame(
            {
                "comment_de": [pd.NA, pd.NA],
                "comment_en": ["text_en", pd.NA],
                "comment_fr": [pd.NA, pd.NA],
                "comment_it": ["text_it", pd.NA],
                "comment_rm": [pd.NA, pd.NA],
            }
        )
        returned_df = utl.add_optional_columns(df=original_df, optional_col_set=optional_cols)
        # as the columns are extracted via a set, they are not sorted and may appear in any order,
        # this would cause the validation to fail
        returned_df = returned_df.sort_index(axis=1)
        assert_frame_equal(expected_df, returned_df)
        # if all columns exist, the df should be returned unchanged
        unchanged_df = utl.add_optional_columns(df=expected_df, optional_col_set=optional_cols)
        assert_frame_equal(expected_df, unchanged_df)


if __name__ == "__main__":
    pytest.main([__file__])<|MERGE_RESOLUTION|>--- conflicted
+++ resolved
@@ -1,10 +1,4 @@
-<<<<<<< HEAD
-# ruff: noqa: D101 (undocumented-public-class)
-# ruff: noqa: D102 (undocumented-public-method)
-
-=======
 # pylint: disable=missing-class-docstring,missing-function-docstring
->>>>>>> 692ad409
 import unittest
 from typing import cast
 
