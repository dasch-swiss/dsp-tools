"""unit tests for ontology creation"""

import json
from typing import Any

import pytest
from pytest_unordered import unordered

from dsp_tools.commands.project.create.project_create import (
    _rectify_hlist_of_properties,
    _sort_prop_classes,
    _sort_resources,
)
from dsp_tools.commands.project.create.project_validate import (
    _check_for_duplicate_names,
    _check_for_undefined_cardinalities,
    _check_for_undefined_super_property,
    _check_for_undefined_super_resource,
    _collect_link_properties,
    _identify_problematic_cardinalities,
    validate_project,
)
from dsp_tools.models.exceptions import BaseError, UserError
from dsp_tools.utils.shared import parse_json_input


<<<<<<< HEAD

=======
>>>>>>> 8c667a69
@pytest.fixture()
def tp_systematic() -> dict[str, Any]:
    tp_systematic_file = "testdata/json-project/test-project-systematic.json"
    with open(tp_systematic_file, encoding="utf-8") as json_file:
        tp_systematic: dict[str, Any] = json.load(json_file)
    return tp_systematic
<<<<<<< HEAD


@pytest.fixture()
def tp_systematic_ontology(tp_systematic) -> dict[str, Any]:
    return tp_systematic["project"]["ontologies"][0]


@pytest.fixture()
=======


@pytest.fixture()
def tp_systematic_ontology(tp_systematic: dict[str, Any]) -> dict[str, Any]:
    onto: dict[str, Any] = tp_systematic["project"]["ontologies"][0]
    return onto


@pytest.fixture()
>>>>>>> 8c667a69
def tp_circular_ontology() -> dict[str, Any]:
    tp_circular_ontology_file = "testdata/invalid-testdata/json-project/circular-ontology.json"
    with open(tp_circular_ontology_file, encoding="utf-8") as json_file:
        tp_circular_ontology: dict[str, Any] = json.load(json_file)
    return tp_circular_ontology


<<<<<<< HEAD
def test_sort_resources(tp_systematic_ontology) -> None:
    """
    The "resources" section of an onto is a list of dictionaries. The safest way to test
    that the sorted list contains the same dicts is to sort both lists according to the
    same criteria, and then test for list equality.
    """
=======
def test_sort_resources(tp_systematic_ontology: dict[str, Any]) -> None:
>>>>>>> 8c667a69
    onto_name: str = tp_systematic_ontology["name"]
    unsorted_resources: list[dict[str, Any]] = tp_systematic_ontology["resources"]
    sorted_resources = _sort_resources(unsorted_resources, onto_name)

    unsorted_resources = sorted(unsorted_resources, key=lambda a: str(a["name"]))
    sorted_resources = sorted(sorted_resources, key=lambda a: str(a["name"]))

    assert unsorted_resources == sorted_resources


<<<<<<< HEAD
def test_sort_prop_classes(tp_systematic_ontology) -> None:
    """
    The "properties" section of an onto is a list of dictionaries. The safest way to test
    that the sorted list contains the same dicts is to sort both lists according to the
    same criteria, and then test for list equality.
    """
=======
def test_sort_prop_classes(tp_systematic_ontology: dict[str, Any]) -> None:
>>>>>>> 8c667a69
    onto_name: str = tp_systematic_ontology["name"]
    unsorted_props: list[dict[str, Any]] = tp_systematic_ontology["resources"]
    sorted_props = _sort_prop_classes(unsorted_props, onto_name)

    unsorted_props = sorted(unsorted_props, key=lambda a: str(a["name"]))
    sorted_props = sorted(sorted_props, key=lambda a: str(a["name"]))

    assert unsorted_props == sorted_props
<<<<<<< HEAD


def test_validate_project(tp_systematic, tp_circular_ontology) -> None:
    assert validate_project(tp_systematic) is True

    with pytest.raises(BaseError, match=r"Input 'fantasy.xyz' is neither a file path nor a JSON object."):
        validate_project("fantasy.xyz")

    with pytest.raises(BaseError, match=r"validation error: 'hasColor' does not match"):
        validate_project("testdata/invalid-testdata/json-project/invalid-super-property.json")

    with pytest.raises(BaseError, match=r"ERROR: Your ontology contains properties derived from 'hasLinkTo'"):
        validate_project(tp_circular_ontology)


def test_circular_references_in_onto(tp_circular_ontology) -> None:
    link_properties = _collect_link_properties(tp_circular_ontology)
    errors = _identify_problematic_cardinalities(tp_circular_ontology, link_properties)
    expected_errors = [
        ("circular-onto:AnyResource", "circular-onto:linkToTestThing1"),
        ("circular-onto:TestThing3", "circular-onto:linkToResource"),
    ]
    assert sorted(errors) == sorted(expected_errors)


def test_check_for_undefined_cardinalities(tp_systematic) -> None:
=======


def test_validate_project(tp_systematic: dict[str, Any], tp_circular_ontology: dict[str, Any]) -> None:
    assert validate_project(tp_systematic) is True

    with pytest.raises(BaseError, match=r"Input 'fantasy.xyz' is neither a file path nor a JSON object."):
        validate_project("fantasy.xyz")

    with pytest.raises(BaseError, match=r"validation error: 'hasColor' does not match"):
        validate_project("testdata/invalid-testdata/json-project/invalid-super-property.json")

    with pytest.raises(BaseError, match=r"ERROR: Your ontology contains properties derived from 'hasLinkTo'"):
        validate_project(tp_circular_ontology)


def test_circular_references_in_onto(tp_circular_ontology: dict[str, Any]) -> None:
    link_properties = _collect_link_properties(tp_circular_ontology)
    errors = _identify_problematic_cardinalities(tp_circular_ontology, link_properties)
    expected_errors = [
        ("circular-onto:AnyResource", "circular-onto:linkToTestThing1"),
        ("circular-onto:TestThing3", "circular-onto:linkToResource"),
    ]
    assert sorted(errors) == sorted(expected_errors)


def test_check_for_undefined_cardinalities(tp_systematic: dict[str, Any]) -> None:
>>>>>>> 8c667a69
    tp_nonexisting_cardinality_file = "testdata/invalid-testdata/json-project/nonexisting-cardinality.json"
    with open(tp_nonexisting_cardinality_file, encoding="utf-8") as json_file:
        tp_nonexisting_cardinality: dict[str, Any] = json.load(json_file)

    assert _check_for_undefined_cardinalities(tp_systematic) is True

    with pytest.raises(
        BaseError,
        match=r"Your data model contains cardinalities with invalid propnames:\n"
        r" - Ontology 'nonexisting-cardinality-onto', resource 'TestThing': "
        r"\[':CardinalityThatWasNotDefinedInPropertiesSection'\]",
    ):
        _check_for_undefined_cardinalities(tp_nonexisting_cardinality)


<<<<<<< HEAD
def test_check_for_undefined_super_property(tp_systematic) -> None:
=======
def test_check_for_undefined_super_property(tp_systematic: dict[str, Any]) -> None:
>>>>>>> 8c667a69
    tp_nonexisting_super_property_file = "testdata/invalid-testdata/json-project/nonexisting-super-property.json"
    with open(tp_nonexisting_super_property_file, encoding="utf-8") as json_file:
        tp_nonexisting_super_property: dict[str, Any] = json.load(json_file)

    assert _check_for_undefined_super_property(tp_systematic) is True

    with pytest.raises(
        BaseError,
        match=r"Your data model contains properties that are derived from an invalid super-property:\n"
        r" - Ontology 'nonexisting-super-property-onto', property 'hasSimpleText': "
        r"\[':SuperPropertyThatWasNotDefined'\]",
    ):
        _check_for_undefined_super_property(tp_nonexisting_super_property)


<<<<<<< HEAD
def test_check_for_undefined_super_resource(tp_systematic) -> None:
=======
def test_check_for_undefined_super_resource(tp_systematic: dict[str, Any]) -> None:
>>>>>>> 8c667a69
    tp_nonexisting_super_resource_file = "testdata/invalid-testdata/json-project/nonexisting-super-resource.json"
    with open(tp_nonexisting_super_resource_file, encoding="utf-8") as json_file:
        tp_nonexisting_super_resource: dict[str, Any] = json.load(json_file)

    assert _check_for_undefined_super_resource(tp_systematic) is True
<<<<<<< HEAD

    with pytest.raises(
        BaseError,
        match=r"Your data model contains resources that are derived from an invalid super-resource:\n"
        r" - Ontology 'nonexisting-super-resource-onto', resource 'TestThing2': "
        r"\[':SuperResourceThatWasNotDefined'\]",
    ):
        _check_for_undefined_super_resource(tp_nonexisting_super_resource)


def test_parse_json_input() -> None:
    invalid = [
        ("foo/bar", r"The input must be a path to a JSON file or a parsed JSON object"),
        ("testdata/xml-data/test-data-systematic.xml", r"cannot be parsed to a JSON object"),
    ]
    for inv, err_msg in invalid:
        with pytest.raises(BaseError, match=err_msg):
            parse_json_input(inv)

=======

    with pytest.raises(
        BaseError,
        match=r"Your data model contains resources that are derived from an invalid super-resource:\n"
        r" - Ontology 'nonexisting-super-resource-onto', resource 'TestThing2': "
        r"\[':SuperResourceThatWasNotDefined'\]",
    ):
        _check_for_undefined_super_resource(tp_nonexisting_super_resource)


def test_parse_json_input() -> None:
    invalid = [
        ("foo/bar", r"The input must be a path to a JSON file or a parsed JSON object"),
        ("testdata/xml-data/test-data-systematic.xml", r"cannot be parsed to a JSON object"),
    ]
    for inv, err_msg in invalid:
        with pytest.raises(BaseError, match=err_msg):
            parse_json_input(inv)

>>>>>>> 8c667a69

def test_check_for_duplicate_resources() -> None:
    tp_duplicate_resource_file = "testdata/invalid-testdata/json-project/duplicate-resource.json"
    with open(tp_duplicate_resource_file, encoding="utf-8") as json_file:
        tp_duplicate_resource: dict[str, Any] = json.load(json_file)

    with pytest.raises(
        BaseError,
        match=r"Resource names and property names must be unique inside every ontology\.\n"
        r"Resource 'anotherResource' appears multiple times in the ontology 'testonto'\.\n"
        r"Resource 'minimalResource' appears multiple times in the ontology 'testonto'\.\n",
    ):
        _check_for_duplicate_names(tp_duplicate_resource)


def test_check_for_duplicate_properties() -> None:
    tp_duplicate_property_file = "testdata/invalid-testdata/json-project/duplicate-property.json"
    with open(tp_duplicate_property_file, encoding="utf-8") as json_file:
        tp_duplicate_property: dict[str, Any] = json.load(json_file)
    with pytest.raises(
        BaseError,
        match=r"Resource names and property names must be unique inside every ontology\.\n"
        r"Property 'hasInt' appears multiple times in the ontology 'testonto'\.\n"
        r"Property 'hasText' appears multiple times in the ontology 'testonto'\.\n",
    ):
        _check_for_duplicate_names(tp_duplicate_property)


def test_rectify_hlist_of_properties() -> None:
    lists = [
        {
            "name": "list-no-1",
            "labels": {"en": "List number one", "de": "Liste Nummer eins"},
            "nodes": [{"name": "first node", "labels": {"en": "First node"}}],
        },
        {
            "name": "list-no-2",
            "labels": {"en": "List number two", "de": "Liste Nummer zwei"},
            "nodes": [{"name": "second node", "labels": {"en": "second node"}}],
        },
    ]
    properties = [
        {
            "name": "hasList1",
            "super": ["hasValue"],
            "object": "ListValue",
            "labels": {"en": "hasList1"},
            "gui_element": "List",
            "gui_attributes": {"hlist": "List number one"},
        },
        {
            "name": "hasList2",
            "super": ["hasValue"],
            "object": "ListValue",
            "labels": {"en": "hasList2"},
            "gui_element": "List",
            "gui_attributes": {"hlist": "Liste Nummer zwei"},
        },
    ]
    properties_returned = _rectify_hlist_of_properties(
        lists=lists,
        properties=properties,
    )
    returned_hlists = [x["gui_attributes"]["hlist"] for x in properties_returned]
    expected_hlists = ["list-no-1", "list-no-2"]
    assert unordered(returned_hlists) == expected_hlists


def test_rectify_hlist_of_properties_nonexisting_list() -> None:
    lists = [
        {
            "name": "list-no-1",
            "labels": {"en": "List number one", "de": "Liste Nummer eins"},
            "nodes": [{"name": "first node", "labels": {"en": "First node"}}],
        }
    ]
    properties = [
        {
            "name": "hasList1",
            "super": ["hasValue"],
            "object": "ListValue",
            "labels": {"en": "hasList1"},
            "gui_element": "List",
            "gui_attributes": {"hlist": "Nonexisting list"},
        }
    ]
    with pytest.raises(
        UserError,
        match=r"Property 'hasList1' references an unknown list: 'Nonexisting list'",
    ):
        _rectify_hlist_of_properties(
            lists=lists,
            properties=properties,
        )


if __name__ == "__main__":
    pytest.main([__file__])<|MERGE_RESOLUTION|>--- conflicted
+++ resolved
@@ -24,26 +24,12 @@
 from dsp_tools.utils.shared import parse_json_input
 
 
-<<<<<<< HEAD
-
-=======
->>>>>>> 8c667a69
 @pytest.fixture()
 def tp_systematic() -> dict[str, Any]:
     tp_systematic_file = "testdata/json-project/test-project-systematic.json"
     with open(tp_systematic_file, encoding="utf-8") as json_file:
         tp_systematic: dict[str, Any] = json.load(json_file)
     return tp_systematic
-<<<<<<< HEAD
-
-
-@pytest.fixture()
-def tp_systematic_ontology(tp_systematic) -> dict[str, Any]:
-    return tp_systematic["project"]["ontologies"][0]
-
-
-@pytest.fixture()
-=======
 
 
 @pytest.fixture()
@@ -53,7 +39,6 @@
 
 
 @pytest.fixture()
->>>>>>> 8c667a69
 def tp_circular_ontology() -> dict[str, Any]:
     tp_circular_ontology_file = "testdata/invalid-testdata/json-project/circular-ontology.json"
     with open(tp_circular_ontology_file, encoding="utf-8") as json_file:
@@ -61,16 +46,7 @@
     return tp_circular_ontology
 
 
-<<<<<<< HEAD
-def test_sort_resources(tp_systematic_ontology) -> None:
-    """
-    The "resources" section of an onto is a list of dictionaries. The safest way to test
-    that the sorted list contains the same dicts is to sort both lists according to the
-    same criteria, and then test for list equality.
-    """
-=======
 def test_sort_resources(tp_systematic_ontology: dict[str, Any]) -> None:
->>>>>>> 8c667a69
     onto_name: str = tp_systematic_ontology["name"]
     unsorted_resources: list[dict[str, Any]] = tp_systematic_ontology["resources"]
     sorted_resources = _sort_resources(unsorted_resources, onto_name)
@@ -81,16 +57,7 @@
     assert unsorted_resources == sorted_resources
 
 
-<<<<<<< HEAD
-def test_sort_prop_classes(tp_systematic_ontology) -> None:
-    """
-    The "properties" section of an onto is a list of dictionaries. The safest way to test
-    that the sorted list contains the same dicts is to sort both lists according to the
-    same criteria, and then test for list equality.
-    """
-=======
 def test_sort_prop_classes(tp_systematic_ontology: dict[str, Any]) -> None:
->>>>>>> 8c667a69
     onto_name: str = tp_systematic_ontology["name"]
     unsorted_props: list[dict[str, Any]] = tp_systematic_ontology["resources"]
     sorted_props = _sort_prop_classes(unsorted_props, onto_name)
@@ -99,34 +66,6 @@
     sorted_props = sorted(sorted_props, key=lambda a: str(a["name"]))
 
     assert unsorted_props == sorted_props
-<<<<<<< HEAD
-
-
-def test_validate_project(tp_systematic, tp_circular_ontology) -> None:
-    assert validate_project(tp_systematic) is True
-
-    with pytest.raises(BaseError, match=r"Input 'fantasy.xyz' is neither a file path nor a JSON object."):
-        validate_project("fantasy.xyz")
-
-    with pytest.raises(BaseError, match=r"validation error: 'hasColor' does not match"):
-        validate_project("testdata/invalid-testdata/json-project/invalid-super-property.json")
-
-    with pytest.raises(BaseError, match=r"ERROR: Your ontology contains properties derived from 'hasLinkTo'"):
-        validate_project(tp_circular_ontology)
-
-
-def test_circular_references_in_onto(tp_circular_ontology) -> None:
-    link_properties = _collect_link_properties(tp_circular_ontology)
-    errors = _identify_problematic_cardinalities(tp_circular_ontology, link_properties)
-    expected_errors = [
-        ("circular-onto:AnyResource", "circular-onto:linkToTestThing1"),
-        ("circular-onto:TestThing3", "circular-onto:linkToResource"),
-    ]
-    assert sorted(errors) == sorted(expected_errors)
-
-
-def test_check_for_undefined_cardinalities(tp_systematic) -> None:
-=======
 
 
 def test_validate_project(tp_systematic: dict[str, Any], tp_circular_ontology: dict[str, Any]) -> None:
@@ -153,7 +92,6 @@
 
 
 def test_check_for_undefined_cardinalities(tp_systematic: dict[str, Any]) -> None:
->>>>>>> 8c667a69
     tp_nonexisting_cardinality_file = "testdata/invalid-testdata/json-project/nonexisting-cardinality.json"
     with open(tp_nonexisting_cardinality_file, encoding="utf-8") as json_file:
         tp_nonexisting_cardinality: dict[str, Any] = json.load(json_file)
@@ -169,11 +107,7 @@
         _check_for_undefined_cardinalities(tp_nonexisting_cardinality)
 
 
-<<<<<<< HEAD
-def test_check_for_undefined_super_property(tp_systematic) -> None:
-=======
 def test_check_for_undefined_super_property(tp_systematic: dict[str, Any]) -> None:
->>>>>>> 8c667a69
     tp_nonexisting_super_property_file = "testdata/invalid-testdata/json-project/nonexisting-super-property.json"
     with open(tp_nonexisting_super_property_file, encoding="utf-8") as json_file:
         tp_nonexisting_super_property: dict[str, Any] = json.load(json_file)
@@ -189,17 +123,12 @@
         _check_for_undefined_super_property(tp_nonexisting_super_property)
 
 
-<<<<<<< HEAD
-def test_check_for_undefined_super_resource(tp_systematic) -> None:
-=======
 def test_check_for_undefined_super_resource(tp_systematic: dict[str, Any]) -> None:
->>>>>>> 8c667a69
     tp_nonexisting_super_resource_file = "testdata/invalid-testdata/json-project/nonexisting-super-resource.json"
     with open(tp_nonexisting_super_resource_file, encoding="utf-8") as json_file:
         tp_nonexisting_super_resource: dict[str, Any] = json.load(json_file)
 
     assert _check_for_undefined_super_resource(tp_systematic) is True
-<<<<<<< HEAD
 
     with pytest.raises(
         BaseError,
@@ -219,27 +148,6 @@
         with pytest.raises(BaseError, match=err_msg):
             parse_json_input(inv)
 
-=======
-
-    with pytest.raises(
-        BaseError,
-        match=r"Your data model contains resources that are derived from an invalid super-resource:\n"
-        r" - Ontology 'nonexisting-super-resource-onto', resource 'TestThing2': "
-        r"\[':SuperResourceThatWasNotDefined'\]",
-    ):
-        _check_for_undefined_super_resource(tp_nonexisting_super_resource)
-
-
-def test_parse_json_input() -> None:
-    invalid = [
-        ("foo/bar", r"The input must be a path to a JSON file or a parsed JSON object"),
-        ("testdata/xml-data/test-data-systematic.xml", r"cannot be parsed to a JSON object"),
-    ]
-    for inv, err_msg in invalid:
-        with pytest.raises(BaseError, match=err_msg):
-            parse_json_input(inv)
-
->>>>>>> 8c667a69
 
 def test_check_for_duplicate_resources() -> None:
     tp_duplicate_resource_file = "testdata/invalid-testdata/json-project/duplicate-resource.json"
