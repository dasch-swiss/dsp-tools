from functools import lru_cache

import pytest
from rdflib import RDF
from rdflib import RDFS
from rdflib import SH
from rdflib import Graph
from rdflib import Literal

from dsp_tools.commands.validate_data.models.validation import DetailBaseInfo
from dsp_tools.commands.validate_data.models.validation import ValidationResult
from dsp_tools.commands.validate_data.models.validation import ValidationResultBaseInfo
from dsp_tools.commands.validate_data.models.validation import ViolationType
from test.unittests.commands.validate_data.constants import DASH
from test.unittests.commands.validate_data.constants import DATA
from test.unittests.commands.validate_data.constants import IN_BUILT_ONTO
from test.unittests.commands.validate_data.constants import KNORA_API
from test.unittests.commands.validate_data.constants import ONTO
from test.unittests.commands.validate_data.constants import PREFIXES


@lru_cache(maxsize=None)
@pytest.fixture
def onto_graph() -> Graph:
    g = Graph()
    g.parse("testdata/validate-data/onto.ttl")
    g.parse("testdata/validate-data/knora-api-subset.ttl")
    return g


@pytest.fixture
def report_target_resource_wrong_type(onto_graph: Graph) -> tuple[Graph, Graph]:
    validation_str = f"""{PREFIXES}
    [ 
        a sh:ValidationResult ;
        sh:detail _:detail_bn ;
        sh:focusNode <http://data/region_isRegionOf_resource_not_a_representation> ;
        sh:resultMessage "Value does not have shape api-shapes:isRegionOf_NodeShape" ;
        sh:resultPath <http://api.knora.org/ontology/knora-api/v2#isRegionOf> ;
        sh:resultSeverity sh:Violation ;
        sh:sourceConstraintComponent sh:NodeConstraintComponent ;
        sh:sourceShape <http://api.knora.org/ontology/knora-api/shapes/v2#isRegionOf_PropertyShape> ;
        sh:value <http://data/value_isRegionOf> 
    ] .
    
    _:detail_bn a sh:ValidationResult ;
        sh:focusNode <http://data/value_isRegionOf> ;
        sh:resultMessage "http://api.knora.org/ontology/knora-api/v2#Representation" ;
        sh:resultPath <http://api.knora.org/ontology/knora-api/shapes/v2#linkValueHasTargetID> ;
        sh:resultSeverity sh:Violation ;
        sh:sourceConstraintComponent sh:ClassConstraintComponent ;
        sh:sourceShape _:source_shape ;
        sh:value <http://data/target_res_without_representation_1> .
    """
    validation_g = Graph()
    validation_g.parse(data=validation_str, format="ttl")
    data_str = f"""{PREFIXES}
    <http://data/region_isRegionOf_resource_not_a_representation> 
        a knora-api:Region ;
        rdfs:label "Region"^^xsd:string ;
        knora-api:hasColor <http://data/value_hasColor> ;
        knora-api:hasGeometry <http://data/value_hasGeometry> ;
        knora-api:isRegionOf <http://data/value_isRegionOf> .
    
    <http://data/value_isRegionOf> a knora-api:LinkValue ;
        api-shapes:linkValueHasTargetID <http://data/target_res_without_representation_1> .
    
    <http://data/target_res_without_representation_1> a in-built:TestNormalResource ;
        rdfs:label "Resource without Representation"^^xsd:string .
    """
    onto_data_g = Graph()
    onto_data_g += onto_graph
    onto_data_g.parse(data=data_str, format="ttl")
    return validation_g, onto_data_g


@pytest.fixture
def report_not_resource(onto_graph: Graph) -> tuple[Graph, Graph]:
    validation_str = f"""{PREFIXES}
    _:bn_id_simpletext a sh:ValidationResult ;
        sh:focusNode <http://data/value_id_simpletext> ;
        sh:resultMessage "TextValue without formatting" ;
        sh:resultPath knora-api:valueAsString ;
        sh:resultSeverity sh:Violation ;
        sh:sourceConstraintComponent sh:MinCountConstraintComponent ;
        sh:sourceShape api-shapes:SimpleTextValue_PropShape .
    """
    validation_g = Graph()
    validation_g.parse(data=validation_str, format="ttl")
    data_str = f"""{PREFIXES}
    <http://data/id_simpletext> a onto:ClassWithEverything ;
        rdfs:label "Simpletext"^^xsd:string ;
        onto:testTextarea <http://data/value_id_simpletext> .
    <http://data/value_id_simpletext> a knora-api:TextValue ;
        knora-api:textValueAsXml "Text"^^xsd:string .
    """
    onto_data_g = Graph()
    onto_data_g += onto_graph
    onto_data_g.parse(data=data_str, format="ttl")
    return validation_g, onto_data_g


@pytest.fixture
def report_min_card(onto_graph: Graph) -> tuple[Graph, Graph, ValidationResultBaseInfo]:
    validation_str = f"""{PREFIXES}
    [ a sh:ValidationResult ;
        sh:focusNode <http://data/id_card_one> ;
        sh:resultMessage "1" ;
        sh:resultPath onto:testBoolean ;
        sh:resultSeverity sh:Violation ;
        sh:sourceConstraintComponent sh:MinCountConstraintComponent ;
        sh:sourceShape [ ] ] .
    """
    validation_g = Graph()
    validation_g.parse(data=validation_str, format="ttl")
    data_str = f"""{PREFIXES}
    <http://data/id_card_one> a onto:ClassInheritedCardinalityOverwriting ;
        rdfs:label "Bool Card 1"^^xsd:string .
    """
    onto_data_g = Graph()
    onto_data_g += onto_graph
    onto_data_g.parse(data=data_str, format="ttl")
    val_bn = next(validation_g.subjects(RDF.type, SH.ValidationResult))
    base_info = ValidationResultBaseInfo(
        result_bn=val_bn,
        source_constraint_component=SH.MinCountConstraintComponent,
        focus_node_iri=DATA.id_card_one,
        focus_node_type=ONTO.ClassInheritedCardinalityOverwriting,
        result_path=ONTO.testBoolean,
    )
    return validation_g, onto_data_g, base_info


@pytest.fixture
def file_value_cardinality_to_ignore(onto_graph: Graph) -> tuple[Graph, ValidationResultBaseInfo]:
    validation_str = f"""{PREFIXES}
[   a sh:ValidationResult ;
    sh:focusNode <http://data/id_wrong_file_type> ;
    sh:resultMessage "Property knora-api:hasMovingImageFileValue is not among those permitted for any of the types" ;
    sh:resultPath <http://api.knora.org/ontology/knora-api/v2#hasMovingImageFileValue> ;
    sh:resultSeverity sh:Violation ;
    sh:sourceConstraintComponent <http://datashapes.org/dash#ClosedByTypesConstraintComponent> ;
    sh:sourceShape <http://0.0.0.0:3333/ontology/9999/onto/v2#TestStillImageRepresentation> ;
    sh:value <http://data/fileValueBn> ] .
    """
    data_str = f"""{PREFIXES}
    <http://data/id_wrong_file_type> a onto:TestStillImageRepresentation ;
        rdfs:label "TestStillImageRepresentation File mp4"^^xsd:string ;
        knora-api:hasMovingImageFileValue <http://data/fileValueBn> .
    """
    graphs = Graph()
    graphs.parse(data=validation_str, format="ttl")
    graphs.parse(data=data_str, format="ttl")
    graphs += onto_graph
    val_bn = next(graphs.subjects(RDF.type, SH.ValidationResult))
    base_info = ValidationResultBaseInfo(
        result_bn=val_bn,
        source_constraint_component=DASH.ClosedByTypesConstraintComponent,
        focus_node_iri=DATA.id_wrong_file_type,
        focus_node_type=ONTO.TestStillImageRepresentation,
        result_path=KNORA_API.hasMovingImageFileValue,
    )
    return graphs, base_info


@pytest.fixture
def file_value_for_resource_without_representation(onto_graph: Graph) -> tuple[Graph, ValidationResultBaseInfo]:
    validation_str = f"""{PREFIXES}
[ a sh:ValidationResult ;
    sh:focusNode <http://data/id_resource_without_representation> ;
    sh:resultMessage "Property knora-api:hasMovingImageFileValue is not among those permitted for any of the types" ;
    sh:resultPath <http://api.knora.org/ontology/knora-api/v2#hasMovingImageFileValue> ;
    sh:resultSeverity sh:Violation ;
    sh:sourceConstraintComponent <http://datashapes.org/dash#ClosedByTypesConstraintComponent> ;
    sh:sourceShape <http://0.0.0.0:3333/ontology/9999/onto/v2#ClassWithEverything> ;
    sh:value <http://data/fileBn> ] .
    """
    data_str = f"""{PREFIXES}
    <http://data/id_resource_without_representation> a <http://0.0.0.0:3333/ontology/9999/onto/v2#ClassWithEverything> ;
        rdfs:label "Resource Without Representation"^^xsd:string ;
        knora-api:hasMovingImageFileValue <http://data/fileBn> .
    """
    graphs = Graph()
    graphs.parse(data=validation_str, format="ttl")
    graphs.parse(data=data_str, format="ttl")
    graphs += onto_graph
    val_bn = next(graphs.subjects(RDF.type, SH.ValidationResult))
    base_info = ValidationResultBaseInfo(
        result_bn=val_bn,
        source_constraint_component=DASH.ClosedByTypesConstraintComponent,
        focus_node_iri=DATA.id_resource_without_representation,
        focus_node_type=ONTO.ClassWithEverything,
        result_path=KNORA_API.hasMovingImageFileValue,
    )
    return graphs, base_info


@pytest.fixture
def extracted_file_value_for_resource_without_representation() -> ValidationResult:
    return ValidationResult(
        violation_type=ViolationType.FILEVALUE_PROHIBITED,
        res_iri=DATA.id_resource_without_representation,
        res_class=ONTO.ClassWithEverything,
        property=ONTO.hasMovingImageFileValue,
    )


@pytest.fixture
def extracted_min_card() -> ValidationResult:
    return ValidationResult(
        violation_type=ViolationType.MIN_CARD,
        res_iri=DATA.id_card_one,
        res_class=ONTO.ClassInheritedCardinalityOverwriting,
        property=ONTO.testBoolean,
        expected=Literal("1"),
    )


@pytest.fixture
def report_value_type_simpletext(onto_graph: Graph) -> tuple[Graph, Graph, ValidationResultBaseInfo]:
    validation_str = f"""{PREFIXES}
    [ a sh:ValidationResult ;
        sh:detail _:bn_id_simpletext ;
        sh:focusNode <http://data/id_simpletext> ;
        sh:resultMessage "Value does not have shape <http://api.knora.org/ontology/knora-api/shapes/v2#SimpleTextValue_ClassShape>" ;
        sh:resultPath onto:testTextarea ;
        sh:resultSeverity sh:Violation ;
        sh:sourceConstraintComponent sh:NodeConstraintComponent ;
        sh:sourceShape onto:testTextarea_PropShape ;
        sh:value <http://data/value_id_simpletext> ] .

    _:bn_id_simpletext a sh:ValidationResult ;
        sh:focusNode <http://data/value_id_simpletext> ;
        sh:resultMessage "TextValue without formatting" ;
        sh:resultPath knora-api:valueAsString ;
        sh:resultSeverity sh:Violation ;
        sh:sourceConstraintComponent sh:MinCountConstraintComponent ;
        sh:sourceShape api-shapes:SimpleTextValue_PropShape .
    """  # noqa: E501 (Line too long)
    validation_g = Graph()
    validation_g.parse(data=validation_str, format="ttl")
    data_str = f"""{PREFIXES}
    <http://data/id_simpletext> a onto:ClassWithEverything ;
        rdfs:label "Simpletext"^^xsd:string ;
        onto:testTextarea <http://data/value_id_simpletext> .

    <http://data/value_id_simpletext> a knora-api:TextValue ;
        knora-api:textValueAsXml "Text"^^xsd:string .
    """
    onto_data_g = Graph()
    onto_data_g += onto_graph
    onto_data_g.parse(data=data_str, format="ttl")
    val_bn = next(validation_g.subjects(RDF.type, SH.ValidationResult))
    detail_bn = next(validation_g.objects(val_bn, SH.detail))
    detail = DetailBaseInfo(
        detail_bn=detail_bn,
        source_constraint_component=SH.MinCountConstraintComponent,
    )
    base_info = ValidationResultBaseInfo(
        result_bn=val_bn,
        result_path=ONTO.testTextarea,
        source_constraint_component=SH.NodeConstraintComponent,
        focus_node_iri=DATA.id_simpletext,
        focus_node_type=ONTO.ClassWithEverything,
        detail=detail,
    )
    return validation_g, onto_data_g, base_info


@pytest.fixture
def extracted_value_type_simpletext() -> ValidationResult:
    return ValidationResult(
        violation_type=ViolationType.VALUE_TYPE,
        res_iri=DATA.id_simpletext,
        res_class=ONTO.ClassWithEverything,
        property=ONTO.testTextarea,
        expected=Literal("TextValue without formatting"),
        input_type=KNORA_API.TextValue,
    )


@pytest.fixture
def report_min_inclusive(onto_graph: Graph) -> tuple[Graph, Graph, ValidationResultBaseInfo]:
    validation_str = f"""{PREFIXES}
    [ 
        a sh:ValidationResult ;
        sh:detail _:detail_bn ;
        sh:focusNode <http://data/video_segment_negative_bounds> ;
        sh:resultMessage "Value does not have shape api-shapes:IntervalValue_ClassShape" ;
        sh:resultPath <http://api.knora.org/ontology/knora-api/v2#hasSegmentBounds> ;
        sh:resultSeverity sh:Violation ;
        sh:sourceConstraintComponent sh:NodeConstraintComponent ;
        sh:sourceShape <http://api.knora.org/ontology/knora-api/shapes/v2#hasSegmentBounds_PropertyShape> ;
        sh:value <http://data/value_iri> 
    ] .
            
    _:detail_bn a sh:ValidationResult ;
    sh:focusNode <http://data/value_iri> ;
    sh:resultMessage "The interval start must be a non-negative integer or decimal." ;
    sh:resultPath <http://api.knora.org/ontology/knora-api/v2#intervalValueHasStart> ;
    sh:resultSeverity sh:Violation ;
    sh:sourceConstraintComponent sh:MinInclusiveConstraintComponent ;
    sh:sourceShape <http://api.knora.org/ontology/knora-api/shapes/v2#intervalValueHasStart_PropShape> ;
    sh:value -2.0 .
    """
    validation_g = Graph()
    validation_g.parse(data=validation_str, format="ttl")
    data_str = f"""{PREFIXES}

    <http://data/video_segment_negative_bounds> a knora-api:VideoSegment ;
        rdfs:label "Video Segment"^^xsd:string ;
        knora-api:hasSegmentBounds <http://data/value_iri> .
    
    <http://data/value_iri> a knora-api:IntervalValue ;
        knora-api:intervalValueHasEnd -1.0 ;
        knora-api:intervalValueHasStart -2.0 .
    """
    onto_data_g = Graph()
    onto_data_g += onto_graph
    onto_data_g.parse(data=data_str, format="ttl")
    val_bn = next(validation_g.subjects(RDF.type, SH.ValidationResult))
    detail_bn = next(validation_g.objects(val_bn, SH.detail))
    detail = DetailBaseInfo(
        detail_bn=detail_bn,
        source_constraint_component=SH.MinInclusiveConstraintComponent,
    )
    base_info = ValidationResultBaseInfo(
        result_bn=val_bn,
        result_path=KNORA_API.hasSegmentBounds,
        source_constraint_component=SH.NodeConstraintComponent,
        focus_node_iri=DATA.video_segment_negative_bounds,
        focus_node_type=KNORA_API.VideoSegment,
        detail=detail,
    )
    return validation_g, onto_data_g, base_info


@pytest.fixture
def extracted_min_inclusive() -> ValidationResult:
    return ValidationResult(
        violation_type=ViolationType.GENERIC,
        res_iri=DATA.video_segment_negative_bounds,
        res_class=KNORA_API.VideoSegment,
        property=KNORA_API.hasSegmentBounds,
        message=Literal("The interval start must be a non-negative integer or decimal."),
        input_value=Literal("-2.0"),
    )


@pytest.fixture
def report_value_type(onto_graph: Graph) -> tuple[Graph, Graph, ValidationResultBaseInfo]:
    validation_str = f"""{PREFIXES}
    [ a sh:ValidationResult ;
        sh:focusNode <http://data/id_uri> ;
        sh:resultMessage "This property requires a UriValue" ;
        sh:resultPath <http://0.0.0.0:3333/ontology/9999/onto/v2#testUriValue> ;
        sh:resultSeverity sh:Violation ;
        sh:sourceConstraintComponent sh:ClassConstraintComponent ;
        sh:sourceShape [ ] ;
        sh:value <http://data/value_id_uri> ] .
    """
    validation_g = Graph()
    validation_g.parse(data=validation_str, format="ttl")
    data_str = f"""{PREFIXES}
    <http://data/id_uri> a onto:ClassWithEverything ;
        rdfs:label "Uri"^^xsd:string ;
        onto:testUriValue <http://data/value_id_uri> .

    <http://data/value_id_uri> a knora-api:TextValue ;
        knora-api:valueAsString "https://dasch.swiss"^^xsd:string .
    """
    onto_data_g = Graph()
    onto_data_g += onto_graph
    onto_data_g.parse(data=data_str, format="ttl")
    val_bn = next(validation_g.subjects(RDF.type, SH.ValidationResult))
    base_info = ValidationResultBaseInfo(
        result_bn=val_bn,
        source_constraint_component=SH.ClassConstraintComponent,
        focus_node_iri=DATA.id_uri,
        focus_node_type=ONTO.ClassWithEverything,
        result_path=ONTO.testUriValue,
        detail=None,
    )
    return validation_g, onto_data_g, base_info


@pytest.fixture
def extracted_value_type() -> ValidationResult:
    return ValidationResult(
        violation_type=ViolationType.VALUE_TYPE,
        res_iri=DATA.id_uri,
        res_class=ONTO.ClassWithEverything,
        property=ONTO.testUriValue,
        expected=Literal("This property requires a UriValue"),
        input_type=KNORA_API.TextValue,
    )


@pytest.fixture
def report_regex_on_value(onto_graph: Graph) -> tuple[Graph, Graph, ValidationResultBaseInfo]:
    validation_str = f"""{PREFIXES}
    [ 
        a sh:ValidationResult ;
        sh:focusNode <http://data/value_geoname_not_number> ;
        sh:resultMessage "The value must be a valid geoname code" ;
        sh:resultPath <http://api.knora.org/ontology/knora-api/v2#geonameValueAsGeonameCode> ;
        sh:resultSeverity sh:Violation ;
        sh:sourceConstraintComponent sh:PatternConstraintComponent ;
        sh:sourceShape <http://api.knora.org/ontology/knora-api/shapes/v2#geonameValueAsGeonameCode_Shape> ;
        sh:value "this-is-not-a-valid-code" ].
    """
    validation_g = Graph()
    validation_g.parse(data=validation_str, format="ttl")
    data_str = f"""{PREFIXES}
    <http://data/geoname_not_number> a onto:ClassWithEverything ;
        rdfs:label "Geoname is not a number"^^xsd:string ;
        onto:testGeoname <http://data/value_geoname_not_number> .

    <http://data/value_geoname_not_number> a knora-api:GeonameValue ;
        knora-api:geonameValueAsGeonameCode "this-is-not-a-valid-code"^^xsd:string .
    """
    onto_data_g = Graph()
    onto_data_g += onto_graph
    onto_data_g.parse(data=data_str, format="ttl")
    val_bn = next(validation_g.subjects(RDF.type, SH.ValidationResult))
    base_info = ValidationResultBaseInfo(
        result_bn=val_bn,
<<<<<<< HEAD
        source_constraint_component=SH.PatternConstraintComponent,
        resource_iri=DATA.geoname_not_number,
        res_class_type=ONTO.ClassWithEverything,
=======
        source_constraint_component=SH.NodeConstraintComponent,
        focus_node_iri=DATA.geoname_not_number,
        focus_node_type=ONTO.ClassWithEverything,
>>>>>>> 2994e0de
        result_path=ONTO.testGeoname,
        detail=None,
    )
    return validation_g, onto_data_g, base_info


@pytest.fixture
def extracted_regex() -> ValidationResult:
    return ValidationResult(
        violation_type=ViolationType.PATTERN,
        res_iri=DATA.geoname_not_number,
        res_class=ONTO.ClassWithEverything,
        property=ONTO.testGeoname,
        expected=Literal("The value must be a valid geoname code"),
        input_value=Literal("this-is-not-a-valid-code"),
    )


@pytest.fixture
def report_link_target_non_existent(onto_graph: Graph) -> tuple[Graph, Graph, ValidationResultBaseInfo]:
    validation_str = f"""{PREFIXES}
    [ a sh:ValidationResult ;
        sh:detail _:bn_link_target_non_existent ;
        sh:focusNode <http://data/link_target_non_existent> ;
        sh:resultMessage "Value does not have shape <http://0.0.0.0:3333/ontology/9999/onto/v2#testHasLinkTo_NodeShape>" ;
        sh:resultPath onto:testHasLinkTo ;
        sh:resultSeverity sh:Violation ;
        sh:sourceConstraintComponent sh:NodeConstraintComponent ;
        sh:sourceShape onto:testHasLinkTo_PropShape ;
        sh:value <http://data/value_link_target_non_existent> ] .
    
    _:bn_link_target_non_existent a sh:ValidationResult ;
        sh:focusNode <http://data/value_link_target_non_existent> ;
        sh:resultMessage <http://api.knora.org/ontology/knora-api/v2#Resource> ;
        sh:resultPath api-shapes:linkValueHasTargetID ;
        sh:resultSeverity sh:Violation ;
        sh:sourceConstraintComponent sh:ClassConstraintComponent ;
        sh:sourceShape [ ] ;
        sh:value <http://data/other> .
    """  # noqa: E501 (Line too long)
    validation_g = Graph()
    validation_g.parse(data=validation_str, format="ttl")
    data_str = f"""{PREFIXES}
    <http://data/link_target_non_existent> a onto:ClassWithEverything ;
        rdfs:label "Target does not exist"^^xsd:string ;
        onto:testHasLinkTo <http://data/value_link_target_non_existent> .
    
    <http://data/value_link_target_non_existent> a knora-api:LinkValue ;
    api-shapes:linkValueHasTargetID <http://data/other> .
    """
    onto_data_g = Graph()
    onto_data_g += onto_graph
    onto_data_g.parse(data=data_str, format="ttl")
    val_bn = next(validation_g.subjects(RDF.type, SH.ValidationResult))
    detail_bn = next(validation_g.objects(val_bn, SH.detail))
    detail_component = next(validation_g.objects(detail_bn, SH.sourceConstraintComponent))
    detail = DetailBaseInfo(
        detail_bn=detail_bn,
        source_constraint_component=detail_component,
    )
    base_info = ValidationResultBaseInfo(
        result_bn=val_bn,
        source_constraint_component=SH.NodeConstraintComponent,
        focus_node_iri=DATA.link_target_non_existent,
        focus_node_type=ONTO.ClassWithEverything,
        result_path=ONTO.testHasLinkTo,
        detail=detail,
    )
    return validation_g, onto_data_g, base_info


@pytest.fixture
def extracted_link_target_non_existent() -> ValidationResult:
    return ValidationResult(
        violation_type=ViolationType.LINK_TARGET,
        res_iri=DATA.link_target_non_existent,
        res_class=ONTO.ClassWithEverything,
        property=ONTO.testHasLinkTo,
        expected=KNORA_API.Resource,
        input_value=DATA.other,
    )


@pytest.fixture
def report_link_target_wrong_class(onto_graph: Graph) -> tuple[Graph, Graph, ValidationResultBaseInfo]:
    validation_str = f"""{PREFIXES}
    [ a sh:ValidationResult ;
        sh:detail _:bn_link_target_wrong_class ;
        sh:focusNode <http://data/link_target_wrong_class> ;
        sh:resultMessage "Value does not have shape <http://0.0.0.0:3333/ontology/9999/onto/v2#testHasLinkToCardOneResource_NodeShape>" ;
        sh:resultPath onto:testHasLinkToCardOneResource ;
        sh:resultSeverity sh:Violation ;
        sh:sourceConstraintComponent sh:NodeConstraintComponent ;
        sh:sourceShape onto:testHasLinkToCardOneResource_PropShape ;
        sh:value <http://data/value_link_target_wrong_class> ] .
        
    _:bn_link_target_wrong_class a sh:ValidationResult ;
        sh:focusNode <http://data/value_link_target_wrong_class> ;
        sh:resultMessage <http://0.0.0.0:3333/ontology/9999/onto/v2#CardOneResource> ;
        sh:resultPath api-shapes:linkValueHasTargetID ;
        sh:resultSeverity sh:Violation ;
        sh:sourceConstraintComponent sh:ClassConstraintComponent ;
        sh:sourceShape [ ] ;
        sh:value <http://data/id_9_target> .
    """  # noqa: E501 (Line too long)
    validation_g = Graph()
    validation_g.parse(data=validation_str, format="ttl")
    data_str = f"""{PREFIXES}
    <http://data/link_target_wrong_class> a onto:ClassWithEverything ;
        rdfs:label "Target not the right class"^^xsd:string ;
        onto:testHasLinkToCardOneResource <http://data/value_link_target_wrong_class> .
    
    <http://data/id_9_target> a onto:ClassWithEverything ;
        rdfs:label "Link Prop"^^xsd:string .

    <http://data/value_link_target_wrong_class> a knora-api:LinkValue ;
        api-shapes:linkValueHasTargetID <http://data/id_9_target> .
    """
    onto_data_g = Graph()
    onto_data_g += onto_graph
    onto_data_g.parse(data=data_str, format="ttl")
    val_bn = next(validation_g.subjects(RDF.type, SH.ValidationResult))
    detail_bn = next(validation_g.objects(val_bn, SH.detail))
    detail_component = next(validation_g.objects(detail_bn, SH.sourceConstraintComponent))
    detail = DetailBaseInfo(
        detail_bn=detail_bn,
        source_constraint_component=detail_component,
    )
    base_info = ValidationResultBaseInfo(
        result_bn=val_bn,
        source_constraint_component=SH.NodeConstraintComponent,
        focus_node_iri=DATA.link_target_wrong_class,
        focus_node_type=ONTO.ClassWithEverything,
        result_path=ONTO.testHasLinkToCardOneResource,
        detail=detail,
    )
    return validation_g, onto_data_g, base_info


@pytest.fixture
def extracted_link_target_wrong_class() -> ValidationResult:
    return ValidationResult(
        violation_type=ViolationType.LINK_TARGET,
        res_iri=DATA.link_target_wrong_class,
        res_class=ONTO.ClassWithEverything,
        property=ONTO.testHasLinkToCardOneResource,
        expected=ONTO.CardOneResource,
        input_value=DATA.id_9_target,
        input_type=ONTO.ClassWithEverything,
    )


@pytest.fixture
def report_image_missing_legal_info(onto_graph: Graph) -> tuple[Graph, Graph, ValidationResultBaseInfo]:
    validation_str = f"""{PREFIXES}
    [ a sh:ValidationResult ;
        sh:focusNode <http://data/value_image_no_legal_info> ;
        sh:resultMessage "Files and IIIF-URIs require a reference to a license." ;
        sh:resultPath <http://api.knora.org/ontology/knora-api/v2#hasLicense> ;
        sh:resultSeverity sh:Violation ;
        sh:sourceConstraintComponent sh:MinCountConstraintComponent ;
        sh:sourceShape <http://api.knora.org/ontology/knora-api/shapes/v2#hasLicense_PropShape> ] .
    """
    validation_g = Graph()
    validation_g.parse(data=validation_str, format="ttl")
    data_str = f"""{PREFIXES}
    <http://data/image_no_legal_info> a <http://0.0.0.0:3333/ontology/9999/onto/v2#TestStillImageRepresentation> ;
    rdfs:label "TestStillImageRepresentation Bitstream"^^xsd:string ;
    knora-api:hasStillImageFileValue <http://data/value_image_no_legal_info> .

    <http://data/value_image_no_legal_info> a knora-api:StillImageFileValue ;
        knora-api:fileValueHasFilename "this/is/filepath/file.jp2"^^xsd:string .
    """
    onto_data_g = Graph()
    onto_data_g += onto_graph
    onto_data_g.parse(data=data_str, format="ttl")
    val_bn = next(validation_g.subjects(RDF.type, SH.ValidationResult))
    base_info = ValidationResultBaseInfo(
        result_bn=val_bn,
        source_constraint_component=SH.MinCountConstraintComponent,
        focus_node_iri=DATA.image_no_legal_info,
        focus_node_type=ONTO.TestStillImageRepresentation,
        result_path=KNORA_API.hasLicense,
    )
    return validation_g, onto_data_g, base_info


@pytest.fixture
def extracted_image_missing_legal_info() -> ValidationResult:
    return ValidationResult(
        violation_type=ViolationType.GENERIC,
        res_iri=DATA.image_no_legal_info,
        res_class=ONTO.TestStillImageRepresentation,
        property=KNORA_API.hasLicense,
        expected=Literal("Files and IIIF-URIs require a reference to a license."),
    )


@pytest.fixture
def report_closed_constraint(onto_graph: Graph) -> tuple[Graph, Graph, ValidationResultBaseInfo]:
    validation_str = f"""{PREFIXES}
    [ a sh:ValidationResult ;
        sh:focusNode <http://data/id_closed_constraint> ;
        sh:resultMessage "Property onto:testIntegerSimpleText is not among those permitted for any of the types" ;
        sh:resultPath onto:testIntegerSimpleText ;
        sh:resultSeverity sh:Violation ;
        sh:sourceConstraintComponent dash:ClosedByTypesConstraintComponent ;
        sh:sourceShape onto:CardOneResource ;
        sh:value <http://data/value_id_closed_constraint> ] .
    """
    validation_g = Graph()
    validation_g.parse(data=validation_str, format="ttl")
    data_str = f"""{PREFIXES}
    <http://data/id_closed_constraint> a onto:CardOneResource ;
        rdfs:label "Int card does not exist"^^xsd:string ;
        onto:testIntegerSimpleText <http://data/value_id_closed_constraint> .
    <http://data/value_id_closed_constraint> a knora-api:IntValue ;
        knora-api:intValueAsInt 1 .
    """
    onto_data_g = Graph()
    onto_data_g += onto_graph
    onto_data_g.parse(data=data_str, format="ttl")
    val_bn = next(validation_g.subjects(RDF.type, SH.ValidationResult))
    base_info = ValidationResultBaseInfo(
        result_bn=val_bn,
        source_constraint_component=DASH.ClosedByTypesConstraintComponent,
        focus_node_iri=DATA.id_closed_constraint,
        focus_node_type=ONTO.CardOneResource,
        result_path=ONTO.testIntegerSimpleText,
    )
    return validation_g, onto_data_g, base_info


@pytest.fixture
def extracted_closed_constraint() -> ValidationResult:
    return ValidationResult(
        violation_type=ViolationType.NON_EXISTING_CARD,
        res_iri=DATA.id_closed_constraint,
        res_class=ONTO.CardOneResource,
        property=ONTO.testIntegerSimpleText,
    )


@pytest.fixture
def report_max_card(onto_graph: Graph) -> tuple[Graph, Graph, ValidationResultBaseInfo]:
    validation_str = f"""{PREFIXES}
    [ a sh:ValidationResult ;
        sh:focusNode <http://data/id_max_card> ;
        sh:resultMessage "1" ;
        sh:resultPath onto:testHasLinkToCardOneResource ;
        sh:resultSeverity sh:Violation ;
        sh:sourceConstraintComponent sh:MaxCountConstraintComponent ;
        sh:sourceShape [ ] ] .
    """
    validation_g = Graph()
    validation_g.parse(data=validation_str, format="ttl")
    data_str = f"""{PREFIXES}
    <http://data/id_max_card> a onto:ClassMixedCard ;
        rdfs:label "Decimal Card 0-1"^^xsd:string ;
        onto:testHasLinkToCardOneResource <http://data/value_1> , <http://data/value_2> .

    <http://data/value_1> a knora-api:LinkValue ;
        api-shapes:linkValueHasTargetID <http://data/id_card_one> .
    <http://data/value_2> a knora-api:LinkValue ;
        api-shapes:linkValueHasTargetID <http://data/id_closed_constraint> .
    """
    onto_data_g = Graph()
    onto_data_g += onto_graph
    onto_data_g.parse(data=data_str, format="ttl")
    val_bn = next(validation_g.subjects(RDF.type, SH.ValidationResult))
    base_info = ValidationResultBaseInfo(
        result_bn=val_bn,
        source_constraint_component=SH.MaxCountConstraintComponent,
        focus_node_iri=DATA.id_max_card,
        focus_node_type=ONTO.ClassMixedCard,
        result_path=ONTO.testHasLinkToCardOneResource,
    )
    return validation_g, onto_data_g, base_info


@pytest.fixture
def extracted_max_card() -> ValidationResult:
    return ValidationResult(
        violation_type=ViolationType.MAX_CARD,
        res_iri=DATA.id_max_card,
        res_class=ONTO.ClassMixedCard,
        property=ONTO.testDecimalSimpleText,
        expected=Literal("0-1"),
    )


@pytest.fixture
def report_empty_label(onto_graph: Graph) -> tuple[Graph, ValidationResultBaseInfo]:
    validation_str = f"""{PREFIXES}
    [ a sh:ValidationResult ;
        sh:focusNode <http://data/empty_label> ;
        sh:resultMessage "The label must be a non-empty string" ;
        sh:resultPath rdfs:label ;
        sh:resultSeverity sh:Violation ;
        sh:sourceConstraintComponent sh:PatternConstraintComponent ;
        sh:sourceShape api-shapes:rdfsLabel_Shape ;
        sh:value " " ] .
    """
    data_str = f"""{PREFIXES}
        <http://data/empty_label> a onto:ClassWithEverything ;
            rdfs:label " "^^xsd:string .
    """
    graphs = Graph()
    graphs.parse(data=validation_str, format="ttl")
    graphs.parse(data=data_str, format="ttl")
    graphs += onto_graph
    val_bn = next(graphs.subjects(RDF.type, SH.ValidationResult))
    base_info = ValidationResultBaseInfo(
        result_bn=val_bn,
        source_constraint_component=SH.PatternConstraintComponent,
        focus_node_iri=DATA.empty_label,
        focus_node_type=ONTO.ClassWithEverything,
        result_path=RDFS.label,
    )
    return graphs, base_info


@pytest.fixture
def extracted_empty_label() -> ValidationResult:
    return ValidationResult(
        violation_type=ViolationType.PATTERN,
        res_iri=DATA.empty_label,
        res_class=ONTO.ClassWithEverything,
        property=RDFS.label,
        expected=Literal("The label must be a non-empty string"),
        input_value=Literal(" "),
    )


@pytest.fixture
def report_unique_value_literal(onto_graph: Graph) -> tuple[Graph, Graph, ValidationResultBaseInfo]:
    validation_str = f"""{PREFIXES}
    [ a sh:ValidationResult ;
        sh:focusNode <http://data/identical_values_valueHas> ;
        sh:resultMessage "A resource may not have the same property and value more than one time." ;
        sh:resultPath onto:testGeoname ;
        sh:resultSeverity sh:Violation ;
        sh:sourceConstraint _:1 ;
        sh:sourceConstraintComponent sh:SPARQLConstraintComponent ;
        sh:sourceShape onto:ClassWithEverything_Unique ;
        sh:value "00111111" ] .
    """
    validation_g = Graph()
    validation_g.parse(data=validation_str, format="ttl")
    data_str = f"""{PREFIXES}
        <http://data/identical_values_valueHas> a onto:ClassWithEverything .
    """
    onto_data_g = Graph()
    onto_data_g += onto_graph
    onto_data_g.parse(data=data_str, format="ttl")
    val_bn = next(validation_g.subjects(RDF.type, SH.ValidationResult))
    base_info = ValidationResultBaseInfo(
        result_bn=val_bn,
        source_constraint_component=SH.SPARQLConstraintComponent,
        focus_node_iri=DATA.identical_values_valueHas,
        focus_node_type=ONTO.ClassWithEverything,
        result_path=ONTO.testGeoname,
    )
    return validation_g, onto_data_g, base_info


@pytest.fixture
def extracted_unique_value_literal() -> ValidationResult:
    return ValidationResult(
        violation_type=ViolationType.UNIQUE_VALUE,
        res_iri=DATA.identical_values_valueHas,
        res_class=ONTO.ClassWithEverything,
        property=ONTO.testGeoname,
        input_value=Literal("00111111"),
    )


@pytest.fixture
def report_unique_value_iri(onto_graph: Graph) -> tuple[Graph, Graph, ValidationResultBaseInfo]:
    validation_str = f"""{PREFIXES}
    [ a sh:ValidationResult ;
        sh:focusNode <http://data/identical_values_LinkValue> ;
        sh:resultMessage "A resource may not have the same property and value more than one time." ;
        sh:resultPath onto:testHasLinkTo ;
        sh:resultSeverity sh:Violation ;
        sh:sourceConstraint _:1 ;
        sh:sourceConstraintComponent sh:SPARQLConstraintComponent ;
        sh:sourceShape onto:ClassWithEverything_Unique ;
        sh:value <http://data/link_valueTarget_id> ] .
    """
    validation_g = Graph()
    validation_g.parse(data=validation_str, format="ttl")
    data_str = f"""{PREFIXES}
        <http://data/identical_values_LinkValue> a onto:ClassWithEverything .
    """
    onto_data_g = Graph()
    onto_data_g += onto_graph
    onto_data_g.parse(data=data_str, format="ttl")
    val_bn = next(validation_g.subjects(RDF.type, SH.ValidationResult))
    base_info = ValidationResultBaseInfo(
        result_bn=val_bn,
        source_constraint_component=SH.SPARQLConstraintComponent,
        focus_node_iri=DATA.identical_values_LinkValue,
        focus_node_type=ONTO.ClassWithEverything,
        result_path=ONTO.testHasLinkTo,
    )
    return validation_g, onto_data_g, base_info


@pytest.fixture
def extracted_unique_value_iri() -> ValidationResult:
    return ValidationResult(
        violation_type=ViolationType.UNIQUE_VALUE,
        res_iri=DATA.identical_values_LinkValue,
        res_class=ONTO.ClassWithEverything,
        property=ONTO.testHasLinkTo,
        input_value=DATA.link_valueTarget_id,
    )


@pytest.fixture
def report_coexist_with(onto_graph: Graph) -> tuple[Graph, Graph, ValidationResultBaseInfo]:
    validation_str = f"""{PREFIXES}
    [ a sh:ValidationResult ;
        sh:focusNode <http://data/missing_seqnum> ;
        sh:resultMessage "The property seqnum must be used together with isPartOf" ;
        sh:resultPath <http://api.knora.org/ontology/knora-api/v2#seqnum> ;
        sh:resultSeverity sh:Violation ;
        sh:sourceConstraintComponent <http://datashapes.org/dash#CoExistsWithConstraintComponent> ;
        sh:sourceShape <http://api.knora.org/ontology/knora-api/shapes/v2#seqnum_PropShape> ] .
    """
    validation_g = Graph()
    validation_g.parse(data=validation_str, format="ttl")
    data_str = f"""{PREFIXES}
    <http://data/missing_seqnum> a in-built:TestStillImageRepresentationWithSeqnum ;
        rdfs:label "Image with sequence"^^xsd:string ;
        knora-api:hasStillImageFileValue <http://data/file_value> ;
        knora-api:isPartOf <http://data/is_part_of_value> .
    """
    onto_data_g = Graph()
    onto_data_g += onto_graph
    onto_data_g.parse(data=data_str, format="ttl")
    val_bn = next(validation_g.subjects(RDF.type, SH.ValidationResult))
    base_info = ValidationResultBaseInfo(
        result_bn=val_bn,
        source_constraint_component=DASH.CoExistsWithConstraintComponent,
        focus_node_iri=DATA.missing_seqnum,
        focus_node_type=IN_BUILT_ONTO.TestStillImageRepresentationWithSeqnum,
        result_path=KNORA_API.seqnum,
    )
    return validation_g, onto_data_g, base_info


@pytest.fixture
def extracted_coexist_with() -> ValidationResult:
    return ValidationResult(
        violation_type=ViolationType.SEQNUM_IS_PART_OF,
        res_iri=DATA.missing_seqnum,
        res_class=IN_BUILT_ONTO.TestStillImageRepresentationWithSeqnum,
        message=Literal("Coexist message from knora-api turtle"),
    )


@pytest.fixture
def report_unknown_list_node(onto_graph: Graph) -> tuple[Graph, Graph, ValidationResultBaseInfo]:
    validation_str = f"""{PREFIXES}
    [ 
    a sh:ValidationResult ;
sh:detail _:bn_list_node_non_existent ;
sh:focusNode <http://data/list_node_non_existent> ;
sh:resultMessage "Value does not have shape <http://api.knora.org/ontology/knora-api/shapes/v2#firstList_NodeShape>" ;
sh:resultPath onto:testListProp ;
sh:resultSeverity sh:Violation ;
sh:sourceConstraintComponent sh:NodeConstraintComponent ;
sh:sourceShape onto:testListProp_PropShape ;
sh:value <http://data/value_list_node_non_existent> ] .
    
    _:bn_list_node_non_existent a sh:ValidationResult ;
    sh:focusNode <http://data/value_list_node_non_existent> ;
    sh:resultMessage "A valid node from the list 'firstList' must be used with this property." ;
    sh:resultPath api-shapes:listNodeAsString ;
    sh:resultSeverity sh:Violation ;
    sh:sourceConstraintComponent sh:InConstraintComponent ;
    sh:sourceShape [ ] ;
    sh:value "firstList / other" .
    """
    validation_g = Graph()
    validation_g.parse(data=validation_str, format="ttl")
    data_str = f"""{PREFIXES}
    <http://data/list_node_non_existent> a onto:ClassWithEverything .
    """
    onto_data_g = Graph()
    onto_data_g += onto_graph
    onto_data_g.parse(data=data_str, format="ttl")
    val_bn = next(validation_g.subjects(RDF.type, SH.ValidationResult))
    detail_bn = next(validation_g.objects(val_bn, SH.detail))
    detail = DetailBaseInfo(
        detail_bn=detail_bn,
        source_constraint_component=SH.InConstraintComponent,
    )
    base_info = ValidationResultBaseInfo(
        result_bn=val_bn,
        source_constraint_component=SH.NodeConstraintComponent,
        focus_node_iri=DATA.list_node_non_existent,
        focus_node_type=ONTO.ClassWithEverything,
        result_path=ONTO.testListProp,
        detail=detail,
    )
    return validation_g, onto_data_g, base_info


@pytest.fixture
def extracted_unknown_list_node() -> ValidationResult:
    return ValidationResult(
        violation_type=ViolationType.GENERIC,
        res_iri=DATA.list_node_non_existent,
        res_class=ONTO.ClassWithEverything,
        property=ONTO.testListProp,
        message=Literal("A valid node from the list 'firstList' must be used with this property."),
        input_value=Literal("firstList / other"),
    )


@pytest.fixture
def report_unknown_list_name(onto_graph: Graph) -> tuple[Graph, Graph, ValidationResultBaseInfo]:
    validation_str = f"""{PREFIXES}
[
    a sh:ValidationResult ;
    sh:detail _:bn_list_name_non_existent ;
    sh:focusNode <http://data/list_name_non_existent> ;
    sh:resultMessage "Value does not have shape <http://rdfh.ch/lists/9999/b7p3ucDWQ5CZuKpVo-im7Q>" ;
    sh:resultPath <http://0.0.0.0:3333/ontology/9999/onto/v2#testListProp> ;
    sh:resultSeverity sh:Violation ;
    sh:sourceConstraintComponent sh:NodeConstraintComponent ;
    sh:sourceShape <http://0.0.0.0:3333/ontology/9999/onto/v2#testListProp_PropShape> ;
    sh:value <http://data/value_list_name_non_existent> ] .

_:bn_list_name_non_existent a sh:ValidationResult ;
    sh:focusNode <http://data/value_list_name_non_existent> ;
    sh:resultMessage "A valid node from the list 'firstList' must be used with this property." ;
    sh:resultPath <http://api.knora.org/ontology/knora-api/shapes/v2#listNodeAsString> ;
    sh:resultSeverity sh:Violation ;
    sh:sourceConstraintComponent sh:InConstraintComponent ;
    sh:sourceShape _:bn_source ;
    sh:value "other / n1" .
    """
    validation_g = Graph()
    validation_g.parse(data=validation_str, format="ttl")
    data_str = f"""{PREFIXES}
    <http://data/list_name_non_existent> a onto:ClassWithEverything .
    """
    onto_data_g = Graph()
    onto_data_g += onto_graph
    onto_data_g.parse(data=data_str, format="ttl")
    val_bn = next(validation_g.subjects(RDF.type, SH.ValidationResult))
    detail_bn = next(validation_g.objects(val_bn, SH.detail))
    detail = DetailBaseInfo(
        detail_bn=detail_bn,
        source_constraint_component=SH.InConstraintComponent,
    )
    base_info = ValidationResultBaseInfo(
        result_bn=val_bn,
        source_constraint_component=SH.NodeConstraintComponent,
        focus_node_iri=DATA.list_name_non_existent,
        focus_node_type=ONTO.ClassWithEverything,
        result_path=ONTO.testListProp,
        detail=detail,
    )
    return validation_g, onto_data_g, base_info


@pytest.fixture
def extracted_unknown_list_name() -> ValidationResult:
    return ValidationResult(
        violation_type=ViolationType.GENERIC,
        res_iri=DATA.list_name_non_existent,
        res_class=ONTO.ClassWithEverything,
        property=ONTO.testListProp,
        message=Literal("A valid node from the list 'firstList' must be used with this property."),
        input_value=Literal("other / n1"),
    )


@pytest.fixture
def report_missing_file_value(onto_graph: Graph) -> tuple[Graph, ValidationResultBaseInfo]:
    validation_str = f"""{PREFIXES}
    [ a sh:ValidationResult ;
            sh:focusNode <http://data/id_video_missing> ;
            sh:resultMessage "A MovingImageRepresentation requires a file with the extension 'mp4'." ;
            sh:resultPath <http://api.knora.org/ontology/knora-api/v2#hasMovingImageFileValue> ;
            sh:resultSeverity sh:Violation ;
            sh:sourceConstraintComponent sh:MinCountConstraintComponent ;
            sh:sourceShape <http://api.knora.org/ontology/knora-api/shapes/v2#hasMovingImageFileValue_PropShape> 
    ] .
    """
    data_str = f"""{PREFIXES}
    <http://data/id_video_missing> a <http://0.0.0.0:3333/ontology/9999/onto/v2#TestMovingImageRepresentation> ;
        rdfs:label "TestMovingImageRepresentation"^^xsd:string .
    """
    graphs = Graph()
    graphs.parse(data=validation_str, format="ttl")
    graphs.parse(data=data_str, format="ttl")
    graphs += onto_graph
    val_bn = next(graphs.subjects(RDF.type, SH.ValidationResult))
    base_info = ValidationResultBaseInfo(
        result_bn=val_bn,
        source_constraint_component=SH.MinCountConstraintComponent,
        focus_node_iri=DATA.id_video_missing,
        focus_node_type=ONTO.TestMovingImageRepresentation,
        result_path=KNORA_API.hasMovingImageFileValue,
    )
    return graphs, base_info


@pytest.fixture
def extracted_missing_file_value() -> ValidationResult:
    return ValidationResult(
        violation_type=ViolationType.FILE_VALUE,
        res_iri=DATA.id_video_missing,
        res_class=ONTO.TestMovingImageRepresentation,
        property=KNORA_API.hasMovingImageFileValue,
        expected=Literal("A MovingImageRepresentation requires a file with the extension 'mp4'."),
    )


@pytest.fixture
def result_unknown_component(onto_graph: Graph) -> tuple[Graph, ValidationResultBaseInfo]:
    validation_str = f"""{PREFIXES}
    [ a sh:ValidationResult ;
        sh:focusNode <http://data/empty_label> ;
        sh:resultMessage "The label must be a non-empty string" ;
        sh:resultPath rdfs:label ;
        sh:resultSeverity sh:Violation ;
        sh:sourceConstraintComponent sh:UniqueLangConstraintComponent ;
        sh:sourceShape api-shapes:rdfsLabel_Shape ;
        sh:value " " ] .
    """
    data_str = f"""{PREFIXES}
        <http://data/empty_label> a onto:ClassWithEverything ;
            rdfs:label " "^^xsd:string .
    """
    graphs = Graph()
    graphs.parse(data=validation_str, format="ttl")
    graphs.parse(data=data_str, format="ttl")
    graphs += onto_graph
    val_bn = next(graphs.subjects(RDF.type, SH.ValidationResult))
    base_info = ValidationResultBaseInfo(
        result_bn=val_bn,
        source_constraint_component=SH.PatternConstraintComponent,
        focus_node_iri=DATA.empty_label,
        focus_node_type=ONTO.ClassWithEverything,
        result_path=RDFS.label,
    )
    return graphs, base_info<|MERGE_RESOLUTION|>--- conflicted
+++ resolved
@@ -425,15 +425,9 @@
     val_bn = next(validation_g.subjects(RDF.type, SH.ValidationResult))
     base_info = ValidationResultBaseInfo(
         result_bn=val_bn,
-<<<<<<< HEAD
         source_constraint_component=SH.PatternConstraintComponent,
         resource_iri=DATA.geoname_not_number,
         res_class_type=ONTO.ClassWithEverything,
-=======
-        source_constraint_component=SH.NodeConstraintComponent,
-        focus_node_iri=DATA.geoname_not_number,
-        focus_node_type=ONTO.ClassWithEverything,
->>>>>>> 2994e0de
         result_path=ONTO.testGeoname,
         detail=None,
     )
