--- conflicted
+++ resolved
@@ -350,27 +350,6 @@
 @pytest.fixture
 def report_value_type(onto_graph: Graph) -> tuple[Graph, Graph, ValidationResultBaseInfo]:
     validation_str = f"""{PREFIXES}
-<<<<<<< HEAD
-    [ 
-        a sh:ValidationResult ;
-        sh:detail _:bn_id_uri ;
-        sh:focusNode <http://data/id_uri> ;
-        sh:resultMessage "Value does not have shape api-shapes:UriValue_ClassShape" ;
-        sh:resultPath <http://0.0.0.0:3333/ontology/9999/onto/v2#testUriValue> ;
-        sh:resultSeverity sh:Violation ;
-        sh:sourceConstraintComponent sh:NodeConstraintComponent ;
-        sh:sourceShape <http://0.0.0.0:3333/ontology/9999/onto/v2#testUriValue_PropShape> ;
-        sh:value <http://data/value_id_uri> ] .
-    
-    _:bn_id_uri a sh:ValidationResult ;
-        sh:focusNode <http://data/value_id_uri> ;
-        sh:resultMessage "Expected value type is UriValue." ;
-        sh:resultPath rdf:type ;
-        sh:resultSeverity sh:Violation ;
-        sh:sourceConstraintComponent sh:ClassConstraintComponent ;
-        sh:sourceShape [ ] ;
-        sh:value <http://api.knora.org/ontology/knora-api/v2#TextValue> .
-=======
     [ a sh:ValidationResult ;
         sh:focusNode <http://data/id_uri> ;
         sh:resultMessage "This property requires a UriValue" ;
@@ -379,7 +358,6 @@
         sh:sourceConstraintComponent sh:ClassConstraintComponent ;
         sh:sourceShape [ ] ;
         sh:value <http://data/value_id_uri> ] .
->>>>>>> 3db100f7
     """
     validation_g = Graph()
     validation_g.parse(data=validation_str, format="ttl")
@@ -413,11 +391,7 @@
         res_iri=DATA.id_uri,
         res_class=ONTO.ClassWithEverything,
         property=ONTO.testUriValue,
-<<<<<<< HEAD
-        expected=Literal("Expected value type is UriValue."),
-=======
         expected=Literal("This property requires a UriValue"),
->>>>>>> 3db100f7
         input_type=KNORA_API.TextValue,
     )
 
