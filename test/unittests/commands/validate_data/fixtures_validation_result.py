--- conflicted
+++ resolved
@@ -6,7 +6,7 @@
 from rdflib import SH
 from rdflib import Graph
 
-<<<<<<< HEAD
+from dsp_tools.commands.validate_data.models.validation import DetailBaseInfo
 from dsp_tools.commands.validate_data.models.validation import ResultLinkTargetViolation
 from dsp_tools.commands.validate_data.models.validation import ResultMaxCardinalityViolation
 from dsp_tools.commands.validate_data.models.validation import ResultMinCardinalityViolation
@@ -14,15 +14,7 @@
 from dsp_tools.commands.validate_data.models.validation import ResultPatternViolation
 from dsp_tools.commands.validate_data.models.validation import ResultValueTypeViolation
 from dsp_tools.commands.validate_data.models.validation import ValidationResultBaseInfo
-=======
-from dsp_tools.commands.validate_data.models.validation import DetailBaseInfo
-from dsp_tools.commands.validate_data.models.validation import ExtractedResultDetail
-from dsp_tools.commands.validate_data.models.validation import ExtractedResultWithDetail
-from dsp_tools.commands.validate_data.models.validation import ExtractedResultWithoutDetail
-from dsp_tools.commands.validate_data.models.validation import ValidationResultBaseInfo
-from dsp_tools.commands.validate_data.reformat_validaton_result import API_SHAPES
 from test.unittests.commands.validate_data.constants import DASH
->>>>>>> a51b2f08
 from test.unittests.commands.validate_data.constants import DATA
 from test.unittests.commands.validate_data.constants import KNORA_API
 from test.unittests.commands.validate_data.constants import ONTO
@@ -38,10 +30,59 @@
 
 
 @pytest.fixture
-<<<<<<< HEAD
-=======
-def report_not_resource(onto_graph: Graph) -> tuple[Graph, Graph]:
-    validation_str = f"""{PREFIXES}
+def report_min_card(onto_graph: Graph) -> tuple[Graph, Graph, ValidationResultBaseInfo]:
+    validation_str = f"""{PREFIXES}
+    [ a sh:ValidationResult ;
+        sh:focusNode <http://data/id_card_one> ;
+        sh:resultMessage "1" ;
+        sh:resultPath onto:testBoolean ;
+        sh:resultSeverity sh:Violation ;
+        sh:sourceConstraintComponent sh:MinCountConstraintComponent ;
+        sh:sourceShape [ ] ] .
+    """
+    validation_g = Graph()
+    validation_g.parse(data=validation_str, format="ttl")
+    data_str = f"""{PREFIXES}
+    <http://data/id_card_one> a onto:ClassInheritedCardinalityOverwriting ;
+        rdfs:label "Bool Card 1"^^xsd:string .
+    """
+    onto_data_g = Graph()
+    onto_data_g += onto_graph
+    onto_data_g.parse(data=data_str, format="ttl")
+    val_bn = next(validation_g.subjects(RDF.type, SH.ValidationResult))
+    base_info = ValidationResultBaseInfo(
+        result_bn=val_bn,
+        source_constraint_component=SH.MinCountConstraintComponent,
+        resource_iri=DATA.id_card_one,
+        res_class_type=ONTO.ClassInheritedCardinalityOverwriting,
+        result_path=ONTO.testBoolean,
+    )
+    return validation_g, onto_data_g, base_info
+
+
+@pytest.fixture
+def extracted_min_card() -> ResultMinCardinalityViolation:
+    return ResultMinCardinalityViolation(
+        res_iri=DATA.id_card_one,
+        res_class=ONTO.ClassInheritedCardinalityOverwriting,
+        property=ONTO.testBoolean,
+        results_message="1",
+    )
+
+
+@pytest.fixture
+def report_value_type_simpletext(onto_graph: Graph) -> tuple[Graph, Graph, ValidationResultBaseInfo]:
+    validation_str = f"""{PREFIXES}
+    [ a sh:ValidationResult ;
+        sh:detail _:bn_id_simpletext ;
+        sh:focusNode <http://data/id_simpletext> ;
+        sh:resultMessage "Value does not have shape <http://api.knora.org/ontology/knora-api/shapes/v2#SimpleTextValue_ClassShape>" ;
+        sh:resultPath onto:testTextarea ;
+        sh:resultSeverity sh:Violation ;
+        sh:sourceConstraintComponent sh:NodeConstraintComponent ;
+        sh:sourceShape onto:testTextarea_PropShape ;
+        sh:value <http://data/value_id_simpletext> ] .
+
     _:bn_id_simpletext a sh:ValidationResult ;
         sh:focusNode <http://data/value_id_simpletext> ;
         sh:resultMessage "TextValue without formatting" ;
@@ -49,7 +90,7 @@
         sh:resultSeverity sh:Violation ;
         sh:sourceConstraintComponent sh:MinCountConstraintComponent ;
         sh:sourceShape api-shapes:SimpleTextValue_PropShape .
-    """
+    """  # noqa: E501 (Line too long)
     validation_g = Graph()
     validation_g.parse(data=validation_str, format="ttl")
     data_str = f"""{PREFIXES}
@@ -63,107 +104,6 @@
     onto_data_g = Graph()
     onto_data_g += onto_graph
     onto_data_g.parse(data=data_str, format="ttl")
-    return validation_g, onto_data_g
-
-
-@pytest.fixture
->>>>>>> a51b2f08
-def report_min_card(onto_graph: Graph) -> tuple[Graph, Graph, ValidationResultBaseInfo]:
-    validation_str = f"""{PREFIXES}
-    [ a sh:ValidationResult ;
-        sh:focusNode <http://data/id_card_one> ;
-        sh:resultMessage "1" ;
-        sh:resultPath onto:testBoolean ;
-        sh:resultSeverity sh:Violation ;
-        sh:sourceConstraintComponent sh:MinCountConstraintComponent ;
-        sh:sourceShape [ ] ] .
-    """
-    validation_g = Graph()
-    validation_g.parse(data=validation_str, format="ttl")
-    data_str = f"""{PREFIXES}
-    <http://data/id_card_one> a onto:ClassInheritedCardinalityOverwriting ;
-        rdfs:label "Bool Card 1"^^xsd:string .
-    """
-    onto_data_g = Graph()
-    onto_data_g += onto_graph
-    onto_data_g.parse(data=data_str, format="ttl")
-    val_bn = next(validation_g.subjects(RDF.type, SH.ValidationResult))
-<<<<<<< HEAD
-    identifiers = ValidationResultBaseInfo(
-        validation_bn=val_bn,
-        focus_node_iri=URIRef("http://data/id_card_one"),
-=======
-    base_info = ValidationResultBaseInfo(
-        result_bn=val_bn,
-        source_constraint_component=SH.MinCountConstraintComponent,
-        resource_iri=DATA.id_card_one,
->>>>>>> a51b2f08
-        res_class_type=ONTO.ClassInheritedCardinalityOverwriting,
-        result_path=ONTO.testBoolean,
-    )
-    return validation_g, onto_data_g, base_info
-
-
-@pytest.fixture
-<<<<<<< HEAD
-def extracted_min_card() -> ResultMinCardinalityViolation:
-    return ResultMinCardinalityViolation(
-=======
-def extracted_min_card() -> ExtractedResultWithoutDetail:
-    return ExtractedResultWithoutDetail(
-        source_constraint_component=SH.MinCountConstraintComponent,
->>>>>>> a51b2f08
-        res_iri=DATA.id_card_one,
-        res_class=ONTO.ClassInheritedCardinalityOverwriting,
-        property=ONTO.testBoolean,
-        results_message="1",
-    )
-
-
-@pytest.fixture
-def report_value_type_simpletext(onto_graph: Graph) -> tuple[Graph, Graph, ValidationResultBaseInfo]:
-    validation_str = f"""{PREFIXES}
-    [ a sh:ValidationResult ;
-        sh:detail _:bn_id_simpletext ;
-        sh:focusNode <http://data/id_simpletext> ;
-        sh:resultMessage "Value does not have shape <http://api.knora.org/ontology/knora-api/shapes/v2#SimpleTextValue_ClassShape>" ;
-        sh:resultPath onto:testTextarea ;
-        sh:resultSeverity sh:Violation ;
-        sh:sourceConstraintComponent sh:NodeConstraintComponent ;
-        sh:sourceShape onto:testTextarea_PropShape ;
-        sh:value <http://data/value_id_simpletext> ] .
-
-    _:bn_id_simpletext a sh:ValidationResult ;
-        sh:focusNode <http://data/value_id_simpletext> ;
-        sh:resultMessage "TextValue without formatting" ;
-        sh:resultPath knora-api:valueAsString ;
-        sh:resultSeverity sh:Violation ;
-        sh:sourceConstraintComponent sh:MinCountConstraintComponent ;
-        sh:sourceShape api-shapes:SimpleTextValue_PropShape .
-    """  # noqa: E501 (Line too long)
-    validation_g = Graph()
-    validation_g.parse(data=validation_str, format="ttl")
-    data_str = f"""{PREFIXES}
-    <http://data/id_simpletext> a onto:ClassWithEverything ;
-        rdfs:label "Simpletext"^^xsd:string ;
-        onto:testTextarea <http://data/value_id_simpletext> .
-
-    <http://data/value_id_simpletext> a knora-api:TextValue ;
-        knora-api:textValueAsXml "Text"^^xsd:string .
-    """
-    onto_data_g = Graph()
-    onto_data_g += onto_graph
-    onto_data_g.parse(data=data_str, format="ttl")
-<<<<<<< HEAD
-    val_bn = next(valiation_g.subjects(RDF.type, SH.ValidationResult))
-    detail_bn = next(valiation_g.objects(predicate=SH.detail))
-    identifiers = ValidationResultBaseInfo(
-        validation_bn=val_bn,
-        focus_node_iri=URIRef("http://data/id_simpletext"),
-        res_class_type=ONTO.ClassWithEverything,
-        result_path=ONTO.testTextarea,
-        detail_node=detail_bn,
-=======
     val_bn = next(validation_g.subjects(RDF.type, SH.ValidationResult))
     detail_bn = next(validation_g.objects(val_bn, SH.detail))
     detail = DetailBaseInfo(
@@ -177,27 +117,13 @@
         resource_iri=DATA.id_simpletext,
         res_class_type=ONTO.ClassWithEverything,
         detail=detail,
->>>>>>> a51b2f08
-    )
-    return validation_g, onto_data_g, base_info
-
-
-@pytest.fixture
-<<<<<<< HEAD
+    )
+    return validation_g, onto_data_g, base_info
+
+
+@pytest.fixture
 def extracted_value_type_simpletext() -> ResultValueTypeViolation:
     return ResultValueTypeViolation(
-=======
-def extracted_value_type_simpletext() -> ExtractedResultWithDetail:
-    detail = ExtractedResultDetail(
-        component=SH.MinCountConstraintComponent,
-        results_message="TextValue without formatting",
-        result_path=KNORA_API.textValueAsXml,
-        value_type=KNORA_API.TextValue,
-        value=None,
-    )
-    return ExtractedResultWithDetail(
-        source_constraint_component=SH.NodeConstraintComponent,
->>>>>>> a51b2f08
         res_iri=DATA.id_simpletext,
         res_class=ONTO.ClassWithEverything,
         property=ONTO.testTextarea,
@@ -241,15 +167,70 @@
     onto_data_g += onto_graph
     onto_data_g.parse(data=data_str, format="ttl")
     val_bn = next(validation_g.subjects(RDF.type, SH.ValidationResult))
-<<<<<<< HEAD
     detail_bn = next(validation_g.objects(predicate=SH.detail))
-    identifiers = ValidationResultBaseInfo(
-        validation_bn=val_bn,
-        focus_node_iri=URIRef("http://data/id_uri"),
+    detail_component = next(validation_g.objects(detail_bn, SH.sourceConstraintComponent))
+    detail = DetailBaseInfo(
+        detail_bn=detail_bn,
+        source_constraint_component=detail_component,
+    )
+    base_info = ValidationResultBaseInfo(
+        result_bn=val_bn,
+        source_constraint_component=SH.NodeConstraintComponent,
+        resource_iri=DATA.id_uri,
         res_class_type=ONTO.ClassWithEverything,
         result_path=ONTO.testUriValue,
-        detail_node=detail_bn,
-=======
+        detail=detail,
+    )
+    return validation_g, onto_data_g, base_info
+
+
+@pytest.fixture
+def extracted_value_type() -> ResultValueTypeViolation:
+    return ResultValueTypeViolation(
+        res_iri=DATA.id_uri,
+        res_class=ONTO.ClassWithEverything,
+        property=ONTO.testUriValue,
+        results_message="UriValue",
+        actual_value_type=KNORA_API.TextValue,
+    )
+
+
+@pytest.fixture
+def report_regex(onto_graph: Graph) -> tuple[Graph, Graph, ValidationResultBaseInfo]:
+    validation_str = f"""{PREFIXES}
+    [ a sh:ValidationResult ;
+        sh:detail _:bn_geoname_not_number ;
+        sh:focusNode <http://data/geoname_not_number> ;
+        sh:resultMessage "Value does not have shape <http://api.knora.org/ontology/knora-api/shapes/v2#GeonameValue_ClassShape>" ;
+        sh:resultPath onto:testGeoname ;
+        sh:resultSeverity sh:Violation ;
+        sh:sourceConstraintComponent sh:NodeConstraintComponent ;
+        sh:sourceShape onto:testGeoname_PropShape ;
+        sh:value <http://data/value_geoname_not_number> ] .
+
+    _:bn_geoname_not_number a sh:ValidationResult ;
+        sh:focusNode <http://data/value_geoname_not_number> ;
+        sh:resultMessage "The value must be a valid geoname code" ;
+        sh:resultPath knora-api:geonameValueAsGeonameCode ;
+        sh:resultSeverity sh:Violation ;
+        sh:sourceConstraintComponent sh:PatternConstraintComponent ;
+        sh:sourceShape api-shapes:geonameValueAsGeonameCode_Shape ;
+        sh:value "this-is-not-a-valid-code" .
+    """  # noqa: E501 (Line too long)
+    validation_g = Graph()
+    validation_g.parse(data=validation_str, format="ttl")
+    data_str = f"""{PREFIXES}
+    <http://data/geoname_not_number> a onto:ClassWithEverything ;
+        rdfs:label "Geoname is not a number"^^xsd:string ;
+        onto:testGeoname <http://data/value_geoname_not_number> .
+
+    <http://data/value_geoname_not_number> a knora-api:GeonameValue ;
+        knora-api:geonameValueAsGeonameCode "this-is-not-a-valid-code"^^xsd:string .
+    """
+    onto_data_g = Graph()
+    onto_data_g += onto_graph
+    onto_data_g.parse(data=data_str, format="ttl")
+    val_bn = next(validation_g.subjects(RDF.type, SH.ValidationResult))
     detail_bn = next(validation_g.objects(val_bn, SH.detail))
     detail_component = next(validation_g.objects(detail_bn, SH.sourceConstraintComponent))
     detail = DetailBaseInfo(
@@ -259,118 +240,17 @@
     base_info = ValidationResultBaseInfo(
         result_bn=val_bn,
         source_constraint_component=SH.NodeConstraintComponent,
-        resource_iri=DATA.id_uri,
-        res_class_type=ONTO.ClassWithEverything,
-        result_path=ONTO.testUriValue,
-        detail=detail,
->>>>>>> a51b2f08
-    )
-    return validation_g, onto_data_g, base_info
-
-
-@pytest.fixture
-<<<<<<< HEAD
-def extracted_value_type() -> ResultValueTypeViolation:
-    return ResultValueTypeViolation(
-=======
-def extracted_value_type() -> ExtractedResultWithDetail:
-    detail = ExtractedResultDetail(
-        component=SH.ClassConstraintComponent,
-        results_message="UriValue",
-        result_path=None,
-        value_type=KNORA_API.TextValue,
-        value=None,
-    )
-    return ExtractedResultWithDetail(
-        source_constraint_component=SH.NodeConstraintComponent,
->>>>>>> a51b2f08
-        res_iri=DATA.id_uri,
-        res_class=ONTO.ClassWithEverything,
-        property=ONTO.testUriValue,
-        results_message="UriValue",
-        actual_value_type=KNORA_API.TextValue,
-    )
-
-
-@pytest.fixture
-def report_regex(onto_graph: Graph) -> tuple[Graph, Graph, ValidationResultBaseInfo]:
-    validation_str = f"""{PREFIXES}
-    [ a sh:ValidationResult ;
-        sh:detail _:bn_geoname_not_number ;
-        sh:focusNode <http://data/geoname_not_number> ;
-        sh:resultMessage "Value does not have shape <http://api.knora.org/ontology/knora-api/shapes/v2#GeonameValue_ClassShape>" ;
-        sh:resultPath onto:testGeoname ;
-        sh:resultSeverity sh:Violation ;
-        sh:sourceConstraintComponent sh:NodeConstraintComponent ;
-        sh:sourceShape onto:testGeoname_PropShape ;
-        sh:value <http://data/value_geoname_not_number> ] .
-
-    _:bn_geoname_not_number a sh:ValidationResult ;
-        sh:focusNode <http://data/value_geoname_not_number> ;
-        sh:resultMessage "The value must be a valid geoname code" ;
-        sh:resultPath knora-api:geonameValueAsGeonameCode ;
-        sh:resultSeverity sh:Violation ;
-        sh:sourceConstraintComponent sh:PatternConstraintComponent ;
-        sh:sourceShape api-shapes:geonameValueAsGeonameCode_Shape ;
-        sh:value "this-is-not-a-valid-code" .
-    """  # noqa: E501 (Line too long)
-    validation_g = Graph()
-    validation_g.parse(data=validation_str, format="ttl")
-    data_str = f"""{PREFIXES}
-    <http://data/geoname_not_number> a onto:ClassWithEverything ;
-        rdfs:label "Geoname is not a number"^^xsd:string ;
-        onto:testGeoname <http://data/value_geoname_not_number> .
-
-    <http://data/value_geoname_not_number> a knora-api:GeonameValue ;
-        knora-api:geonameValueAsGeonameCode "this-is-not-a-valid-code"^^xsd:string .
-    """
-    onto_data_g = Graph()
-    onto_data_g += onto_graph
-    onto_data_g.parse(data=data_str, format="ttl")
-    val_bn = next(validation_g.subjects(RDF.type, SH.ValidationResult))
-<<<<<<< HEAD
-    detail_bn = next(validation_g.objects(predicate=SH.detail))
-    identifiers = ValidationResultBaseInfo(
-        validation_bn=val_bn,
-        focus_node_iri=URIRef("http://data/geoname_not_number"),
-        res_class_type=ONTO.ClassWithEverything,
-        result_path=ONTO.testGeoname,
-        detail_node=detail_bn,
-=======
-    detail_bn = next(validation_g.objects(val_bn, SH.detail))
-    detail_component = next(validation_g.objects(detail_bn, SH.sourceConstraintComponent))
-    detail = DetailBaseInfo(
-        detail_bn=detail_bn,
-        source_constraint_component=detail_component,
-    )
-    base_info = ValidationResultBaseInfo(
-        result_bn=val_bn,
-        source_constraint_component=SH.NodeConstraintComponent,
         resource_iri=DATA.geoname_not_number,
         res_class_type=ONTO.ClassWithEverything,
         result_path=ONTO.testGeoname,
         detail=detail,
->>>>>>> a51b2f08
-    )
-    return validation_g, onto_data_g, base_info
-
-
-@pytest.fixture
-<<<<<<< HEAD
+    )
+    return validation_g, onto_data_g, base_info
+
+
+@pytest.fixture
 def extracted_regex() -> ResultPatternViolation:
     return ResultPatternViolation(
-=======
-def extracted_regex() -> ExtractedResultWithDetail:
-    detail = ExtractedResultDetail(
-        component=SH.PatternConstraintComponent,
-        results_message="The value must be a valid geoname code",
-        result_path=KNORA_API.geonameValueAsGeonameCode,
-        value_type=KNORA_API.GeonameValue,
-        value="this-is-not-a-valid-code",
-    )
-    return ExtractedResultWithDetail(
-        source_constraint_component=SH.NodeConstraintComponent,
->>>>>>> a51b2f08
         res_iri=DATA.geoname_not_number,
         res_class=ONTO.ClassWithEverything,
         property=ONTO.testGeoname,
@@ -415,15 +295,6 @@
     onto_data_g += onto_graph
     onto_data_g.parse(data=data_str, format="ttl")
     val_bn = next(validation_g.subjects(RDF.type, SH.ValidationResult))
-<<<<<<< HEAD
-    detail_bn = next(validation_g.objects(predicate=SH.detail))
-    identifiers = ValidationResultBaseInfo(
-        validation_bn=val_bn,
-        focus_node_iri=URIRef("http://data/link_target_non_existent"),
-        res_class_type=ONTO.ClassWithEverything,
-        result_path=ONTO.testHasLinkTo,
-        detail_node=detail_bn,
-=======
     detail_bn = next(validation_g.objects(val_bn, SH.detail))
     detail_component = next(validation_g.objects(detail_bn, SH.sourceConstraintComponent))
     detail = DetailBaseInfo(
@@ -437,27 +308,13 @@
         res_class_type=ONTO.ClassWithEverything,
         result_path=ONTO.testHasLinkTo,
         detail=detail,
->>>>>>> a51b2f08
-    )
-    return validation_g, onto_data_g, base_info
-
-
-@pytest.fixture
-<<<<<<< HEAD
+    )
+    return validation_g, onto_data_g, base_info
+
+
+@pytest.fixture
 def extracted_link_target_non_existent() -> ResultLinkTargetViolation:
     return ResultLinkTargetViolation(
-=======
-def extracted_link_target_non_existent() -> ExtractedResultWithDetail:
-    detail = ExtractedResultDetail(
-        component=SH.ClassConstraintComponent,
-        results_message="Resource",
-        result_path=API_SHAPES.linkValueHasTargetID,
-        value_type=KNORA_API.LinkValue,
-        value=DATA.other,
-    )
-    return ExtractedResultWithDetail(
-        source_constraint_component=SH.NodeConstraintComponent,
->>>>>>> a51b2f08
         res_iri=DATA.link_target_non_existent,
         res_class=ONTO.ClassWithEverything,
         property=ONTO.testHasLinkTo,
@@ -506,15 +363,6 @@
     onto_data_g += onto_graph
     onto_data_g.parse(data=data_str, format="ttl")
     val_bn = next(validation_g.subjects(RDF.type, SH.ValidationResult))
-<<<<<<< HEAD
-    detail_bn = next(validation_g.objects(predicate=SH.detail))
-    identifiers = ValidationResultBaseInfo(
-        validation_bn=val_bn,
-        focus_node_iri=URIRef("http://data/link_target_wrong_class"),
-        res_class_type=ONTO.ClassWithEverything,
-        result_path=ONTO.testHasLinkToCardOneResource,
-        detail_node=detail_bn,
-=======
     detail_bn = next(validation_g.objects(val_bn, SH.detail))
     detail_component = next(validation_g.objects(detail_bn, SH.sourceConstraintComponent))
     detail = DetailBaseInfo(
@@ -528,32 +376,18 @@
         res_class_type=ONTO.ClassWithEverything,
         result_path=ONTO.testHasLinkToCardOneResource,
         detail=detail,
->>>>>>> a51b2f08
-    )
-    return validation_g, onto_data_g, base_info
-
-
-@pytest.fixture
-<<<<<<< HEAD
+    )
+    return validation_g, onto_data_g, base_info
+
+
+@pytest.fixture
 def extracted_link_target_wrong_class() -> ResultLinkTargetViolation:
     return ResultLinkTargetViolation(
-=======
-def extracted_link_target_wrong_class() -> ExtractedResultWithDetail:
-    detail = ExtractedResultDetail(
-        component=SH.ClassConstraintComponent,
-        results_message="CardOneResource",
-        result_path=API_SHAPES.linkValueHasTargetID,
-        value_type=KNORA_API.LinkValue,
-        value=DATA.id_9_target,
-    )
-    return ExtractedResultWithDetail(
-        source_constraint_component=SH.NodeConstraintComponent,
->>>>>>> a51b2f08
         res_iri=DATA.link_target_wrong_class,
         res_class=ONTO.ClassWithEverything,
         property=ONTO.testHasLinkToCardOneResource,
         results_message="CardOneResource",
-        target_id=URIRef("http://data/id_9_target"),
+        target_id=DATA.id_9_target,
         target_resource_type=ONTO.ClassWithEverything,
     )
 
@@ -583,33 +417,19 @@
     onto_data_g += onto_graph
     onto_data_g.parse(data=data_str, format="ttl")
     val_bn = next(validation_g.subjects(RDF.type, SH.ValidationResult))
-<<<<<<< HEAD
-    identifiers = ValidationResultBaseInfo(
-        validation_bn=val_bn,
-        focus_node_iri=URIRef("http://data/id_closed_constraint"),
-        result_path=ONTO.testIntegerSimpleText,
-        res_class_type=ONTO.CardOneResource,
-=======
     base_info = ValidationResultBaseInfo(
         result_bn=val_bn,
         source_constraint_component=DASH.ClosedByTypesConstraintComponent,
         resource_iri=DATA.id_closed_constraint,
         res_class_type=ONTO.CardOneResource,
         result_path=ONTO.testIntegerSimpleText,
->>>>>>> a51b2f08
-    )
-    return validation_g, onto_data_g, base_info
-
-
-@pytest.fixture
-<<<<<<< HEAD
+    )
+    return validation_g, onto_data_g, base_info
+
+
+@pytest.fixture
 def extracted_closed_constraint() -> ResultNonExistentCardinalityViolation:
     return ResultNonExistentCardinalityViolation(
-=======
-def extracted_closed_constraint() -> ExtractedResultWithoutDetail:
-    return ExtractedResultWithoutDetail(
-        source_constraint_component=DASH.ClosedByTypesConstraintComponent,
->>>>>>> a51b2f08
         res_iri=DATA.id_closed_constraint,
         res_class=ONTO.CardOneResource,
         property=ONTO.testIntegerSimpleText,
@@ -643,20 +463,6 @@
     onto_data_g += onto_graph
     onto_data_g.parse(data=data_str, format="ttl")
     val_bn = next(validation_g.subjects(RDF.type, SH.ValidationResult))
-<<<<<<< HEAD
-    identifiers = ValidationResultBaseInfo(
-        validation_bn=val_bn,
-        focus_node_iri=URIRef("http://data/id_max_card"),
-        res_class_type=ONTO.ClassMixedCard,
-        result_path=ONTO.testHasLinkToCardOneResource,
-    )
-    return validation_g, onto_data_g, identifiers
-
-
-@pytest.fixture
-def extracted_max_card() -> ResultMaxCardinalityViolation:
-    return ResultMaxCardinalityViolation(
-=======
     base_info = ValidationResultBaseInfo(
         result_bn=val_bn,
         source_constraint_component=SH.MaxCountConstraintComponent,
@@ -668,10 +474,8 @@
 
 
 @pytest.fixture
-def extracted_max_card() -> ExtractedResultWithoutDetail:
-    return ExtractedResultWithoutDetail(
-        source_constraint_component=SH.MaxCountConstraintComponent,
->>>>>>> a51b2f08
+def extracted_max_card() -> ResultMaxCardinalityViolation:
+    return ResultMaxCardinalityViolation(
         res_iri=DATA.id_max_card,
         res_class=ONTO.ClassMixedCard,
         property=ONTO.testDecimalSimpleText,
@@ -701,16 +505,10 @@
     onto_data_g += onto_graph
     onto_data_g.parse(data=data_str, format="ttl")
     val_bn = next(validation_g.subjects(RDF.type, SH.ValidationResult))
-<<<<<<< HEAD
-    identifiers = ValidationResultBaseInfo(
-        validation_bn=val_bn,
-        focus_node_iri=URIRef("http://data/empty_label"),
-=======
     base_info = ValidationResultBaseInfo(
         result_bn=val_bn,
         source_constraint_component=SH.PatternConstraintComponent,
         resource_iri=DATA.empty_label,
->>>>>>> a51b2f08
         res_class_type=ONTO.ClassWithEverything,
         result_path=RDFS.label,
     )
@@ -718,15 +516,9 @@
 
 
 @pytest.fixture
-<<<<<<< HEAD
 def extracted_empty_label() -> ResultPatternViolation:
     return ResultPatternViolation(
-=======
-def extracted_empty_label() -> ExtractedResultWithoutDetail:
-    return ExtractedResultWithoutDetail(
-        source_constraint_component=SH.PatternConstraintComponent,
->>>>>>> a51b2f08
-        res_iri=DATA.empty_label,
+        res=DATA.empty_label,
         res_class=ONTO.ClassWithEverything,
         property=RDFS.label,
         results_message="The label must be a non-empty string",
@@ -735,7 +527,6 @@
 
 
 @pytest.fixture
-<<<<<<< HEAD
 def result_unknown_component(onto_graph: Graph) -> tuple[Graph, Graph, ValidationResultBaseInfo]:
     validation_str = f"""{PREFIXES}
     [ a sh:ValidationResult ;
@@ -757,13 +548,14 @@
     onto_data_g += onto_graph
     onto_data_g.parse(data=data_str, format="ttl")
     val_bn = next(validation_g.subjects(RDF.type, SH.ValidationResult))
-    identifiers = ValidationResultBaseInfo(
-        validation_bn=val_bn,
-        focus_node_iri=URIRef("http://data/empty_label"),
+    base_info = ValidationResultBaseInfo(
+        result_bn=val_bn,
+        source_constraint_component=SH.PatternConstraintComponent,
+        resource_iri=DATA.empty_label,
         res_class_type=ONTO.ClassWithEverything,
         result_path=RDFS.label,
     )
-    return validation_g, onto_data_g, identifiers
+    return validation_g, onto_data_g, base_info
 
 
 @pytest.fixture
@@ -855,21 +647,4 @@
     onto_data_g = Graph()
     onto_data_g += onto_graph
     onto_data_g.parse(data=data_str, format="ttl")
-    return validation_g, onto_data_g
-=======
-def extracted_unknown_component() -> ExtractedResultWithDetail:
-    detail = ExtractedResultDetail(
-        component=SH.AndConstraintComponent,
-        results_message="This is a constraint that is not checked in the data and should never appear.",
-        result_path=KNORA_API.doesNotExist,
-        value_type=KNORA_API.TextValue,
-        value=None,
-    )
-    return ExtractedResultWithDetail(
-        source_constraint_component=SH.UniqueLangConstraintComponent,
-        res_iri=DATA.id,
-        res_class=ONTO.ClassMixedCard,
-        property=ONTO.testIntegerSimpleText,
-        detail=detail,
-    )
->>>>>>> a51b2f08
+    return validation_g, onto_data_g