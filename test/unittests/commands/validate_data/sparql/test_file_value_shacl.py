--- conflicted
+++ resolved
@@ -13,11 +13,7 @@
 
 
 def test_construct_file_value_cardinality(file_value_shacl: Graph) -> None:
-<<<<<<< HEAD
-    number_of_classes_implemented = 5
-=======
-    number_of_classes_implemented = 3
->>>>>>> 15cdf265
+    number_of_classes_implemented = 6
     assert len(list(file_value_shacl.subjects(SH.property))) == number_of_classes_implemented
 
 
