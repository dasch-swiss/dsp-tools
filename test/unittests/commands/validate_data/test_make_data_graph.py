# mypy: disable-error-code="method-assign,no-untyped-def"

import pytest
from rdflib import RDF
from rdflib import RDFS
from rdflib import XSD
from rdflib import Literal
from rdflib import URIRef

from dsp_tools.commands.validate_data.models.rdf_like_data import MigrationMetadata
from dsp_tools.commands.validate_data.models.rdf_like_data import PropertyObject
from dsp_tools.commands.validate_data.models.rdf_like_data import RdfLikeResource
from dsp_tools.commands.validate_data.models.rdf_like_data import RdfLikeValue
from dsp_tools.commands.validate_data.models.rdf_like_data import TripleObjectType
from dsp_tools.commands.validate_data.models.rdf_like_data import TriplePropertyType
from dsp_tools.commands.validate_data.prepare_data.make_data_graph import _make_one_rdflib_object
from dsp_tools.commands.validate_data.prepare_data.make_data_graph import _make_one_resource
from dsp_tools.commands.validate_data.prepare_data.make_data_graph import _make_one_value
from dsp_tools.commands.validate_data.prepare_data.make_data_graph import _make_property_objects_graph
from dsp_tools.utils.rdflib_constants import API_SHAPES
from dsp_tools.utils.rdflib_constants import DATA
from dsp_tools.utils.rdflib_constants import KNORA_API
from dsp_tools.utils.rdflib_constants import KNORA_API_STR
from dsp_tools.utils.rdflib_constants import SubjectObjectTypeAlias
from dsp_tools.utils.xml_parsing.models.parsed_resource import KnoraValueType
from test.unittests.commands.validate_data.constants import ONTO

LABEL_TRIPLE = PropertyObject(TriplePropertyType.RDFS_LABEL, "lbl", TripleObjectType.STRING)
TYPE_TRIPLE = PropertyObject(
    TriplePropertyType.RDF_TYPE, "http://0.0.0.0:3333/ontology/9999/onto/v2#ClassWithEverything", TripleObjectType.IRI
)

UNREIFIED_TRIPLE_OBJECTS = [LABEL_TRIPLE, TYPE_TRIPLE]


RES_IRI = DATA["id"]
RESOURCE_TYPE_STR = "http://0.0.0.0:3333/ontology/9999/onto/v2#ClassWithEverything"


@pytest.fixture
def rdf_like_boolean_value_corr() -> RdfLikeValue:
    return RdfLikeValue(
        "http://0.0.0.0:3333/ontology/9999/onto/v2#testBoolean", "false", KnoraValueType.BOOLEAN_VALUE, []
    )


@pytest.mark.parametrize(
    ("trpl_obj", "object_type", "prop_type", "expected"),
    [
        (
            "1900-20-01",
            TripleObjectType.DATE_YYYY_MM_DD,
            TriplePropertyType.KNORA_DATE_START,
            Literal("1900-20-01", datatype=XSD.string),
        ),
        (
            "9-01-01",
            TripleObjectType.DATE_YYYY_MM_DD,
            TriplePropertyType.KNORA_DATE_START,
            Literal("9-01-01", datatype=XSD.string),
        ),
        (
            "1990-01-50",
            TripleObjectType.DATE_YYYY_MM_DD,
            TriplePropertyType.KNORA_DATE_START,
            Literal("1990-01-50", datatype=XSD.string),
        ),
        (
            "1900-01-01",
            TripleObjectType.DATE_YYYY_MM_DD,
            TriplePropertyType.KNORA_DATE_START,
            Literal("1900-01-01", datatype=XSD.date),
        ),
        (
            "label",
            TripleObjectType.STRING,
            None,
            Literal("label", datatype=XSD.string),
        ),
        (
            RESOURCE_TYPE_STR,
            TripleObjectType.IRI,
            None,
            URIRef(RESOURCE_TYPE_STR),
        ),
        (
            None,
            TripleObjectType.IRI,
            None,
            Literal("", datatype=XSD.string),
        ),
        (
            "res_id",
            TripleObjectType.IRI,
            TriplePropertyType.KNORA_STANDOFF_LINK,
            DATA.res_id,
        ),
    ],
)
def test_make_one_rdflib_object(
    trpl_obj: str | None,
    object_type: TripleObjectType,
    prop_type: TriplePropertyType | None,
    expected: SubjectObjectTypeAlias,
):
    result = _make_one_rdflib_object(trpl_obj, object_type, prop_type)
    assert result == expected


class TestResource:
    def test_empty(self):
        res = RdfLikeResource(
            res_id="id",
            property_objects=UNREIFIED_TRIPLE_OBJECTS,
            values=[],
            migration_metadata=MigrationMetadata(),
        )
        res_g = _make_one_resource(res)
        assert len(res_g) == 2
        assert next(res_g.objects(RES_IRI, RDF.type)) == ONTO.ClassWithEverything
        assert next(res_g.objects(RES_IRI, RDFS.label)) == Literal("lbl", datatype=XSD.string)

    def test_with_props(self, rdf_like_boolean_value_corr):
        res = RdfLikeResource(
            res_id="id",
            property_objects=UNREIFIED_TRIPLE_OBJECTS,
            values=[rdf_like_boolean_value_corr],
            migration_metadata=MigrationMetadata(),
        )
        res_g = _make_one_resource(res)
        assert len(res_g) == 5
        assert next(res_g.objects(RES_IRI, RDF.type)) == ONTO.ClassWithEverything
        assert next(res_g.objects(RES_IRI, RDFS.label)) == Literal("lbl", datatype=XSD.string)
        bool_bn = next(res_g.objects(RES_IRI, ONTO.testBoolean))
        assert next(res_g.objects(bool_bn, KNORA_API.booleanValueAsBoolean)) == Literal(False, datatype=XSD.boolean)


class TestBooleanValue:
    def test_corr(self, rdf_like_boolean_value_corr):
        val_g = _make_one_value(rdf_like_boolean_value_corr, RES_IRI)
        assert len(val_g) == 3
        bn = next(val_g.objects(RES_IRI, ONTO.testBoolean))
        assert next(val_g.objects(bn, RDF.type)) == KNORA_API.BooleanValue
        assert next(val_g.objects(bn, KNORA_API.booleanValueAsBoolean)) == Literal("false", datatype=XSD.boolean)

    def test_one(self):
        val = RdfLikeValue(
            "http://0.0.0.0:3333/ontology/9999/onto/v2#testBoolean", "1", KnoraValueType.BOOLEAN_VALUE, []
        )
        val_g = _make_one_value(val, RES_IRI)
        assert len(val_g) == 3
        bn = next(val_g.objects(RES_IRI, ONTO.testBoolean))
        assert next(val_g.objects(bn, RDF.type)) == KNORA_API.BooleanValue
        assert next(val_g.objects(bn, KNORA_API.booleanValueAsBoolean)) == Literal("true", datatype=XSD.boolean)

    def test_zero(self):
        val = RdfLikeValue(
            "http://0.0.0.0:3333/ontology/9999/onto/v2#testBoolean", "0", KnoraValueType.BOOLEAN_VALUE, []
        )
        val_g = _make_one_value(val, RES_IRI)
        assert len(val_g) == 3
        bn = next(val_g.objects(RES_IRI, ONTO.testBoolean))
        assert next(val_g.objects(bn, RDF.type)) == KNORA_API.BooleanValue
        assert next(val_g.objects(bn, KNORA_API.booleanValueAsBoolean)) == Literal("false", datatype=XSD.boolean)


class TestColorValue:
    def test_corr(self):
        val = RdfLikeValue(
            "http://0.0.0.0:3333/ontology/9999/onto/v2#testColor", "#00ff00", KnoraValueType.COLOR_VALUE, []
        )
        val_g = _make_one_value(val, RES_IRI)
        assert len(val_g) == 3
        bn = next(val_g.objects(RES_IRI, ONTO.testColor))
        assert next(val_g.objects(bn, RDF.type)) == KNORA_API.ColorValue
        assert next(val_g.objects(bn, KNORA_API.colorValueAsColor)) == Literal("#00ff00", datatype=XSD.string)


class TestDateValue:
    def test_corr(self):
        val = RdfLikeValue(
            "http://0.0.0.0:3333/ontology/9999/onto/v2#testSubDate1",
            "JULIAN:BCE:0700:BCE:0600",
            KnoraValueType.DATE_VALUE,
            [],
        )
        val_g = _make_one_value(val, RES_IRI)
        assert len(val_g) == 3
        bn = next(val_g.objects(RES_IRI, ONTO.testSubDate1))
        assert next(val_g.objects(bn, RDF.type)) == KNORA_API.DateValue
        assert next(val_g.objects(bn, KNORA_API.valueAsString)) == Literal(
            "JULIAN:BCE:0700:BCE:0600", datatype=XSD.string
        )

    def test_with_date_range_corr(self):
        val = RdfLikeValue(
            "http://0.0.0.0:3333/ontology/9999/onto/v2#testSubDate1",
            "GREGORIAN:CE:1900:CE:2000",
            KnoraValueType.DATE_VALUE,
            [
                PropertyObject(TriplePropertyType.KNORA_DATE_START, "1900-01-01", TripleObjectType.DATE_YYYY_MM_DD),
                PropertyObject(TriplePropertyType.KNORA_DATE_END, "2000-01-01", TripleObjectType.DATE_YYYY_MM_DD),
            ],
        )
        val_g = _make_one_value(val, RES_IRI)
        assert len(val_g) == 5
        bn = next(val_g.objects(RES_IRI, ONTO.testSubDate1))
        assert next(val_g.objects(bn, RDF.type)) == KNORA_API.DateValue
        assert next(val_g.objects(bn, KNORA_API.valueAsString)) == Literal(
            "GREGORIAN:CE:1900:CE:2000", datatype=XSD.string
        )
<<<<<<< HEAD
        assert next(val_g.objects(bn, API_SHAPES.dateHasStart)) == Literal("1900", datatype=XSD.gYear)
        assert next(val_g.objects(bn, API_SHAPES.dateHasEnd)) == Literal("2000", datatype=XSD.gYear)
=======
        assert next(val_g.objects(bn, KNORA_API.dateHasStart)) == Literal("1900-01-01", datatype=XSD.date)
        assert next(val_g.objects(bn, KNORA_API.dateHasEnd)) == Literal("2000-01-01", datatype=XSD.date)
>>>>>>> 9b9292df

    def test_with_date_range_invalid_date(self):
        val = RdfLikeValue(
            "http://0.0.0.0:3333/ontology/9999/onto/v2#testSubDate1",
            "GREGORIAN:CE:1900:CE:2000-50",
            KnoraValueType.DATE_VALUE,
            [
                PropertyObject(TriplePropertyType.KNORA_DATE_START, "1900-01-01", TripleObjectType.DATE_YYYY_MM_DD),
                PropertyObject(TriplePropertyType.KNORA_DATE_END, "2000-50-01", TripleObjectType.DATE_YYYY_MM_DD),
            ],
        )
        val_g = _make_one_value(val, RES_IRI)
        assert len(val_g) == 5
        bn = next(val_g.objects(RES_IRI, ONTO.testSubDate1))
        assert next(val_g.objects(bn, RDF.type)) == KNORA_API.DateValue
        assert next(val_g.objects(bn, KNORA_API.valueAsString)) == Literal(
            "GREGORIAN:CE:1900:CE:2000-50", datatype=XSD.string
        )
<<<<<<< HEAD
        assert next(val_g.objects(bn, API_SHAPES.dateHasStart)) == Literal("1900", datatype=XSD.gYear)
        assert next(val_g.objects(bn, API_SHAPES.dateHasEnd)) == Literal("2000-50", datatype=XSD.string)
=======
        assert next(val_g.objects(bn, KNORA_API.dateHasStart)) == Literal("1900-01-01", datatype=XSD.date)
        assert next(val_g.objects(bn, KNORA_API.dateHasEnd)) == Literal("2000-50-01", datatype=XSD.string)
>>>>>>> 9b9292df


class TestDecimalValue:
    def test_corr(self):
        val = RdfLikeValue(
            "http://0.0.0.0:3333/ontology/9999/onto/v2#testDecimalSimpleText",
            "1.2",
            KnoraValueType.DECIMAL_VALUE,
            [],
        )
        val_g = _make_one_value(val, RES_IRI)
        assert len(val_g) == 3
        bn = next(val_g.objects(RES_IRI, ONTO.testDecimalSimpleText))
        assert next(val_g.objects(bn, RDF.type)) == KNORA_API.DecimalValue
        assert next(val_g.objects(bn, KNORA_API.decimalValueAsDecimal)) == Literal("1.2", datatype=XSD.decimal)


class TestGeonameValue:
    def test_corr(self):
        val = RdfLikeValue(
            "http://0.0.0.0:3333/ontology/9999/onto/v2#testGeoname",
            "1241345",
            KnoraValueType.GEONAME_VALUE,
            [],
        )
        val_g = _make_one_value(val, RES_IRI)
        assert len(val_g) == 3
        bn = next(val_g.objects(RES_IRI, ONTO.testGeoname))
        assert next(val_g.objects(bn, RDF.type)) == KNORA_API.GeonameValue
        assert next(val_g.objects(bn, KNORA_API.geonameValueAsGeonameCode)) == Literal("1241345", datatype=XSD.string)


class TestIntValue:
    def test_corr(self):
        val = RdfLikeValue(
            "http://0.0.0.0:3333/ontology/9999/onto/v2#testIntegerSimpleText",
            "1",
            KnoraValueType.INT_VALUE,
            [],
        )
        val_g = _make_one_value(val, RES_IRI)
        assert len(val_g) == 3
        bn = next(val_g.objects(RES_IRI, ONTO.testIntegerSimpleText))
        assert next(val_g.objects(bn, RDF.type)) == KNORA_API.IntValue
        assert next(val_g.objects(bn, KNORA_API.intValueAsInt)) == Literal("1", datatype=XSD.integer)


class TestIntervalValue:
    def test_corr(self):
        seg_start = PropertyObject(TriplePropertyType.KNORA_INTERVAL_START, "1", TripleObjectType.DECIMAL)
        seg_end = PropertyObject(TriplePropertyType.KNORA_INTERVAL_END, "2", TripleObjectType.DECIMAL)
        val = RdfLikeValue(
            user_facing_prop=f"{KNORA_API_STR}hasSegmentBounds",
            user_facing_value=None,
            knora_type=KnoraValueType.INTERVAL_VALUE,
            value_metadata=[seg_start, seg_end],
        )
        val_g = _make_one_value(val, RES_IRI)
        assert len(val_g) == 4
        bn = next(val_g.objects(RES_IRI, KNORA_API.hasSegmentBounds))
        assert next(val_g.objects(bn, RDF.type)) == KNORA_API.IntervalValue
        assert next(val_g.objects(bn, KNORA_API.intervalValueHasStart)) == Literal("1", datatype=XSD.decimal)
        assert next(val_g.objects(bn, KNORA_API.intervalValueHasEnd)) == Literal("2", datatype=XSD.decimal)


class TestLinkValue:
    def test_corr(self):
        val = RdfLikeValue(
            "http://0.0.0.0:3333/ontology/9999/onto/v2#testHasLinkTo",
            "link-id",
            KnoraValueType.LINK_VALUE,
            [],
        )
        val_g = _make_one_value(val, RES_IRI)
        assert len(val_g) == 3
        bn = next(val_g.objects(RES_IRI, ONTO.testHasLinkTo))
        assert next(val_g.objects(bn, RDF.type)) == KNORA_API.LinkValue
        assert next(val_g.objects(bn, API_SHAPES.linkValueHasTargetID)) == DATA["link-id"]

    def test_none(self):
        val = RdfLikeValue(
            "http://0.0.0.0:3333/ontology/9999/onto/v2#testHasLinkTo", None, KnoraValueType.LINK_VALUE, []
        )
        val_g = _make_one_value(val, RES_IRI)
        assert len(val_g) == 3
        bn = next(val_g.objects(RES_IRI, ONTO.testHasLinkTo))
        assert next(val_g.objects(bn, RDF.type)) == KNORA_API.LinkValue
        assert next(val_g.objects(bn, API_SHAPES.linkValueHasTargetID)) == DATA[""]


class TestListValue:
    def test_corr(self):
        val = RdfLikeValue(
            "http://0.0.0.0:3333/ontology/9999/onto/v2#testListProp", "n1", KnoraValueType.LIST_VALUE, []
        )
        val_g = _make_one_value(val, RES_IRI)
        assert len(val_g) == 3
        bn = next(val_g.objects(RES_IRI, ONTO.testListProp))
        assert next(val_g.objects(bn, RDF.type)) == KNORA_API.ListValue
        assert next(val_g.objects(bn, KNORA_API.listValueAsListNode)) == Literal("n1", datatype=XSD.string)


class TestSimpleTextValue:
    def test_corr(self):
        val = RdfLikeValue(
            "http://0.0.0.0:3333/ontology/9999/onto/v2#testTextarea",
            "simple text",
            KnoraValueType.SIMPLETEXT_VALUE,
            [],
        )
        val_g = _make_one_value(val, RES_IRI)
        assert len(val_g) == 3
        bn = next(val_g.objects(RES_IRI, ONTO.testTextarea))
        assert next(val_g.objects(bn, RDF.type)) == KNORA_API.TextValue
        assert next(val_g.objects(bn, KNORA_API.valueAsString)) == Literal("simple text", datatype=XSD.string)


class TestRichtextValue:
    def test_corr(self):
        val = RdfLikeValue(
            "http://0.0.0.0:3333/ontology/9999/onto/v2#testRichtext",
            "rich text",
            KnoraValueType.RICHTEXT_VALUE,
            [],
        )
        val_g = _make_one_value(val, RES_IRI)
        assert len(val_g) == 3
        bn = next(val_g.objects(RES_IRI, ONTO.testRichtext))
        assert next(val_g.objects(bn, RDF.type)) == KNORA_API.TextValue
        assert next(val_g.objects(bn, KNORA_API.textValueAsXml)) == Literal("rich text", datatype=XSD.string)


class TestTimeValue:
    def test_corr(self):
        val = RdfLikeValue(
            "http://0.0.0.0:3333/ontology/9999/onto/v2#testTimeValue",
            "2019-10-23T13:45:12.01-14:00",
            KnoraValueType.TIME_VALUE,
            [],
        )
        val_g = _make_one_value(val, RES_IRI)
        assert len(val_g) == 3
        bn = next(val_g.objects(RES_IRI, ONTO.testTimeValue))
        assert next(val_g.objects(bn, RDF.type)) == KNORA_API.TimeValue
        assert next(val_g.objects(bn, KNORA_API.timeValueAsTimeStamp)) == Literal(
            "2019-10-23T13:45:12.01-14:00", datatype=XSD.dateTimeStamp
        )


class TestUriValue:
    def test_corr(self):
        val = RdfLikeValue(
            "http://0.0.0.0:3333/ontology/9999/onto/v2#testUriValue",
            "https://dasch.swiss",
            KnoraValueType.URI_VALUE,
            [],
        )
        val_g = _make_one_value(val, RES_IRI)
        assert len(val_g) == 3
        bn = next(val_g.objects(RES_IRI, ONTO.testUriValue))
        assert next(val_g.objects(bn, RDF.type)) == KNORA_API.UriValue
        assert next(val_g.objects(bn, KNORA_API.uriValueAsUri)) == Literal("https://dasch.swiss", datatype=XSD.anyURI)


def test_make_property_objects_graph():
    test_prop_obj = PropertyObject(TriplePropertyType.RDF_TYPE, RESOURCE_TYPE_STR, TripleObjectType.IRI)
    graph = _make_property_objects_graph([test_prop_obj], RES_IRI)
    assert len(graph) == 1
    assert next(graph.objects(RES_IRI, RDF.type)) == URIRef(RESOURCE_TYPE_STR)


class TestFileValue:
    def test_make_file_value_graph_real_file(self):
        file_value = RdfLikeValue(
            user_facing_prop=f"{KNORA_API_STR}hasArchiveFileValue",
            user_facing_value="test.zip",
            knora_type=KnoraValueType.ARCHIVE_FILE,
            value_metadata=[],
        )
        file_g = _make_one_value(file_value, RES_IRI)
        assert len(file_g) == 3
        bn = next(file_g.objects(RES_IRI, KNORA_API.hasArchiveFileValue))
        assert next(file_g.objects(bn, RDF.type)) == KNORA_API.ArchiveFileValue
        assert next(file_g.objects(bn, KNORA_API.fileValueHasFilename)) == Literal("test.zip", datatype=XSD.string)

    def test_make_file_value_graph_iiif_uri(self):
        uri = "https://iiif.wellcomecollection.org/1Oi7mdiLsG7-FmFgp0xz2xU.jp2/full/max/0/default.jpg"
        file_value = RdfLikeValue(
            user_facing_prop=f"{KNORA_API_STR}hasStillImageFileValue",
            user_facing_value=uri,
            knora_type=KnoraValueType.STILL_IMAGE_IIIF,
            value_metadata=[],
        )
        file_g = _make_one_value(file_value, RES_IRI)
        assert len(file_g) == 3
        bn = next(file_g.objects(RES_IRI, KNORA_API.hasStillImageFileValue))
        assert next(file_g.objects(bn, RDF.type)) == KNORA_API.StillImageExternalFileValue
        assert next(file_g.objects(bn, KNORA_API.stillImageFileValueHasExternalUrl)) == Literal(
            uri, datatype=XSD.anyURI
        )


if __name__ == "__main__":
    pytest.main([__file__])<|MERGE_RESOLUTION|>--- conflicted
+++ resolved
@@ -198,8 +198,8 @@
             "GREGORIAN:CE:1900:CE:2000",
             KnoraValueType.DATE_VALUE,
             [
-                PropertyObject(TriplePropertyType.KNORA_DATE_START, "1900-01-01", TripleObjectType.DATE_YYYY_MM_DD),
-                PropertyObject(TriplePropertyType.KNORA_DATE_END, "2000-01-01", TripleObjectType.DATE_YYYY_MM_DD),
+                PropertyObject(TriplePropertyType.KNORA_DATE_START, "1900", TripleObjectType.DATE_YYYY),
+                PropertyObject(TriplePropertyType.KNORA_DATE_END, "2000", TripleObjectType.DATE_YYYY),
             ],
         )
         val_g = _make_one_value(val, RES_IRI)
@@ -209,13 +209,8 @@
         assert next(val_g.objects(bn, KNORA_API.valueAsString)) == Literal(
             "GREGORIAN:CE:1900:CE:2000", datatype=XSD.string
         )
-<<<<<<< HEAD
-        assert next(val_g.objects(bn, API_SHAPES.dateHasStart)) == Literal("1900", datatype=XSD.gYear)
-        assert next(val_g.objects(bn, API_SHAPES.dateHasEnd)) == Literal("2000", datatype=XSD.gYear)
-=======
-        assert next(val_g.objects(bn, KNORA_API.dateHasStart)) == Literal("1900-01-01", datatype=XSD.date)
-        assert next(val_g.objects(bn, KNORA_API.dateHasEnd)) == Literal("2000-01-01", datatype=XSD.date)
->>>>>>> 9b9292df
+        assert next(val_g.objects(bn, KNORA_API.dateHasStart)) == Literal("1900", datatype=XSD.gYear)
+        assert next(val_g.objects(bn, KNORA_API.dateHasEnd)) == Literal("2000", datatype=XSD.gYear)
 
     def test_with_date_range_invalid_date(self):
         val = RdfLikeValue(
@@ -223,8 +218,8 @@
             "GREGORIAN:CE:1900:CE:2000-50",
             KnoraValueType.DATE_VALUE,
             [
-                PropertyObject(TriplePropertyType.KNORA_DATE_START, "1900-01-01", TripleObjectType.DATE_YYYY_MM_DD),
-                PropertyObject(TriplePropertyType.KNORA_DATE_END, "2000-50-01", TripleObjectType.DATE_YYYY_MM_DD),
+                PropertyObject(TriplePropertyType.KNORA_DATE_START, "1900", TripleObjectType.DATE_YYYY),
+                PropertyObject(TriplePropertyType.KNORA_DATE_END, "2000-50", TripleObjectType.DATE_YYYY_MM),
             ],
         )
         val_g = _make_one_value(val, RES_IRI)
@@ -234,13 +229,8 @@
         assert next(val_g.objects(bn, KNORA_API.valueAsString)) == Literal(
             "GREGORIAN:CE:1900:CE:2000-50", datatype=XSD.string
         )
-<<<<<<< HEAD
-        assert next(val_g.objects(bn, API_SHAPES.dateHasStart)) == Literal("1900", datatype=XSD.gYear)
-        assert next(val_g.objects(bn, API_SHAPES.dateHasEnd)) == Literal("2000-50", datatype=XSD.string)
-=======
-        assert next(val_g.objects(bn, KNORA_API.dateHasStart)) == Literal("1900-01-01", datatype=XSD.date)
-        assert next(val_g.objects(bn, KNORA_API.dateHasEnd)) == Literal("2000-50-01", datatype=XSD.string)
->>>>>>> 9b9292df
+        assert next(val_g.objects(bn, KNORA_API.dateHasStart)) == Literal("1900", datatype=XSD.gYear)
+        assert next(val_g.objects(bn, KNORA_API.dateHasEnd)) == Literal("2000-50", datatype=XSD.string)
 
 
 class TestDecimalValue:
