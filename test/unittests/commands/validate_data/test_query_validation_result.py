--- conflicted
+++ resolved
@@ -285,22 +285,14 @@
     ) -> None:
         res, data, info = report_value_type_simpletext
         result = _query_one_with_detail(info, res, data)
-        assert not result
-
-<<<<<<< HEAD
-    def test_result_id_uri(self, report_value_type: tuple[Graph, Graph, ValidationResultBaseInfo]) -> None:
-        res, data, info = report_value_type
-        result = _query_one_with_detail(info, res, data)
         assert isinstance(result, ValidationResult)
         assert result.violation_type == ViolationType.VALUE_TYPE
         assert result.res_iri == info.resource_iri
         assert result.res_class == info.res_class_type
-        assert result.property == ONTO.testUriValue
-        assert result.expected == Literal("Expected value type is UriValue.")
+        assert result.property == ONTO.testTextarea
+        assert result.expected == Literal("TextValue without formatting")
         assert result.input_type == KNORA_API.TextValue
 
-=======
->>>>>>> 3db100f7
     def test_result_geoname_not_number(self, report_regex: tuple[Graph, Graph, ValidationResultBaseInfo]) -> None:
         res, data, info = report_regex
         result = _query_one_with_detail(info, res, data)
@@ -457,11 +449,7 @@
         assert result.res_type == "onto:ClassWithEverything"
         assert result.prop_name == "onto:testUriValue"
         assert result.input_type == "TextValue"
-<<<<<<< HEAD
-        assert result.expected == "Expected value type is UriValue."
-=======
         assert result.expected == "This property requires a UriValue"
->>>>>>> 3db100f7
 
     def test_violation_regex(self, extracted_regex: ValidationResult) -> None:
         result = _reformat_one_validation_result(extracted_regex)
