--- conflicted
+++ resolved
@@ -414,13 +414,8 @@
         assert result.res_id == "list_node_non_existent"
         assert result.res_type == "onto:ClassWithEverything"
         assert result.prop_name == "onto:testListProp"
-<<<<<<< HEAD
-        assert result.results_message == "Unknown list node for list 'firstList'."
-        assert result.actual_input == "other"
-=======
         assert result.results_message == "A valid node from the list 'firstList' must be used with this property."
         assert result.actual_content == "firstList : other"
->>>>>>> 30580556
 
     def test_unknown_list_name(self, extracted_unknown_list_name: ResultGenericViolation) -> None:
         result = _reformat_one_validation_result(extracted_unknown_list_name)
@@ -428,13 +423,8 @@
         assert result.res_id == "list_name_non_existent"
         assert result.res_type == "onto:ClassWithEverything"
         assert result.prop_name == "onto:testListProp"
-<<<<<<< HEAD
         assert result.results_message == "The list that should be used with this property is 'firstList'."
         assert result.actual_input == "other"
-=======
-        assert result.results_message == "A valid node from the list 'firstList' must be used with this property."
-        assert result.actual_content == "other : n1"
->>>>>>> 30580556
 
     def test_missing_file_value(self, extracted_missing_file_value: ResultFileValueViolation) -> None:
         result = _reformat_one_validation_result(extracted_missing_file_value)
