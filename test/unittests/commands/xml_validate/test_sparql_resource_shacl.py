import pytest
from rdflib import RDF
from rdflib import SH
from rdflib import BNode
from rdflib import Graph
from rdflib import Literal
from rdflib import Namespace

from dsp_tools.commands.xml_validate.sparql.resource_shacl import _construct_0_1_cardinality
from dsp_tools.commands.xml_validate.sparql.resource_shacl import _construct_0_n_cardinality
from dsp_tools.commands.xml_validate.sparql.resource_shacl import _construct_1_cardinality
from dsp_tools.commands.xml_validate.sparql.resource_shacl import _construct_1_n_cardinality
from dsp_tools.commands.xml_validate.sparql.resource_shacl import _construct_all_cardinalities
from dsp_tools.commands.xml_validate.sparql.resource_shacl import _construct_resource_nodeshape
from dsp_tools.commands.xml_validate.sparql.resource_shacl import construct_resource_class_node_shape

ONTO = Namespace("http://0.0.0.0:3333/ontology/9999/onto/v2#")
API_SHAPES = Namespace("http://api.knora.org/ontology/knora-api/shapes/v2#")
<<<<<<< HEAD
=======
PREFIXES = """
@prefix knora-api: <http://api.knora.org/ontology/knora-api/v2#> .
@prefix onto: <http://0.0.0.0:3333/ontology/9999/onto/v2#> .
@prefix owl: <http://www.w3.org/2002/07/owl#> .
@prefix rdfs: <http://www.w3.org/2000/01/rdf-schema#> .
@prefix salsah-gui: <http://api.knora.org/ontology/salsah-gui/v2#> .
@prefix xsd: <http://www.w3.org/2001/XMLSchema#> .
"""


@pytest.fixture
def onto_graph() -> Graph:
    g = Graph()
    g.parse("testdata/xml-validate/onto.ttl")
    return g


@pytest.fixture
def one_res_one_prop() -> Graph:
    ttl = f"""{PREFIXES}
    onto:CardOneResource a owl:Class ;
    rdfs:label "Resource with One Cardinality" ;
    knora-api:canBeInstantiated true ;
    knora-api:isResourceClass true ;
    rdfs:subClassOf 
        knora-api:Resource ,
        [ a owl:Restriction ;
            knora-api:isInherited true ;
            owl:maxCardinality 1 ;
            owl:onProperty knora-api:versionDate ],
        [ a owl:Restriction ;
            knora-api:isInherited true ;
            salsah-gui:guiOrder 0 ;
            owl:cardinality 1 ;
            owl:onProperty onto:testBoolean ] .
    
    onto:testBoolean a owl:ObjectProperty ;
        rdfs:label "Test Boolean" ;
        knora-api:isEditable true ;
        knora-api:isResourceProperty true ;
        knora-api:objectType knora-api:BooleanValue ;
        salsah-gui:guiElement salsah-gui:Checkbox ;
        rdfs:subPropertyOf knora-api:hasValue .
    """
    g = Graph()
    g.parse(data=ttl, format="ttl")
    return g


@pytest.fixture
def one_prop() -> Graph:
    ttl = f"""{PREFIXES}
    onto:testBoolean a owl:ObjectProperty ;
        rdfs:label "Test Boolean" ;
        knora-api:isEditable true ;
        knora-api:isResourceProperty true ;
        knora-api:objectType knora-api:BooleanValue ;
        salsah-gui:guiElement salsah-gui:Checkbox ;
        rdfs:subPropertyOf knora-api:hasValue .
    """
    g = Graph()
    g.parse(data=ttl, format="ttl")
    return g


@pytest.fixture
def card_1() -> Graph:
    ttl = f"""{PREFIXES}
    onto:ClassMixedCard a owl:Class ;
        knora-api:isResourceClass true ;
        knora-api:canBeInstantiated true ;
        rdfs:subClassOf [ 
                a owl:Restriction ;
                salsah-gui:guiOrder 0 ;
                owl:cardinality 1 ;
                owl:onProperty onto:testBoolean
                         ] .
    """
    g = Graph()
    g.parse(data=ttl, format="ttl")
    return g


@pytest.fixture
def card_0_1() -> Graph:
    ttl = f"""{PREFIXES}
    onto:ClassMixedCard a owl:Class ;
        knora-api:isResourceClass true ;
        knora-api:canBeInstantiated true ;
        rdfs:subClassOf [ 
                a owl:Restriction ;
                salsah-gui:guiOrder 1 ;
                owl:maxCardinality 1 ;
                owl:onProperty onto:testDecimalSimpleText
                         ] .
    """
    g = Graph()
    g.parse(data=ttl, format="ttl")
    return g


@pytest.fixture
def card_1_n() -> Graph:
    ttl = f"""{PREFIXES}
    onto:ClassMixedCard a owl:Class ;
        knora-api:isResourceClass true ;
        knora-api:canBeInstantiated true ;
        rdfs:subClassOf [ 
                a owl:Restriction ;
                salsah-gui:guiOrder 2 ;
                owl:minCardinality 1 ;
                owl:onProperty onto:testGeoname
                         ] .
    """
    g = Graph()
    g.parse(data=ttl, format="ttl")
    return g


@pytest.fixture
def card_0_n() -> Graph:
    ttl = f"""{PREFIXES}
    onto:ClassMixedCard a owl:Class ;
        knora-api:isResourceClass true ;
        knora-api:canBeInstantiated true ;
        rdfs:subClassOf [ 
                a owl:Restriction ;
                salsah-gui:guiOrder 3 ;
                owl:minCardinality 0 ;
                owl:onProperty onto:testSimpleText
                         ] .
    """
    g = Graph()
    g.parse(data=ttl, format="ttl")
    return g
>>>>>>> a8a67abf


class TestCheckTripleNumbersOnto:
    def test_nodeshape(self, onto_graph: Graph) -> None:
        result = _construct_resource_nodeshape(onto_graph)
        number_of_resource_classes = 6
        number_of_ignored_properties = 5
        triples_collection_ignored_props = 2 * number_of_ignored_properties * number_of_resource_classes
        triples_cls_nodeshape = 4 * number_of_resource_classes
        assert len(result) == triples_cls_nodeshape + triples_collection_ignored_props

    def test_cardinality_1(self, onto_graph: Graph) -> None:
        result = _construct_1_cardinality(onto_graph)
        number_of_occurrences_in_onto = 2
        triples_card_1 = 7 * number_of_occurrences_in_onto
        assert len(result) == triples_card_1

    def test_cardinality_0_1(self, onto_graph: Graph) -> None:
        result = _construct_0_1_cardinality(onto_graph)
        number_of_occurrences_in_onto = 4
        triples_card_0_1 = 7 * number_of_occurrences_in_onto
        assert len(result) == triples_card_0_1

    def test_cardinality_0_n(self, onto_graph: Graph) -> None:
        result = _construct_0_n_cardinality(onto_graph)
        number_of_occurrences_in_onto = 21  # Inheritance included
        triples_card_0_n = 3 * number_of_occurrences_in_onto
        assert len(result) == triples_card_0_n

    def test_cardinality_1_n(self, onto_graph: Graph) -> None:
        result = _construct_1_n_cardinality(onto_graph)
        number_of_occurrences_in_onto = 1
        triples_card_1_n = 6 * number_of_occurrences_in_onto
        assert len(result) == triples_card_1_n


def test_construct_resource_class_nodeshape(onto_graph: Graph) -> None:
    result = construct_resource_class_node_shape(onto_graph)
    shape_iri = next(result.subjects(SH.targetClass, ONTO.ClassInheritedCardinality))
    assert shape_iri == ONTO.ClassInheritedCardinality_Shape
    shape_iri = next(result.subjects(SH.targetClass, ONTO.ClassMixedCard))
    assert shape_iri == ONTO.ClassMixedCard_Shape
    shape_iri = next(result.subjects(SH.targetClass, ONTO.CardOneResource))
    assert shape_iri == ONTO.CardOneResource_Shape
    shape_iri = next(result.subjects(SH.targetClass, ONTO.ClassWithEverything))
    assert shape_iri == ONTO.ClassWithEverything_Shape
    shape_iri = next(result.subjects(SH.targetClass, ONTO.TestStillImageRepresentation))
    assert shape_iri == ONTO.TestStillImageRepresentation_Shape
    shape_iri = next(result.subjects(SH.targetClass, ONTO.ClassInheritedCardinalityOverwriting))
    assert shape_iri == ONTO.ClassInheritedCardinalityOverwriting_Shape


def test_construct_resource_nodeshape_one_res(one_res_one_prop: Graph) -> None:
    result = _construct_resource_nodeshape(one_res_one_prop)
    subjects = {iri for x in result.triples((None, None, None)) if not isinstance(iri := x[0], BNode)}
    assert len(subjects) == 1
    subject_iri = subjects.pop()
    assert subject_iri == ONTO.CardOneResource_Shape
    node_triples = list(result.triples((subject_iri, None, None)))
    num_triples = 4
    assert len(node_triples) == num_triples
    assert next(result.subjects(RDF.type, SH.NodeShape)) == subject_iri
    assert next(result.subjects(SH.ignoredProperties)) == subject_iri
    assert next(result.objects(subject_iri, SH.closed)) == Literal(True)


def test_construct_resource_nodeshape_no_res(one_bool_prop: Graph) -> None:
    result = _construct_resource_nodeshape(one_bool_prop)
    assert len(result) == 0


class Test1:
    def test_good(self, card_1: Graph) -> None:
        result = _construct_1_cardinality(card_1)
        assert len(result) == 7
        bn = next(result.subjects(RDF.type, SH.PropertyShape))
        shape_iri = next(result.subjects(SH.property, bn))
        assert shape_iri == ONTO.ClassMixedCard_Shape
        assert str(next(result.objects(bn, SH.minCount))) == "1"
        assert str(next(result.objects(bn, SH.maxCount))) == "1"
        assert next(result.objects(bn, SH.path)) == ONTO.testBoolean
        assert next(result.objects(bn, SH.severity)) == SH.Violation
        assert str(next(result.objects(bn, SH.message))) == "1"

    def test_good_link_value(self, link_prop_card_1: Graph) -> None:
        result = _construct_1_cardinality(link_prop_card_1)
        assert len(result) == 7
        bn = next(result.subjects(RDF.type, SH.PropertyShape))
        shape_iri = next(result.subjects(SH.property, bn))
        assert shape_iri == ONTO.ClassMixedCard_Shape
        assert str(next(result.objects(bn, SH.minCount))) == "1"
        assert str(next(result.objects(bn, SH.maxCount))) == "1"
        assert next(result.objects(bn, SH.path)) == ONTO.testHasLinkToCardOneResource
        assert next(result.objects(bn, SH.severity)) == SH.Violation
        assert str(next(result.objects(bn, SH.message))) == "1"

    def test_empty_0_1(self, card_0_1: Graph) -> None:
        result = _construct_1_cardinality(card_0_1)
        assert len(result) == 0

    def test_empty_1_n(self, card_1_n: Graph) -> None:
        result = _construct_1_cardinality(card_1_n)
        assert len(result) == 0

    def test_empty_0_n(self, card_0_n: Graph) -> None:
        result = _construct_1_cardinality(card_0_n)
        assert len(result) == 0


class Test01:
    def test_good(self, card_0_1: Graph) -> None:
        result = _construct_0_1_cardinality(card_0_1)
        assert len(result) == 7
        bn = next(result.subjects(RDF.type, SH.PropertyShape))
        shape_iri = next(result.subjects(SH.property, bn))
        assert shape_iri == ONTO.ClassMixedCard_Shape
        assert str(next(result.objects(bn, SH.minCount))) == "0"
        assert str(next(result.objects(bn, SH.maxCount))) == "1"
        assert next(result.objects(bn, SH.path)) == ONTO.testDecimalSimpleText
        assert next(result.objects(bn, SH.severity)) == SH.Violation
        assert str(next(result.objects(bn, SH.message))) == "0-1"

    def test_good_link_value(self, link_prop_card_01: Graph) -> None:
        result = _construct_0_1_cardinality(link_prop_card_01)
        assert len(result) == 7
        bn = next(result.subjects(RDF.type, SH.PropertyShape))
        shape_iri = next(result.subjects(SH.property, bn))
        assert shape_iri == ONTO.ClassMixedCard_Shape
        assert str(next(result.objects(bn, SH.minCount))) == "0"
        assert str(next(result.objects(bn, SH.maxCount))) == "1"
        assert next(result.objects(bn, SH.path)) == ONTO.testHasLinkToCardOneResource
        assert next(result.objects(bn, SH.severity)) == SH.Violation
        assert str(next(result.objects(bn, SH.message))) == "0-1"

    def test_empty_1(self, card_1: Graph) -> None:
        result = _construct_0_1_cardinality(card_1)
        assert len(result) == 0

    def test_empty_1_n(self, card_1_n: Graph) -> None:
        result = _construct_0_1_cardinality(card_1_n)
        assert len(result) == 0

    def test_empty_0_n(self, card_0_n: Graph) -> None:
        result = _construct_0_1_cardinality(card_0_n)
        assert len(result) == 0


class Test1N:
    def test_good(self, card_1_n: Graph) -> None:
        result = _construct_1_n_cardinality(card_1_n)
        assert len(result) == 6
        bn = next(result.subjects(RDF.type, SH.PropertyShape))
        shape_iri = next(result.subjects(SH.property, bn))
        assert shape_iri == ONTO.ClassMixedCard_Shape
        assert str(next(result.objects(bn, SH.minCount))) == "1"
        assert next(result.objects(bn, SH.path)) == ONTO.testGeoname
        assert next(result.objects(bn, SH.severity)) == SH.Violation
        assert str(next(result.objects(bn, SH.message))) == "1-n"

    def test_empty_1(self, card_1: Graph) -> None:
        result = _construct_1_n_cardinality(card_1)
        assert len(result) == 0

    def test_empty_1_n(self, card_0_1: Graph) -> None:
        result = _construct_1_n_cardinality(card_0_1)
        assert len(result) == 0

    def test_empty_0_n(self, card_0_n: Graph) -> None:
        result = _construct_1_n_cardinality(card_0_n)
        assert len(result) == 0


class Test0N:
    def test_good(self, card_0_n: Graph) -> None:
        result = _construct_0_n_cardinality(card_0_n)
        assert len(result) == 3
        bn = next(result.subjects(RDF.type, SH.PropertyShape))
        shape_iri = next(result.subjects(SH.property, bn))
        assert shape_iri == ONTO.ClassMixedCard_Shape
        assert next(result.objects(bn, SH.path)) == ONTO.testSimpleText

    def test_empty_1_n(self, card_1_n: Graph) -> None:
        result = _construct_0_n_cardinality(card_1_n)
        assert len(result) == 0

    def test_empty_1(self, card_1: Graph) -> None:
        result = _construct_0_n_cardinality(card_1)
        assert len(result) == 0

    def test_empty_0_1(self, card_0_1: Graph) -> None:
        result = _construct_0_n_cardinality(card_0_1)
        assert len(result) == 0


def test_construct_all_cardinalities(one_res_one_prop: Graph) -> None:
    result = _construct_all_cardinalities(one_res_one_prop)
    assert len(result) == 7
    bn = next(result.subjects(RDF.type, SH.PropertyShape))
    shape_iri = next(result.subjects(SH.property, bn))
    assert shape_iri == ONTO.CardOneResource_Shape
    assert str(next(result.objects(bn, SH.minCount))) == "1"
    assert str(next(result.objects(bn, SH.maxCount))) == "1"
    assert next(result.objects(bn, SH.path)) == ONTO.testBoolean
    assert next(result.objects(bn, SH.severity)) == SH.Violation
    assert str(next(result.objects(bn, SH.message))) == "1"


if __name__ == "__main__":
    pytest.main([__file__])<|MERGE_RESOLUTION|>--- conflicted
+++ resolved
@@ -16,8 +16,7 @@
 
 ONTO = Namespace("http://0.0.0.0:3333/ontology/9999/onto/v2#")
 API_SHAPES = Namespace("http://api.knora.org/ontology/knora-api/shapes/v2#")
-<<<<<<< HEAD
-=======
+
 PREFIXES = """
 @prefix knora-api: <http://api.knora.org/ontology/knora-api/v2#> .
 @prefix onto: <http://0.0.0.0:3333/ontology/9999/onto/v2#> .
@@ -153,7 +152,7 @@
     g = Graph()
     g.parse(data=ttl, format="ttl")
     return g
->>>>>>> a8a67abf
+
 
 
 class TestCheckTripleNumbersOnto:
