--- conflicted
+++ resolved
@@ -22,13 +22,7 @@
 from dsp_tools.commands.xmlupload.models.processed.values import ProcessedSimpleText
 from dsp_tools.commands.xmlupload.models.processed.values import ProcessedTime
 from dsp_tools.commands.xmlupload.models.processed.values import ProcessedUri
-<<<<<<< HEAD
-from dsp_tools.commands.xmlupload.prepare_xml_input.get_processed_resources import _get_file_metadata, _get_file_metadata_for_test_environments
-from dsp_tools.commands.xmlupload.prepare_xml_input.get_processed_resources import _get_file_value
-from dsp_tools.commands.xmlupload.prepare_xml_input.get_processed_resources import _get_iiif_uri_value
-=======
 from dsp_tools.commands.xmlupload.prepare_xml_input.get_processed_resources import _get_file_metadata
->>>>>>> 1e58fa1a
 from dsp_tools.commands.xmlupload.prepare_xml_input.get_processed_resources import _get_one_processed_value
 from dsp_tools.commands.xmlupload.prepare_xml_input.get_processed_resources import _get_one_resource
 from dsp_tools.commands.xmlupload.prepare_xml_input.get_processed_resources import _resolve_file_value
@@ -63,12 +57,9 @@
         authorships={"auth_id": ["author"], "auth_id2": ["author1", "author2"]},
     )
 
+
 @pytest.fixture
-def file_metadata_good_no_permissions() -> ParsedFileValueMetadata:
-    return ParsedFileValueMetadata("http://rdfh.ch/licenses/cc-by-nc-4.0", "copy", "auth_id", None)
-
-@pytest.fixture
-def file_with_permission(file_metadata_good_no_permissions) -> ParsedFileValue:
+def file_with_permission() -> ParsedFileValue:
     metadata = ParsedFileValueMetadata("http://rdfh.ch/licenses/cc-by-nc-4.0", "copy", "auth_id", "open")
     return ParsedFileValue("file.jpg", KnoraValueType.STILL_IMAGE_FILE, metadata)
 
@@ -79,8 +70,9 @@
 
 
 @pytest.fixture
-def iiif_file_value(file_metadata_good):
-    return ParsedFileValue("https://this/is/a/uri.jpg", KnoraValueType.STILL_IMAGE_IIIF, file_metadata_good)
+def iiif_file_value():
+    metadata = ParsedFileValueMetadata("http://rdfh.ch/licenses/cc-by-nc-4.0", "copy", "auth_id", None)
+    return ParsedFileValue("https://this/is/a/uri.jpg", KnoraValueType.STILL_IMAGE_IIIF, metadata)
 
 
 class TestResources:
@@ -94,7 +86,7 @@
             file_value=None,
             migration_metadata=None,
         )
-        result = get_processed_resources([res], lookups, True)
+        result = get_processed_resources([res], lookups)
         assert len(result) == 1
 
     def test_failure(self, lookups: XmlReferenceLookups):
@@ -108,7 +100,7 @@
             migration_metadata=None,
         )
         with pytest.raises(XmlUploadPermissionsNotFoundError):
-            get_processed_resources([res], lookups, True)
+            get_processed_resources([res], lookups)
 
 
 class TestOneResource:
@@ -122,7 +114,7 @@
             file_value=None,
             migration_metadata=None,
         )
-        result = _get_one_resource(res, lookups, True)
+        result = _get_one_resource(res, lookups)
         assert result.res_id == "id"
         assert result.type_iri == RES_TYPE
         assert result.label == "lbl"
@@ -141,7 +133,7 @@
             file_value=None,
             migration_metadata=None,
         )
-        result = _get_one_resource(res, lookups, True)
+        result = _get_one_resource(res, lookups)
         assert result.res_id == "id"
         assert result.type_iri == RES_TYPE
         assert result.label == "lbl"
@@ -163,7 +155,7 @@
             file_value=None,
             migration_metadata=parsed_metadata,
         )
-        result = _get_one_resource(res, lookups, True)
+        result = _get_one_resource(res, lookups)
         assert result.res_id == "id"
         assert result.type_iri == RES_TYPE
         assert result.label == "lbl"
@@ -188,7 +180,7 @@
             file_value=None,
             migration_metadata=parsed_metadata,
         )
-        result = _get_one_resource(res, lookups, True)
+        result = _get_one_resource(res, lookups)
         assert result.res_id == "id"
         assert result.type_iri == RES_TYPE
         assert result.label == "lbl"
@@ -215,7 +207,7 @@
             file_value=None,
             migration_metadata=parsed_metadata,
         )
-        result = _get_one_resource(res, lookups, True)
+        result = _get_one_resource(res, lookups)
         assert result.res_id == "id"
         assert result.type_iri == RES_TYPE
         assert result.label == "lbl"
@@ -241,7 +233,7 @@
             migration_metadata=None,
         )
         with pytest.raises(XmlUploadPermissionsNotFoundError, match=msg):
-            _get_one_resource(res, lookups, True)
+            _get_one_resource(res, lookups)
 
     def test_with_file_value(self, file_with_permission, lookups: XmlReferenceLookups):
         res = ParsedResource(
@@ -253,7 +245,7 @@
             file_value=file_with_permission,
             migration_metadata=None,
         )
-        result = _get_one_resource(res, lookups, True)
+        result = _get_one_resource(res, lookups)
         assert result.res_id == "id"
         assert result.type_iri == RES_TYPE
         assert result.label == "lbl"
@@ -276,7 +268,7 @@
             file_value=iiif_file_value,
             migration_metadata=None,
         )
-        result = _get_one_resource(res, lookups, True)
+        result = _get_one_resource(res, lookups)
         assert result.res_id == "id"
         assert result.type_iri == RES_TYPE
         assert result.label == "lbl"
@@ -288,14 +280,6 @@
 
 
 class TestFileValue:
-<<<<<<< HEAD
-    def test_file_value(self, lookups: XmlReferenceLookups, file_metadata_good_no_permissions):
-        val = ParsedFileValue("file.jpg", KnoraValueType.STILL_IMAGE_FILE, file_metadata_good_no_permissions)
-        result = _get_file_value(val, lookups, "id", "lbl")
-        assert result.value == "file.jpg"
-        assert isinstance(result, ProcessedFileValue)
-        result_metadata = result.metadata
-=======
     def test_resolve_file_value_iiif(self, iiif_file_value, lookups):
         resource = ParsedResource(
             res_id="id",
@@ -310,7 +294,6 @@
         assert file_res is None
         assert isinstance(iiif_res, ProcessedIIIFUri)
         result_metadata = iiif_res.metadata
->>>>>>> 1e58fa1a
         assert not result_metadata.permissions
         assert iiif_res.value == iiif_file_value.value
         assert result_metadata.license_iri == "http://rdfh.ch/licenses/cc-by-nc-4.0"
@@ -371,11 +354,7 @@
         assert result_metadata.authorships
         assert set(result_metadata.authorships) == {"author1", "author2"}
 
-<<<<<<< HEAD
-    def test_get_metadata_not_on_prod(self, lookups):
-=======
     def test_get_metadata_no_values(self, lookups):
->>>>>>> 1e58fa1a
         metadata = ParsedFileValueMetadata(None, None, None, None)
         result_metadata = _get_file_metadata(metadata, lookups)
         assert not result_metadata.permissions
@@ -396,14 +375,6 @@
         with pytest.raises(XmlUploadAuthorshipsNotFoundError):
             _get_file_metadata(metadata, lookups)
 
-    def test_not_on_prod(self, lookups):
-        metadata = ParsedFileValueMetadata(None, None, None, None)
-        result_metadata = _get_file_metadata_for_test_environments(metadata, lookups)
-        assert isinstance(result_metadata.permissions, Permissions)
-        assert result_metadata.license_iri == "http://rdfh.ch/licenses/unknown"
-        assert result_metadata.copyright_holder == "DUMMY"
-        assert result_metadata.authorships == ["DUMMY"]
-
 
 class TestValues:
     def test_bool_value(self, bool_value, lookups: XmlReferenceLookups):
