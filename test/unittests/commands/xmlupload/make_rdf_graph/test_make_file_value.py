--- conflicted
+++ resolved
@@ -1,5 +1,3 @@
-# mypy: disable-error-code="method-assign,no-untyped-def"
-
 import pytest
 import regex
 from rdflib import RDF
@@ -29,42 +27,16 @@
 
 
 @pytest.fixture
-<<<<<<< HEAD
-def metadata_with_permissions_no_legal_info() -> FileValueMetadata:
-=======
 def metadata_with_permissions() -> FileValueMetadata:
->>>>>>> 689c0c87
     return FileValueMetadata(None, None, None, "CR knora-admin:ProjectAdmin")
 
 
 @pytest.fixture
-<<<<<<< HEAD
-def metadata_no_permissions_no_legal_info() -> FileValueMetadata:
-=======
 def metadata_no_permissions() -> FileValueMetadata:
->>>>>>> 689c0c87
     return FileValueMetadata(None, None, None, None)
 
 
 @pytest.fixture
-<<<<<<< HEAD
-def metadata_with_legal_info() -> FileValueMetadata:
-    return FileValueMetadata("https://iri.ch", "copy", ["auth1", "auth2"], None)
-
-
-@pytest.fixture
-def abstract_file_with_permissions(metadata_with_permissions_no_legal_info) -> AbstractFileValue:
-    return AbstractFileValue("value", metadata_with_permissions_no_legal_info)
-
-
-@pytest.fixture
-def abstract_file_no_permissions(metadata_no_permissions_no_legal_info) -> AbstractFileValue:
-    return AbstractFileValue("value", metadata_no_permissions_no_legal_info)
-
-
-class TestIIIFURI:
-    def test_make_iiif_uri_value_graph_with_permissions(self, abstract_file_with_permissions):
-=======
 def abstract_file_with_permissions(metadata_with_permissions) -> AbstractFileValue:
     return AbstractFileValue("value", metadata_with_permissions)
 
@@ -76,7 +48,6 @@
 
 class TestIIIFURI:
     def test_make_iiif_uri_value_graph_with_permissions(self, abstract_file_with_permissions) -> None:
->>>>>>> 689c0c87
         res_bn = BNode()
         g = make_iiif_uri_value_graph(abstract_file_with_permissions, res_bn)
         assert len(g) == 4
@@ -87,11 +58,7 @@
         permissions = next(g.objects(val_bn, KNORA_API.hasPermissions))
         assert permissions == Literal("CR knora-admin:ProjectAdmin", datatype=XSD.string)
 
-<<<<<<< HEAD
-    def test_make_iiif_uri_value_graph_no_permissions(self, abstract_file_no_permissions):
-=======
     def test_make_iiif_uri_value_graph_no_permissions(self, abstract_file_no_permissions) -> None:
->>>>>>> 689c0c87
         res_bn = BNode()
         g = make_iiif_uri_value_graph(abstract_file_no_permissions, res_bn)
         assert len(g) == 3
@@ -102,22 +69,14 @@
 
 
 class TestMakeBitstreamFileGraph:
-<<<<<<< HEAD
-    def test_make_file_value_graph_with_permissions(self, metadata_with_permissions_no_legal_info):
-=======
     def test_make_file_value_graph_with_permissions(self, metadata_with_permissions) -> None:
->>>>>>> 689c0c87
         bitstream = BitstreamInfo(
             local_file="path/test.txt",
             internal_file_name="FileID",
             permissions=Permissions({PermissionValue.CR: ["knora-admin:ProjectAdmin"]}),
         )
         res_bn = BNode()
-<<<<<<< HEAD
-        g = make_file_value_graph(bitstream, metadata_with_permissions_no_legal_info, res_bn)
-=======
         g = make_file_value_graph(bitstream, metadata_with_permissions, res_bn)
->>>>>>> 689c0c87
         file_bn = next(g.objects(res_bn, KNORA_API.hasTextFileValue))
         assert next(g.objects(file_bn, RDF.type)) == KNORA_API.TextFileValue
         file_id = next(g.objects(file_bn, KNORA_API.fileValueHasFilename))
@@ -125,22 +84,14 @@
         permissions = next(g.objects(file_bn, KNORA_API.hasPermissions))
         assert permissions == Literal("CR knora-admin:ProjectAdmin", datatype=XSD.string)
 
-<<<<<<< HEAD
-    def test_make_file_value_graph_no_permissions(self, metadata_no_permissions_no_legal_info):
-=======
     def test_make_file_value_graph_no_permissions(self, metadata_no_permissions) -> None:
->>>>>>> 689c0c87
         bitstream = BitstreamInfo(
             local_file="path/test.txt",
             internal_file_name="FileID",
             permissions=None,
         )
         res_bn = BNode()
-<<<<<<< HEAD
-        g = make_file_value_graph(bitstream, metadata_no_permissions_no_legal_info, res_bn)
-=======
         g = make_file_value_graph(bitstream, metadata_no_permissions, res_bn)
->>>>>>> 689c0c87
         file_bn = next(g.objects(res_bn, KNORA_API.hasTextFileValue))
         assert next(g.objects(file_bn, RDF.type)) == KNORA_API.TextFileValue
         file_id = next(g.objects(file_bn, KNORA_API.fileValueHasFilename))
@@ -159,11 +110,7 @@
             TEXT_FILE_VALUE,
         ],
     )
-<<<<<<< HEAD
-    def test_with_permissions(self, abstract_file_with_permissions, type_info):
-=======
     def test_with_permissions(self, abstract_file_with_permissions, type_info) -> None:
->>>>>>> 689c0c87
         res_bn = BNode()
         g = _make_abstract_file_value_graph(abstract_file_with_permissions, type_info, res_bn)
         assert len(g) == 4
@@ -185,11 +132,7 @@
             TEXT_FILE_VALUE,
         ],
     )
-<<<<<<< HEAD
-    def test_no_permissions(self, abstract_file_no_permissions, type_info):
-=======
     def test_no_permissions(self, abstract_file_no_permissions, type_info) -> None:
->>>>>>> 689c0c87
         res_bn = BNode()
         g = _make_abstract_file_value_graph(abstract_file_no_permissions, type_info, res_bn)
         assert len(g) == 3
@@ -203,30 +146,30 @@
     @pytest.mark.parametrize(
         "file_name", ["test.zip", "test.tar", "test.gz", "test.z", "test.tgz", "test.gzip", "test.7z"]
     )
-    def test_archive(self, file_name: str):
+    def test_archive(self, file_name: str) -> None:
         result = get_file_type_info(file_name)
         assert result.knora_type == KNORA_API.ArchiveFileValue
 
     @pytest.mark.parametrize("file_name", ["test.mp3", "test.wav"])
-    def test_audio(self, file_name: str):
+    def test_audio(self, file_name: str) -> None:
         result = get_file_type_info(file_name)
         assert result.knora_type == KNORA_API.AudioFileValue
 
     @pytest.mark.parametrize(
         "file_name", ["test.pdf", "test.doc", "test.docx", "test.xls", "test.xlsx", "test.ppt", "test.pptx"]
     )
-    def test_document(self, file_name: str):
+    def test_document(self, file_name: str) -> None:
         result = get_file_type_info(file_name)
         assert result.knora_type == KNORA_API.DocumentFileValue
 
-    def test_moving_image(self):
+    def test_moving_image(self) -> None:
         result = get_file_type_info("test.mp4")
         assert result.knora_type == KNORA_API.MovingImageFileValue
 
     @pytest.mark.parametrize(
         "file_name", ["test.jpg", "test.jpeg", "path/test.jp2", "test.png", "test.tif", "test.tiff", "test.jpx"]
     )
-    def test_still_image(self, file_name: str):
+    def test_still_image(self, file_name: str) -> None:
         result = get_file_type_info(file_name)
         assert result.knora_type == KNORA_API.StillImageFileValue
 
@@ -234,12 +177,12 @@
         "file_name",
         ["path/test.odd", "test.rng", "test.txt", "test.xml", "test.xsd", "test.xsl", "test.csv", "test.json"],
     )
-    def test_text(self, file_name: str):
+    def test_text(self, file_name: str) -> None:
         result = get_file_type_info(file_name)
         assert result.knora_type == KNORA_API.TextFileValue
 
     @pytest.mark.parametrize(("file_name", "ending"), [("test.", ""), ("test", ""), ("test.other", "other")])
-    def test_raises(self, file_name: str, ending: str):
+    def test_raises(self, file_name: str, ending: str) -> None:
         msg = regex.escape(f"Unknown file ending '{ending}' for file '{file_name}'")
         with pytest.raises(BaseError, match=msg):
             get_file_type_info(file_name)
