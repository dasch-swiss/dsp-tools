--- conflicted
+++ resolved
@@ -1,5 +1,3 @@
-# mypy: disable-error-code="method-assign,no-untyped-def"
-
 import pytest
 import regex
 from rdflib import RDF
@@ -29,11 +27,7 @@
 
 @pytest.fixture
 def metadata_with_permissions() -> FileValueMetadata:
-<<<<<<< HEAD
-    return FileValueMetadata(None, None, None, "permissions")
-=======
     return FileValueMetadata(None, None, None, "CR knora-admin:ProjectAdmin")
->>>>>>> 8c900e0f
 
 
 @pytest.fixture
