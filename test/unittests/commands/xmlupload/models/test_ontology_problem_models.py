import pandas as pd
from pandas.testing import assert_frame_equal

from dsp_tools.commands.xmlupload.models.ontology_lookup_models import TextValueData
from dsp_tools.commands.xmlupload.models.ontology_problem_models import InvalidOntologyElementsInData
from dsp_tools.commands.xmlupload.models.ontology_problem_models import InvalidTextValueEncodings
from dsp_tools.commands.xmlupload.models.ontology_problem_models import _make_msg_for_one_resource
from dsp_tools.commands.xmlupload.models.ontology_problem_models import _make_msg_from_df


class TestInvalidOntologyElementsInData:
    def test_print_problem_string_cls(self) -> None:
        onto = InvalidOntologyElementsInData([("clsA", ["idA"], "wrong")], [], ontos_on_server=["test"])
        msg = onto._compose_problem_string_for_cls()
        assert msg == (
            "The following resource(s) have an invalid resource type:\n\n"
            "    Resource Type: 'clsA'\n"
            "    Problem: 'wrong'\n"
            "    Resource ID(s):\n"
            "    - idA\n"
        )

    def test_print_problem_string_no_cls(self) -> None:
        onto = InvalidOntologyElementsInData([], [], [])
        assert not onto._compose_problem_string_for_cls()

    def test_print_problem_string_prop(self) -> None:
        onto = InvalidOntologyElementsInData([], [("propA", ["idA"], "wrong")], ["test"])
        msg = onto._compose_problem_string_for_props()
        assert msg == (
            "The following resource(s) have invalid property type(s):\n\n"
            "    Property Name: 'propA'\n"
            "    Problem: 'wrong'\n"
            "    Resource ID(s):\n"
            "    - idA\n"
        )

    def test_print_problem_string_no_prop(self) -> None:
        onto = InvalidOntologyElementsInData([], [], [])
        assert not onto._compose_problem_string_for_props()

    def test_execute_problem_protocol(self) -> None:
        onto = InvalidOntologyElementsInData(
            [("clsA", ["idA"], "wrong")],
            [("propA", ["idA"], "wrong"), ("propB", ["idB", "idC"], "wrong")],
            ["test1", "test2"],
        )
        expected_msg = (
            "\nSome property and/or class type(s) used in the XML are unknown.\n"
            "The ontologies for your project on the server are:\n"
            "    - test1\n"
            "    - test2"
            "\n\n"
            "The following resource(s) have an invalid resource type:\n\n"
            "    Resource Type: 'clsA'\n"
            "    Problem: 'wrong'\n"
            "    Resource ID(s):\n"
            "    - idA"
            "\n\n"
            "The following resource(s) have invalid property type(s):\n\n"
            "    Property Name: 'propA'\n"
            "    Problem: 'wrong'\n"
            "    Resource ID(s):\n"
            "    - idA"
            "\n\n"
            "    Property Name: 'propB'\n"
            "    Problem: 'wrong'\n"
            "    Resource ID(s):\n"
            "    - idB\n"
            "    - idC"
            "\n\n"
        )
        msg, df = onto.execute_problem_protocol()
        assert not df
        assert msg == expected_msg

    def test_get_problems_as_df(self) -> None:
        onto = InvalidOntologyElementsInData(
            [("clsA", ["idA"], "wrongA")],
            [("propB", ["idB"], "wrongB"), ("propC", ["idC1", "idC2"], "wrongC")],
            ["test"],
        )
        expected_df = pd.DataFrame(
            {
                "problematic type": ["clsA", "propB", "propC", "propC"],
                "resource id": ["idA", "idB", "idC1", "idC2"],
                "problem": ["wrongA", "wrongB", "wrongC", "wrongC"],
            }
        )
        res_df = onto._get_problems_as_df()
        assert_frame_equal(res_df, expected_df)


class TestInvalidTextValueEncodings:
    def test_get_problems_as_df(self) -> None:
        problems = InvalidTextValueEncodings(
            [
                TextValueData("id1", ":restype", ":simple", "xml"),
                TextValueData("id1", ":restype", ":rich", "utf8"),
                TextValueData("id2", ":restype", ":rich", "utf8"),
            ]
        )
        expected_df = pd.DataFrame(
            {
                "Resource ID": ["id1", "id1", "id2"],
                "Resource Type": [":restype", ":restype", ":restype"],
                "Property Name": [":rich", ":simple", ":rich"],
                "Encoding Used": ["utf8", "xml", "utf8"],
            }
        )
        res_df = problems._get_problems_as_df()
        assert_frame_equal(res_df, expected_df)

    def test_make_msg_for_one_resource(self) -> None:
        test_df = pd.DataFrame(
            {
                "Resource ID": ["id1", "id1"],
                "Resource Type": [":restype", ":restype"],
                "Property Name": [":rich", ":simple"],
                "Encoding Used": ["utf8", "xml"],
            }
        )
        res = _make_msg_for_one_resource("id1", test_df)
        expected = (
            "Resource ID: 'id1' | Resource Type: ':restype'\n"
            "    - Property Name: ':rich' -> Encoding Used: 'utf8'\n"
            "    - Property Name: ':simple' -> Encoding Used: 'xml'"
        )
        assert res == expected

    def test_make_msg_from_df(self) -> None:
        test_df = pd.DataFrame(
            {
                "Resource ID": ["id1", "id1", "id2"],
                "Resource Type": [":restype", ":restype", ":restype"],
                "Property Name": [":rich", ":simple", ":rich"],
                "Encoding Used": ["utf8", "xml", "utf8"],
            }
        )
        res = _make_msg_from_df(test_df)
        expected = (
            "Resource ID: 'id1' | Resource Type: ':restype'\n"
            "    - Property Name: ':rich' -> Encoding Used: 'utf8'\n"
            "    - Property Name: ':simple' -> Encoding Used: 'xml'"
<<<<<<< HEAD
            "\n\n"
            "Resource ID: 'id2'\n"
=======
            "\n----------------------------\n"
            "Resource ID: 'id2' | Resource Type: ':restype'\n"
>>>>>>> 7279b698
            "    - Property Name: ':rich' -> Encoding Used: 'utf8'"
        )
        assert res == expected<|MERGE_RESOLUTION|>--- conflicted
+++ resolved
@@ -142,13 +142,8 @@
             "Resource ID: 'id1' | Resource Type: ':restype'\n"
             "    - Property Name: ':rich' -> Encoding Used: 'utf8'\n"
             "    - Property Name: ':simple' -> Encoding Used: 'xml'"
-<<<<<<< HEAD
             "\n\n"
-            "Resource ID: 'id2'\n"
-=======
-            "\n----------------------------\n"
             "Resource ID: 'id2' | Resource Type: ':restype'\n"
->>>>>>> 7279b698
             "    - Property Name: ':rich' -> Encoding Used: 'utf8'"
         )
         assert res == expected