# pylint: disable=missing-class-docstring,missing-function-docstring,protected-access,no-member

from typing import Any

import pytest
import rustworkx as rx
from lxml import etree
from pytest_unordered import unordered

from dsp_tools.analyse_xml_data.construct_and_analyze_graph import (
    _add_stash_to_lookup_dict,
    _create_info_from_xml_for_graph_from_one_resource,
    _create_resptr_link_objects,
    _create_text_link_objects,
    _extract_ids_from_one_text_value,
    _find_cheapest_outgoing_links,
    _find_phantom_xml_edges,
    _remove_edges_to_stash,
    _remove_leaf_nodes,
    create_info_from_xml_for_graph,
    generate_upload_order,
    make_graph,
)
from dsp_tools.analyse_xml_data.models import Edge, ResptrLink, XMLLink


def test_create_info_from_xml_for_graph_from_one_resource() -> None:
    test_ele = etree.fromstring(
        """<resource xmlns="https://dasch.swiss/schema" xmlns:xsi="http://www.w3.org/2001/XMLSchema-instance" 
        label="res_A_19" restype=":TestThing" id="res_A_19" permissions="res-default">
            <resptr-prop name=":hasResource1">
                <resptr permissions="prop-default">res_B_19</resptr>
                <resptr permissions="prop-default">res_C_19</resptr>
            </resptr-prop>
            <text-prop name=":hasRichtext">
                <text permissions="prop-default" encoding="xml">
                    <a class="salsah-link" href="IRI:res_B_19:IRI">res_B_19</a>
                    <a class="salsah-link" href="IRI:res_C_19:IRI">res_C_19</a>
                </text>
            </text-prop>
        </resource>"""
    )
    remove_namespace(test_ele)
    res_resptr_links, res_xml_links = _create_info_from_xml_for_graph_from_one_resource(test_ele)
    res_B_19 = [obj.target_id for obj in res_resptr_links]
    assert "res_B_19" in res_B_19
    assert "res_C_19" in res_B_19
    assert res_xml_links[0].source_id == "res_A_19"
    assert res_xml_links[0].target_ids == {"res_B_19", "res_C_19"}


def test_create_info_from_xml_for_graph_from_one_resource_one() -> None:
    test_ele = etree.fromstring(
        """
        <resource xmlns="https://dasch.swiss/schema" xmlns:xsi="http://www.w3.org/2001/XMLSchema-instance" 
        label="res_A_11" restype=":TestThing" id="res_A_11" permissions="res-default">
            <text-prop name=":hasRichtext">
                <text permissions="prop-default" encoding="xml">
                    <a class="salsah-link" href="IRI:res_B_11:IRI">res_B_11</a>
                </text>
            </text-prop>
            <resptr-prop name=":hasResource1">
                <resptr permissions="prop-default">res_B_11</resptr>
            </resptr-prop>
        </resource>
        """
    )
    remove_namespace(test_ele)
    res_resptr, res_xml = _create_info_from_xml_for_graph_from_one_resource(test_ele)
    assert res_resptr[0].target_id == "res_B_11"
    assert isinstance(res_resptr[0], ResptrLink)
    assert res_xml[0].target_ids == {"res_B_11"}
    assert isinstance(res_xml[0], XMLLink)


def test_create_info_from_xml_for_graph_from_one_resource_no_links() -> None:
    test_ele = etree.fromstring(
        '<resource label="res_B_18" restype=":TestThing" id="res_B_18" permissions="res-default"/>'
    )
    remove_namespace(test_ele)
    res_resptr, res_xml = _create_info_from_xml_for_graph_from_one_resource(test_ele)
    assert (res_resptr, res_xml) == ([], [])


def test_text_only_create_info_from_xml_for_graph_from_one_resource() -> None:
    test_ele = etree.fromstring(
        """
        <resource xmlns="https://dasch.swiss/schema" xmlns:xsi="http://www.w3.org/2001/XMLSchema-instance" 
        label="res_C_18" restype=":TestThing" id="res_C_18" permissions="res-default">
            <text-prop name=":hasRichtext">
                <text permissions="prop-default" encoding="xml">
                    <a class="salsah-link" href="IRI:res_A_18:IRI">res_A_18</a>
                </text>
                <text permissions="prop-default" encoding="xml">
                    <a class="salsah-link" href="IRI:res_B_18:IRI">res_B_18</a>
                </text>
            </text-prop>
        </resource>
        """
    )
    remove_namespace(test_ele)
    res_resptr, res_xml = _create_info_from_xml_for_graph_from_one_resource(test_ele)
    assert not res_resptr
    res_xml_ids = [x.target_ids for x in res_xml]
    assert unordered(res_xml_ids) == [{"res_A_18"}, {"res_B_18"}]


def test_extract_id_one_text_with_one_id() -> None:
    test_ele = etree.fromstring(
        """
        <text permissions="prop-default" encoding="xml">
            <a class="salsah-link" href="IRI:res_A_11:IRI">res_A_11</a>
        </text>
        """
    )
    remove_namespace(test_ele)
    res = _extract_ids_from_one_text_value(test_ele)
    assert res == {"res_A_11"}


def test_extract_id_one_text_with_iri() -> None:
    test_ele = etree.fromstring(
        '<text permissions="prop-default" encoding="xml"><a class="salsah-link" '
        'href="http://rdfh.ch/0801/RDE7_KU1STuDhHnGr5uu0g">res_A_11</a></text>'
    )
    remove_namespace(test_ele)
    res = _extract_ids_from_one_text_value(test_ele)
    assert res == set()


def test_extract_id_one_text_with_several_id() -> None:
    test_ele = etree.fromstring(
        """
        <text permissions="prop-default" encoding="xml">
            <a class="salsah-link" href="IRI:res_A_11:IRI">res_A_11</a>
            <a class="salsah-link" href="IRI:res_B_11:IRI">res_A_11</a>
            <a class="salsah-link" href="IRI:res_B_11:IRI">res_A_11</a>
        </text>
        """
    )
    remove_namespace(test_ele)
    res = _extract_ids_from_one_text_value(test_ele)
    assert res == {"res_A_11", "res_B_11"}


def test_extract_ids_from_text_prop_with_several_text_links() -> None:
    test_ele = etree.fromstring(
        '<text-prop xmlns="https://dasch.swiss/schema" xmlns:xsi="http://www.w3.org/2001/XMLSchema-instance" '
        'name=":hasRichtext"><text permissions="prop-default" encoding="xml"><a class="salsah-link" '
        'href="IRI:res_A_18:IRI">res_A_18</a></text><text permissions="prop-default" encoding="xml"><a '
        'class="salsah-link" href="IRI:res_B_18:IRI">res_B_18</a></text></text-prop>'
    )
    remove_namespace(test_ele)
    res = _create_text_link_objects("res_C_18", test_ele)
    res_ids = [x.target_ids for x in res]
    assert unordered(res_ids) == [{"res_A_18"}, {"res_B_18"}]


def test_create_class_instance_resptr_link_one_link() -> None:
    test_ele = etree.fromstring(
        """
        <resptr-prop xmlns="https://dasch.swiss/schema" xmlns:xsi="http://www.w3.org/2001/XMLSchema-instance" 
        name=":hasResource1">
            <resptr permissions="prop-default">res_C_15</resptr>
        </resptr-prop>
        """
    )
    remove_namespace(test_ele)
    res = _create_resptr_link_objects("res_A_15", test_ele)
    assert res[0].target_id == "res_C_15"


def test_create_class_instance_resptr_link_several() -> None:
    test_ele = etree.fromstring(
        """
        <resptr-prop xmlns="https://dasch.swiss/schema" xmlns:xsi="http://www.w3.org/2001/XMLSchema-instance" 
        name=":hasResource1">
            <resptr permissions="prop-default">res_A_13</resptr>
            <resptr permissions="prop-default">res_B_13</resptr>
            <resptr permissions="prop-default">res_C_13</resptr>
        </resptr-prop>
        """
    )
    remove_namespace(test_ele)
    res = _create_resptr_link_objects("res_D_13", test_ele)
    assert all(isinstance(x, ResptrLink) for x in res)
    assert res[0].target_id == "res_A_13"
    assert res[1].target_id == "res_B_13"
    assert res[2].target_id == "res_C_13"


def test_create_info_from_xml_for_graph_check_UUID_in_root() -> None:
    root = etree.fromstring(
        b'<?xml version="1.0" encoding="UTF-8"?><knora xmlns="https://dasch.swiss/schema" '
        b'xmlns:xsi="http://www.w3.org/2001/XMLSchema-instance" xsi:schemaLocation="https://dasch.swiss/schema '
        b'https://raw.githubusercontent.com/dasch-swiss/dsp-tools/main/src/dsp_tools/resources/schema/data.xsd" '
        b'shortcode="0700" default-ontology="simcir"><resource label="res_A_11" restype=":TestThing" id="res_A_11" '
        b'permissions="res-default"><resptr-prop name=":hasResource1"><resptr '
        b'permissions="prop-default">res_B_11</resptr></resptr-prop></resource><resource label="res_B_11" '
        b'restype=":TestThing" id="res_B_11" permissions="res-default"><text-prop name=":hasRichtext"><text '
        b'permissions="prop-default" encoding="xml">Start text<a class="salsah-link" '
        b'href="IRI:res_C_11:IRI">res_C_11</a>end text.</text></text-prop></resource><resource label="res_C_11" '
        b'restype=":TestThing" id="res_C_11" permissions="res-default"></resource></knora>'
    )
    remove_namespace(root)
    res_resptr_li, res_xml_li, res_all_ids = create_info_from_xml_for_graph(root)
    res_resptr = res_resptr_li[0]
    assert isinstance(res_resptr, ResptrLink)
    res_xml = res_xml_li[0]
    assert isinstance(res_xml, XMLLink)
    assert unordered(res_all_ids) == ["res_A_11", "res_B_11", "res_C_11"]
<<<<<<< HEAD
    xml_res_resptr = root.find(".//{https://dasch.swiss/schema}resptr")
    assert xml_res_resptr.attrib["linkUUID"] == res_resptr.link_uuid  # type: ignore[union-attr]
    xml_res_text = root.find(".//{https://dasch.swiss/schema}text")
    assert xml_res_text.attrib["linkUUID"] == res_xml.link_uuid  # type: ignore[union-attr]
=======
    xml_res_resptr = root.find(".//resptr")
    assert xml_res_resptr.attrib["stashUUID"] == res_resptr.link_uuid  # type: ignore[union-attr]
    xml_res_text = root.find(".//text")
    assert xml_res_text.attrib["stashUUID"] == res_xml.link_uuid  # type: ignore[union-attr]
>>>>>>> c430b67b


def test_make_graph() -> None:
    resptr = ResptrLink("a", "b")
    resptr_links = [resptr]
    xml = XMLLink("a", {"b", "c"})
    xml_links = [xml]
    all_ids = ["a", "b", "c"]
    graph, node_to_id, edges = make_graph(resptr_links, xml_links, all_ids)
    assert graph.num_nodes() == 3
    assert graph.num_edges() == 3
    assert node_to_id[0] == "a"
    assert node_to_id[1] == "b"
    assert node_to_id[2] == "c"
    assert unordered(edges) == [Edge(0, 1, resptr), Edge(0, 1, xml), Edge(0, 2, xml)]
    assert set(node_to_id.keys()) == {0, 1, 2}


def test_remove_leaf_nodes() -> None:
    graph: rx.PyDiGraph[Any, Any] = rx.PyDiGraph()
    nodes = ["a", "b", "c", "d", "e", "f"]
    node_idx = set(graph.add_nodes_from(nodes))
    node_idx_lookup = dict(zip(node_idx, nodes))
    graph.add_edges_from(
        [
            (0, 1, "ab"),
            (0, 4, "ae"),
            (0, 2, "ac"),
            (1, 2, "bc"),
            (1, 3, "bd"),
            (2, 4, "ce"),
            (3, 1, "da"),
            (3, 2, "dc"),
            (3, 4, "de"),
        ]
    )
    # c is a second degree leaf
    # e is a leaf
    # f has no edges

    removed_leaf_nodes, remaining_node_indices = _remove_leaf_nodes(graph, node_idx_lookup, node_idx)
    assert unordered(removed_leaf_nodes) == ["c", "e", "f"]
    assert remaining_node_indices == {0, 1, 3}
    assert unordered(graph.nodes()) == ["a", "b", "d"]
    assert unordered(graph.edges()) == ["ab", "bd", "da"]


def test_find_cheapest_outgoing_links_one_resptr_link() -> None:
    nodes = [
        #     out / in
        "0",  # 3 / 3
        "1",  # 2 / 3
        "2",  # 3 / 2
        "3",  # 4 / 2
        "4",
    ]
    graph: rx.PyDiGraph[Any, Any] = rx.PyDiGraph()
    graph.add_nodes_from(nodes)
    circle = [(0, 1), (1, 2), (2, 3), (3, 0)]
    edges = [
        Edge(0, 1, ResptrLink("", "")),
        Edge(0, 4, ResptrLink("", "")),
        Edge(0, 4, ResptrLink("", "")),
        Edge(1, 2, ResptrLink("", "")),
        Edge(1, 3, ResptrLink("", "")),
        Edge(2, 0, ResptrLink("", "")),
        Edge(2, 1, ResptrLink("", "")),
        Edge(2, 3, ResptrLink("", "")),
        Edge(3, 0, ResptrLink("", "")),
        Edge(3, 0, ResptrLink("", "")),
        Edge(3, 1, ResptrLink("", "")),
        Edge(3, 2, ResptrLink("", "")),
    ]
    graph.add_edges_from([e.as_tuple() for e in edges])
    cheapest_links = _find_cheapest_outgoing_links(graph, circle, edges)
    assert cheapest_links == [edges[3]]


def test_find_cheapest_outgoing_links_four_circle() -> None:
    nodes = [
        #     out / in
        "0",  # 1 / 3
        "1",  # 2 / 1
        "2",  # 3 / 6
        "3",  # 6 / 3
        "4",
        "5",
    ]
    graph: rx.PyDiGraph[Any, Any] = rx.PyDiGraph()
    graph.add_nodes_from(nodes)
    edges = [
        Edge(0, 1, ResptrLink("", "")),
        Edge(1, 0, ResptrLink("", "")),
        Edge(1, 2, ResptrLink("", "")),
        Edge(1, 2, ResptrLink("", "")),
        Edge(2, 3, ResptrLink("", "")),
        Edge(2, 3, ResptrLink("", "")),
        Edge(2, 3, ResptrLink("", "")),
        Edge(3, 0, ResptrLink("", "")),
        Edge(3, 0, ResptrLink("", "")),
        Edge(3, 5, ResptrLink("", "")),
        Edge(3, 5, ResptrLink("", "")),
        Edge(3, 5, ResptrLink("", "")),
        Edge(3, 5, ResptrLink("", "")),
        Edge(4, 2, ResptrLink("", "")),
        Edge(4, 2, ResptrLink("", "")),
        Edge(4, 2, ResptrLink("", "")),
        Edge(4, 2, ResptrLink("", "")),
    ]
    graph.add_edges_from([e.as_tuple() for e in edges])
    circle = [(0, 1), (1, 2), (2, 3), (3, 0)]
    cheapest_links = _find_cheapest_outgoing_links(graph, circle, edges)
    assert cheapest_links == [edges[0]]


def test_find_cheapest_outgoing_links_xml() -> None:
    nodes = [
        #      out / in
        "0",  # 4 (2 XML) / 3
        "1",  # 3 / 3
        "2",  # 1 (3 XML) / 3
        "3",  # 3 / 3
        "4",
        "5",
    ]
    graph: rx.PyDiGraph[Any, Any] = rx.PyDiGraph()
    graph.add_nodes_from(nodes)
    a_de_xml = XMLLink("0", {"3", "4"})
    b_d_xml = XMLLink("1", {"3"})
    c_bdf_xml = XMLLink("2", {"1", "3", "5"})
    circle = [(0, 1), (1, 2), (2, 3), (3, 0)]
    edges = [
        Edge(0, 1, ResptrLink("", "")),
        Edge(0, 1, ResptrLink("", "")),
        Edge(0, 2, ResptrLink("", "")),
        Edge(1, 2, ResptrLink("", "")),
        Edge(1, 2, ResptrLink("", "")),
        Edge(3, 0, ResptrLink("", "")),
        Edge(3, 0, ResptrLink("", "")),
        Edge(3, 0, ResptrLink("", "")),
        Edge(1, 3, b_d_xml),
        Edge(2, 1, c_bdf_xml),
        Edge(2, 3, c_bdf_xml),
        Edge(2, 5, c_bdf_xml),
        Edge(0, 3, a_de_xml),
        Edge(0, 4, a_de_xml),
    ]
    graph.add_edges_from([e.as_tuple() for e in edges])
    cheapest_links = _find_cheapest_outgoing_links(graph, circle, edges)
    assert cheapest_links == [edges[10]]


def test_remove_edges_to_stash_phantom_xml() -> None:
    nodes = ["0", "1", "2", "3", "4", "5"]
    graph: rx.PyDiGraph[Any, Any] = rx.PyDiGraph()
    graph.add_nodes_from(nodes)
    a_de_xml = XMLLink("0", {"3", "4"})
    b_d_xml = XMLLink("1", {"3"})
    c_bdf_xml = XMLLink("2", {"1", "3", "5"})
    edges_to_remove = [Edge(2, 3, c_bdf_xml)]
    remaining_nodes = set(range(10))
    edges = [
        Edge(0, 1, ResptrLink("", "")),
        Edge(0, 1, ResptrLink("", "")),
        Edge(0, 2, ResptrLink("", "")),
        Edge(1, 2, ResptrLink("", "")),
        Edge(1, 2, ResptrLink("", "")),
        Edge(3, 0, ResptrLink("", "")),
        Edge(3, 0, ResptrLink("", "")),
        Edge(3, 0, ResptrLink("", "")),
        Edge(0, 3, a_de_xml),
        Edge(0, 4, a_de_xml),
        Edge(1, 3, b_d_xml),
        Edge(2, 1, c_bdf_xml),
        Edge(2, 3, c_bdf_xml),
        Edge(2, 5, c_bdf_xml),
    ]
    graph.add_edges_from([e.as_tuple() for e in edges])
    _remove_edges_to_stash(graph, edges_to_remove, edges, remaining_nodes)
    remaining_edges = list(graph.edge_list())
    expected_edges = [(0, 1), (0, 1), (0, 2), (0, 3), (0, 4), (1, 2), (1, 2), (1, 3), (3, 0), (3, 0), (3, 0)]
    assert unordered(remaining_edges) == expected_edges


def test_remove_edges_to_stash_several_resptr() -> None:
    nodes = ["0", "1", "2"]
    graph: rx.PyDiGraph[Any, Any] = rx.PyDiGraph()
    graph.add_nodes_from(nodes)
    edges = [
        Edge(0, 1, ResptrLink("", "")),
        Edge(0, 1, ResptrLink("", "")),
        Edge(1, 2, ResptrLink("", "")),
        Edge(1, 2, ResptrLink("", "")),
        Edge(1, 2, ResptrLink("", "")),
        Edge(1, 2, ResptrLink("", "")),
        Edge(1, 2, ResptrLink("", "")),
        Edge(2, 0, ResptrLink("", "")),
        Edge(2, 0, ResptrLink("", "")),
        Edge(2, 0, ResptrLink("", "")),
        Edge(2, 0, ResptrLink("", "")),
    ]
    graph.add_edges_from([e.as_tuple() for e in edges])
    edges_to_remove = edges[0:2]
    remaining_nodes = set(range(10))
    _remove_edges_to_stash(graph, edges_to_remove, edges, remaining_nodes)
    remaining_edges = list(graph.edge_list())
    assert unordered(remaining_edges) == [(1, 2), (1, 2), (1, 2), (1, 2), (1, 2), (2, 0), (2, 0), (2, 0), (2, 0)]


def test_remove_edges_to_stash_missing_nodes() -> None:
    nodes = ["a", "b", "c", "d"]
    graph: rx.PyDiGraph[Any, Any] = rx.PyDiGraph()
    graph.add_nodes_from(nodes)
    xml_link = XMLLink("a", {"b", "d"})
    edges = [
        Edge(0, 1, xml_link),
        Edge(1, 2, ResptrLink("", "")),
        Edge(2, 0, ResptrLink("", "")),
    ]
    graph.add_edges_from([e.as_tuple() for e in edges])
    remaining_nodes = {0, 1, 2}
    edges_to_remove = [Edge(0, 1, xml_link)]
    _remove_edges_to_stash(graph, edges_to_remove, edges, remaining_nodes)
    remaining_edges = list(graph.edge_list())
    assert unordered(remaining_edges) == [(1, 2), (2, 0)]


def test_find_phantom_xml_edges_no_remaining() -> None:
    xml_link = XMLLink("0", {"2", "3"})
    edges = [
        Edge(0, 1, xml_link),
        Edge(1, 2, ResptrLink("", "")),
        Edge(2, 0, ResptrLink("", "")),
    ]
    remaining_nodes = {0, 1, 2}
    phantoms = _find_phantom_xml_edges(0, 1, edges, xml_link, remaining_nodes)
    assert phantoms == []


def test_find_phantom_xml_edges_one_link() -> None:
    xml_link = XMLLink("0", {"1", "3"})
    edges = [
        Edge(0, 1, xml_link),
        Edge(0, 3, xml_link),
        Edge(1, 2, ResptrLink("", "")),
        Edge(2, 0, ResptrLink("", "")),
    ]
    remaining_nodes = {0, 1, 2, 3}
    phantoms = _find_phantom_xml_edges(0, 1, edges, xml_link, remaining_nodes)
    assert phantoms == [(0, 3)]


def test_add_stash_to_lookup_dict_none_existing() -> None:
    resptr_a1 = ResptrLink("0", "1")
    resptr_a2 = ResptrLink("0", "1")
    xml_a = XMLLink("0", {"1", "2"})
    to_stash: list[XMLLink | ResptrLink] = [resptr_a1, resptr_a2, xml_a]
    expected = {"0": [resptr_a1.link_uuid, resptr_a2.link_uuid, xml_a.link_uuid]}
    stash_dict: dict[str, list[str]] = dict()
    result = _add_stash_to_lookup_dict(stash_dict, to_stash)
    assert result.keys() == expected.keys()
    assert unordered(result["0"]) == expected["0"]


def test_add_stash_to_lookup_dict() -> None:
    resptr_a1 = ResptrLink("0", "1")
    stash_dict = {"0": ["existingUUID1", "existingUUID2"], "1": ["existingUUID1"]}
    expected = {"0": ["existingUUID1", "existingUUID2", resptr_a1.link_uuid], "1": ["existingUUID1"]}
    result = _add_stash_to_lookup_dict(stash_dict, [resptr_a1])
    assert result.keys() == expected.keys()
    assert unordered(result["0"]) == expected["0"]


def test_generate_upload_order_with_stash() -> None:
    graph: rx.PyDiGraph[Any, Any] = rx.PyDiGraph()
    nodes = ["0", "1", "2", "3", "4", "5", "6"]
    node_idx = set(graph.add_nodes_from(nodes))
    node_idx_lookup = dict(zip(node_idx, nodes))
    abf_xml = XMLLink("0", {"1", "5"})
    edges = [
        Edge(1, 2, ResptrLink("", "")),
        Edge(2, 3, ResptrLink("", "")),
        Edge(3, 0, ResptrLink("", "")),
        Edge(3, 0, ResptrLink("", "")),
        Edge(3, 0, ResptrLink("", "")),
        Edge(3, 4, ResptrLink("", "")),
        Edge(5, 6, ResptrLink("", "")),
        Edge(0, 1, abf_xml),
        Edge(0, 5, abf_xml),
    ]
    graph.add_edges_from([e.as_tuple() for e in edges])
    stash_lookup, upload_order, stash_counter = generate_upload_order(graph, node_idx_lookup, edges)
    expected_stash_lookup = {"0": [abf_xml.link_uuid]}
    assert stash_counter == 1
    assert unordered(upload_order[0:2]) == ["4", "6"]
    assert upload_order[2:] == ["5", "0", "3", "2", "1"]
    assert stash_lookup.keys() == expected_stash_lookup.keys()
    assert stash_lookup["0"] == expected_stash_lookup["0"]
    assert not list(graph.edges())
    assert not list(graph.nodes())


def test_generate_upload_order_no_stash() -> None:
    graph: rx.PyDiGraph[Any, Any] = rx.PyDiGraph()
    nodes = ["0", "1", "2", "3"]
    node_idx = set(graph.add_nodes_from(nodes))
    node_idx_lookup = dict(zip(node_idx, nodes))
    edges = [
        Edge(0, 1, ResptrLink("", "")),
        Edge(1, 2, ResptrLink("", "")),
        Edge(2, 3, ResptrLink("", "")),
    ]
    graph.add_edges_from([e.as_tuple() for e in edges])
    stash_lookup, upload_order, stash_counter = generate_upload_order(graph, node_idx_lookup, edges)
    assert stash_lookup == dict()
    assert stash_counter == 0
    assert upload_order == ["3", "2", "1", "0"]
    assert not list(graph.edges())
    assert not list(graph.nodes())


def test_generate_upload_order_two_circles() -> None:
    graph: rx.PyDiGraph[Any, Any] = rx.PyDiGraph()
    nodes = ["0", "1", "2", "3", "4", "5", "6"]
    node_idx = set(graph.add_nodes_from(nodes))
    node_idx_lookup = dict(zip(node_idx, nodes))
    edges = [
        Edge(0, 1, ResptrLink("0", "1")),
        Edge(0, 5, ResptrLink("0", "5")),
        Edge(1, 2, ResptrLink("1", "2")),
        Edge(2, 3, ResptrLink("2", "3")),
        Edge(2, 0, ResptrLink("2", "0")),
        Edge(3, 0, ResptrLink("3", "0")),
        Edge(3, 0, ResptrLink("3", "0")),
        Edge(3, 0, ResptrLink("3", "0")),
        Edge(3, 4, ResptrLink("3", "4")),
        Edge(5, 6, ResptrLink("5", "6")),
        Edge(5, 6, ResptrLink("5", "6")),
        Edge(6, 5, ResptrLink("6", "5")),
        Edge(6, 5, ResptrLink("6", "5")),
        Edge(6, 5, ResptrLink("6", "5")),
    ]
    graph.add_edges_from([e.as_tuple() for e in edges])
    stash_lookup, upload_order, stash_counter = generate_upload_order(graph, node_idx_lookup, edges)
    circles = ["0", "1", "2", "3", "5", "6"]
    expected_stash = {"0": [edges[0].link_object.link_uuid], "5": [x.link_object.link_uuid for x in edges[9:11]]}
    assert upload_order[0] == "4"
    assert unordered(upload_order[1:]) == circles
    assert stash_counter == 3
    assert stash_lookup.keys() == expected_stash.keys()
    assert stash_lookup["0"] == expected_stash["0"]
    assert unordered(stash_lookup["5"]) == expected_stash["5"]
    assert not list(graph.edges())
    assert not list(graph.nodes())


def remove_namespace(tag: etree._Element) -> None:
    """Remove namespace URI from the element's name, including all its children."""
    for elem in tag.iter():
        elem.tag = etree.QName(elem).localname


if __name__ == "__main__":
    pytest.main([__file__])<|MERGE_RESOLUTION|>--- conflicted
+++ resolved
@@ -209,17 +209,10 @@
     res_xml = res_xml_li[0]
     assert isinstance(res_xml, XMLLink)
     assert unordered(res_all_ids) == ["res_A_11", "res_B_11", "res_C_11"]
-<<<<<<< HEAD
-    xml_res_resptr = root.find(".//{https://dasch.swiss/schema}resptr")
+    xml_res_resptr = root.find(".//resptr")
     assert xml_res_resptr.attrib["linkUUID"] == res_resptr.link_uuid  # type: ignore[union-attr]
-    xml_res_text = root.find(".//{https://dasch.swiss/schema}text")
+    xml_res_text = root.find(".//text")
     assert xml_res_text.attrib["linkUUID"] == res_xml.link_uuid  # type: ignore[union-attr]
-=======
-    xml_res_resptr = root.find(".//resptr")
-    assert xml_res_resptr.attrib["stashUUID"] == res_resptr.link_uuid  # type: ignore[union-attr]
-    xml_res_text = root.find(".//text")
-    assert xml_res_text.attrib["stashUUID"] == res_xml.link_uuid  # type: ignore[union-attr]
->>>>>>> c430b67b
 
 
 def test_make_graph() -> None:
