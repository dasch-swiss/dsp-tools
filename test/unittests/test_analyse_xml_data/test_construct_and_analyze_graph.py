# pylint: disable=missing-class-docstring,missing-function-docstring,protected-access,no-member

<<<<<<< HEAD
from typing import Any
from unittest.mock import patch

=======
>>>>>>> 10f438f4
import pytest
import rustworkx as rx
from lxml import etree
from pytest_unordered import unordered

from dsp_tools.analyse_xml_data.construct_and_analyze_graph import (
    _add_stash_to_lookup_dict,
    _create_info_from_xml_for_graph_from_one_resource,
    _create_resptr_link_objects,
    _create_text_link_objects,
    _extract_ids_from_one_text_value,
    _find_cheapest_outgoing_links,
    _find_phantom_xml_edges,
    _remove_edges_to_stash,
    _remove_leaf_nodes,
    create_info_from_xml_for_graph,
    generate_upload_order,
    make_graph,
)
from dsp_tools.analyse_xml_data.models import ResptrLink, XMLLink


def test_create_info_from_xml_for_graph_from_one_resource() -> None:
    test_ele = etree.fromstring(
        """<resource xmlns="https://dasch.swiss/schema" xmlns:xsi="http://www.w3.org/2001/XMLSchema-instance" 
        label="res_A_19" restype=":TestThing" id="res_A_19" permissions="res-default">
            <resptr-prop name=":hasResource1">
                <resptr permissions="prop-default">res_B_19</resptr>
                <resptr permissions="prop-default">res_C_19</resptr>
            </resptr-prop>
            <text-prop name=":hasRichtext">
                <text permissions="prop-default" encoding="xml">
                    <a class="salsah-link" href="IRI:res_B_19:IRI">res_B_19</a>
                    <a class="salsah-link" href="IRI:res_C_19:IRI">res_C_19</a>
                </text>
            </text-prop>
        </resource>"""
    )
    res_resptr_links, res_xml_links, subject_id = _create_info_from_xml_for_graph_from_one_resource(test_ele)
    res_B_19 = [obj.object_id for obj in res_resptr_links]
    assert "res_B_19" in res_B_19
    assert "res_C_19" in res_B_19
    assert "res_A_19" == subject_id
    assert res_xml_links[0].subject_id == "res_A_19"
    assert res_xml_links[0].object_link_ids == {"res_B_19", "res_C_19"}


def test_create_info_from_xml_for_graph_from_one_resource_one() -> None:
    test_ele = etree.fromstring(
        """
        <resource xmlns="https://dasch.swiss/schema" xmlns:xsi="http://www.w3.org/2001/XMLSchema-instance" 
        label="res_A_11" restype=":TestThing" id="res_A_11" permissions="res-default">
            <text-prop name=":hasRichtext">
                <text permissions="prop-default" encoding="xml">
                    <a class="salsah-link" href="IRI:res_B_11:IRI">res_B_11</a>
                </text>
            </text-prop>
            <resptr-prop name=":hasResource1">
                <resptr permissions="prop-default">res_B_11</resptr>
            </resptr-prop>
        </resource>
        """
    )
    res_resptr, res_xml, subject_id = _create_info_from_xml_for_graph_from_one_resource(test_ele)
    assert subject_id == "res_A_11"
    assert res_resptr[0].object_id == "res_B_11"
    assert isinstance(res_resptr[0], ResptrLink)
    assert res_xml[0].object_link_ids == {"res_B_11"}
    assert isinstance(res_xml[0], XMLLink)


def test_create_info_from_xml_for_graph_from_one_resource_no_links() -> None:
    test_ele = etree.fromstring(
        '<resource label="res_B_18" restype=":TestThing" id="res_B_18" permissions="res-default"/>'
    )
    res_resptr, res_xml, sub_id = _create_info_from_xml_for_graph_from_one_resource(test_ele)
    assert sub_id == "res_B_18"
    assert (res_resptr, res_xml) == ([], [])


def test_text_only_create_info_from_xml_for_graph_from_one_resource() -> None:
    test_ele = etree.fromstring(
        """
        <resource xmlns="https://dasch.swiss/schema" xmlns:xsi="http://www.w3.org/2001/XMLSchema-instance" 
        label="res_C_18" restype=":TestThing" id="res_C_18" permissions="res-default">
            <text-prop name=":hasRichtext">
                <text permissions="prop-default" encoding="xml">
                    <a class="salsah-link" href="IRI:res_A_18:IRI">res_A_18</a>
                </text>
                <text permissions="prop-default" encoding="xml">
                    <a class="salsah-link" href="IRI:res_B_18:IRI">res_B_18</a>
                </text>
            </text-prop>
        </resource>
        """
    )
    res_resptr, res_xml, subject_id = _create_info_from_xml_for_graph_from_one_resource(test_ele)
    assert subject_id == "res_C_18"
    assert not res_resptr
    res_xml_ids = [x.object_link_ids for x in res_xml]
    assert unordered(res_xml_ids) == [{"res_A_18"}, {"res_B_18"}]


def test_extract_id_one_text_with_one_id() -> None:
    test_ele = etree.fromstring(
        """
        <text permissions="prop-default" encoding="xml">
            <a class="salsah-link" href="IRI:res_A_11:IRI">res_A_11</a>
        </text>
        """
    )
    res = _extract_ids_from_one_text_value(test_ele)
    assert res == {"res_A_11"}


def test_extract_id_one_text_with_iri() -> None:
    test_ele = etree.fromstring(
        '<text permissions="prop-default" encoding="xml"><a class="salsah-link" '
        'href="http://rdfh.ch/0801/RDE7_KU1STuDhHnGr5uu0g">res_A_11</a></text>'
    )
    res = _extract_ids_from_one_text_value(test_ele)
    assert res == set()


def test_extract_id_one_text_with_several_id() -> None:
    test_ele = etree.fromstring(
        """
        <text permissions="prop-default" encoding="xml">
            <a class="salsah-link" href="IRI:res_A_11:IRI">res_A_11</a>
            <a class="salsah-link" href="IRI:res_B_11:IRI">res_A_11</a>
            <a class="salsah-link" href="IRI:res_B_11:IRI">res_A_11</a>
        </text>
        """
    )
    res = _extract_ids_from_one_text_value(test_ele)
    assert res == {"res_A_11", "res_B_11"}


def test_extract_ids_from_text_prop_with_several_text_links() -> None:
    test_ele = etree.fromstring(
        '<text-prop xmlns="https://dasch.swiss/schema" xmlns:xsi="http://www.w3.org/2001/XMLSchema-instance" '
        'name=":hasRichtext"><text permissions="prop-default" encoding="xml"><a class="salsah-link" '
        'href="IRI:res_A_18:IRI">res_A_18</a></text><text permissions="prop-default" encoding="xml"><a '
        'class="salsah-link" href="IRI:res_B_18:IRI">res_B_18</a></text></text-prop>'
    )
    res = _create_text_link_objects("res_C_18", test_ele)
    res_ids = [x.object_link_ids for x in res]
    assert unordered(res_ids) == [{"res_A_18"}, {"res_B_18"}]


def test_create_class_instance_resptr_link_one_link() -> None:
    test_ele = etree.fromstring(
        """
        <resptr-prop xmlns="https://dasch.swiss/schema" xmlns:xsi="http://www.w3.org/2001/XMLSchema-instance" 
        name=":hasResource1">
            <resptr permissions="prop-default">res_C_15</resptr>
        </resptr-prop>
        """
    )
    res = _create_resptr_link_objects("res_A_15", test_ele)
    assert res[0].object_id == "res_C_15"


def test_create_class_instance_resptr_link_several() -> None:
    test_ele = etree.fromstring(
        """
        <resptr-prop xmlns="https://dasch.swiss/schema" xmlns:xsi="http://www.w3.org/2001/XMLSchema-instance" 
        name=":hasResource1">
            <resptr permissions="prop-default">res_A_13</resptr>
            <resptr permissions="prop-default">res_B_13</resptr>
            <resptr permissions="prop-default">res_C_13</resptr>
        </resptr-prop>
        """
    )
    res = _create_resptr_link_objects("res_D_13", test_ele)
    assert all(isinstance(x, ResptrLink) for x in res)
    assert res[0].object_id == "res_A_13"
    assert res[1].object_id == "res_B_13"
    assert res[2].object_id == "res_C_13"


def test_create_info_from_xml_for_graph_check_UUID_in_root() -> None:
    root = etree.fromstring(
        b'<?xml version="1.0" encoding="UTF-8"?><knora xmlns="https://dasch.swiss/schema" '
        b'xmlns:xsi="http://www.w3.org/2001/XMLSchema-instance" xsi:schemaLocation="https://dasch.swiss/schema '
        b'https://raw.githubusercontent.com/dasch-swiss/dsp-tools/main/src/dsp_tools/resources/schema/data.xsd" '
        b'shortcode="0700" default-ontology="simcir"><resource label="res_A_11" restype=":TestThing" id="res_A_11" '
        b'permissions="res-default"><resptr-prop name=":hasResource1"><resptr '
        b'permissions="prop-default">res_B_11</resptr></resptr-prop></resource><resource label="res_B_11" '
        b'restype=":TestThing" id="res_B_11" permissions="res-default"><text-prop name=":hasRichtext"><text '
        b'permissions="prop-default" encoding="xml">Start text<a class="salsah-link" '
        b'href="IRI:res_C_11:IRI">res_C_11</a>end text.</text></text-prop></resource><resource label="res_C_11" '
        b'restype=":TestThing" id="res_C_11" permissions="res-default"></resource></knora>'
    )
    res_resptr_li, res_xml_li, res_all_ids = create_info_from_xml_for_graph(root)
    res_resptr = res_resptr_li[0]
    assert isinstance(res_resptr, ResptrLink)
    res_xml = res_xml_li[0]
    assert isinstance(res_xml, XMLLink)
    assert unordered(res_all_ids) == ["res_A_11", "res_B_11", "res_C_11"]
    xml_res_resptr = root.find(".//{https://dasch.swiss/schema}resptr")
    assert xml_res_resptr.attrib["stashUUID"] == res_resptr.link_uuid  # type: ignore[union-attr]
    xml_res_text = root.find(".//{https://dasch.swiss/schema}text")
    assert xml_res_text.attrib["stashUUID"] == res_xml.link_uuid  # type: ignore[union-attr]


def test_make_graph() -> None:
    resptr = ResptrLink("a", "b")
    resptr_links = [resptr]
    xml = XMLLink("a", {"b", "c"})
    xml_links = [xml]
    all_ids = ["a", "b", "c"]
    g, node_index_lookup, edges, node_indices = make_graph(resptr_links, xml_links, all_ids)
    assert g.num_nodes() == 3
    assert g.num_edges() == 3
    assert node_index_lookup[0] == "a"
    assert node_index_lookup[1] == "b"
    assert node_index_lookup[2] == "c"
    assert unordered(edges) == [(0, 1, resptr), (0, 1, xml), (0, 2, xml)]
    assert node_indices == {0, 1, 2}


def test_remove_leaf_nodes() -> None:
    g: rx.PyDiGraph[Any, Any] = rx.PyDiGraph()
    nodes = ["a", "b", "c", "d", "e", "f"]
    node_idx = set(g.add_nodes_from(nodes))
    node_idx_lookup = dict(zip(node_idx, nodes))
    g.add_edges_from(
        [
            (0, 1, "ab"),
            (0, 4, "ae"),
            (0, 2, "ac"),
            (1, 2, "bc"),
            (1, 3, "bd"),
            (2, 4, "ce"),
            (3, 1, "da"),
            (3, 2, "dc"),
            (3, 4, "de"),
        ]
    )
    # c is a second degree leaf
    # e is a leaf
    # f has no edges

    removed_leaf_id, remaining_node_idx = _remove_leaf_nodes(g, node_idx_lookup, node_idx)
    assert unordered(removed_leaf_id) == ["c", "e", "f"]
    assert remaining_node_idx == {0, 1, 3}
    assert unordered(g.nodes()) == ["a", "b", "d"]
    assert unordered(g.edges()) == ["ab", "bd", "da"]


def get_resptr_instances(edges_list: list[tuple[int, int]]) -> list[tuple[int, int, ResptrLink]]:
    resptrs = [ResptrLink(str(x[0]), str(x[1])) for x in edges_list]
    return [(x[0], x[1], link) for x, link in zip(edges_list, resptrs)]


def test_find_cheapest_outgoing_links_one_resptr_link() -> None:
    nodes = [
        #     out / in
        "0",  # 3 / 3
        "1",  # 2 / 3
        "2",  # 3 / 2
        "3",  # 4 / 2
        "4",
    ]
    g: rx.PyDiGraph[Any, Any] = rx.PyDiGraph()
    g.add_nodes_from(nodes)
    circle = [(0, 1), (1, 2), (2, 3), (3, 0)]
<<<<<<< HEAD
    with patch("dsp_tools.analyse_xml_data.models.ResptrLink.cost_links", 1):
        edges: list[tuple[int, int, XMLLink | ResptrLink]] = [
            (0, 1, ResptrLink("", "")),
            (0, 4, ResptrLink("", "")),
            (0, 4, ResptrLink("", "")),
            (1, 2, ResptrLink("", "")),
            (1, 3, ResptrLink("", "")),
            (2, 0, ResptrLink("", "")),
            (2, 1, ResptrLink("", "")),
            (2, 3, ResptrLink("", "")),
            (3, 0, ResptrLink("", "")),
            (3, 0, ResptrLink("", "")),
            (3, 1, ResptrLink("", "")),
            (3, 2, ResptrLink("", "")),
        ]
        g.add_edges_from(edges)
        cheapest_links = _find_cheapest_outgoing_links(g, circle, edges)
        assert cheapest_links == [(1, 2, ResptrLink)]  # type: ignore[comparison-overlap]
=======
    edges = [
        (0, 1),
        (0, 4),
        (0, 4),
        (1, 2),
        (1, 3),
        (2, 0),
        (2, 1),
        (2, 3),
        (3, 0),
        (3, 0),
        (3, 1),
        (3, 2),
    ]
    edges = get_resptr_instances(edges)
    g.add_edges_from(edges)
    cheapest_links = _find_cheapest_outgoing_links(g, circle, edges)
    assert cheapest_links == [edges[3]]  # type: ignore[comparison-overlap]
>>>>>>> 10f438f4


def test_find_cheapest_outgoing_links_four_circle() -> None:
    nodes = [
        #     out / in
        "0",  # 1 / 3
        "1",  # 2 / 1
        "2",  # 3 / 6
        "3",  # 6 / 3
        "4",
        "5",
    ]
    g: rx.PyDiGraph[Any, Any] = rx.PyDiGraph()
    g.add_nodes_from(nodes)
<<<<<<< HEAD
    with patch("dsp_tools.analyse_xml_data.models.ResptrLink.cost_links", 1):
        edges: list[tuple[int, int, XMLLink | ResptrLink]] = [
            (0, 1, ResptrLink("", "")),
            (1, 0, ResptrLink("", "")),
            (1, 2, ResptrLink("", "")),
            (1, 2, ResptrLink("", "")),
            (2, 3, ResptrLink("", "")),
            (2, 3, ResptrLink("", "")),
            (2, 3, ResptrLink("", "")),
            (3, 0, ResptrLink("", "")),
            (3, 0, ResptrLink("", "")),
            (3, 5, ResptrLink("", "")),
            (3, 5, ResptrLink("", "")),
            (3, 5, ResptrLink("", "")),
            (3, 5, ResptrLink("", "")),
            (4, 2, ResptrLink("", "")),
            (4, 2, ResptrLink("", "")),
            (4, 2, ResptrLink("", "")),
            (4, 2, ResptrLink("", "")),
        ]
        g.add_edges_from(edges)
        circle = [(0, 1), (1, 2), (2, 3), (3, 0)]
        cheapest_links = _find_cheapest_outgoing_links(g, circle, edges)
        assert cheapest_links == [(0, 1, ResptrLink)]  # type: ignore[comparison-overlap]
=======
    edges = [
        (0, 1),
        (1, 0),
        (1, 2),
        (1, 2),
        (2, 3),
        (2, 3),
        (2, 3),
        (3, 0),
        (3, 0),
        (3, 5),
        (3, 5),
        (3, 5),
        (3, 5),
        (4, 2),
        (4, 2),
        (4, 2),
        (4, 2),
    ]
    edges = get_resptr_instances(edges)
    g.add_edges_from(edges)
    g.add_edges_from(edges)
    circle = [(0, 1), (1, 2), (2, 3), (3, 0)]
    cheapest_links = _find_cheapest_outgoing_links(g, circle, edges)
    assert cheapest_links == [edges[0]]  # type: ignore[comparison-overlap]
>>>>>>> 10f438f4


def test_find_cheapest_outgoing_links_xml() -> None:
    nodes = [
        #      out / in
        "0",  # 4 (2 XML) / 3
        "1",  # 3 / 3
        "2",  # 1 (3 XML) / 3
        "3",  # 3 / 3
        "4",
        "5",
    ]
    g: rx.PyDiGraph[Any, Any] = rx.PyDiGraph()
    g.add_nodes_from(nodes)
    a_de_xml = XMLLink("0", {"3", "4"})
    b_d_xml = XMLLink("1", {"3"})
    c_bdf_xml = XMLLink("2", {"1", "3", "5"})
    circle = [(0, 1), (1, 2), (2, 3), (3, 0)]
<<<<<<< HEAD
    with patch("dsp_tools.analyse_xml_data.models.ResptrLink.cost_links", 1):
        edges: list[tuple[int, int, XMLLink | ResptrLink]] = [
            (0, 1, ResptrLink("", "")),
            (0, 1, ResptrLink("", "")),
            (0, 2, ResptrLink("", "")),
            (0, 3, a_de_xml),
            (0, 4, a_de_xml),
            (1, 2, ResptrLink("", "")),
            (1, 2, ResptrLink("", "")),
            (1, 3, b_d_xml),
            (2, 1, c_bdf_xml),
            (2, 3, c_bdf_xml),
            (2, 5, c_bdf_xml),
            (3, 0, ResptrLink("", "")),
            (3, 0, ResptrLink("", "")),
            (3, 0, ResptrLink("", "")),
        ]
        g.add_edges_from(edges)
        cheapest_links = _find_cheapest_outgoing_links(g, circle, edges)
        assert cheapest_links == [(2, 3, c_bdf_xml)]


def test_remove_edges_to_stash_phantom_xml() -> None:
    nodes = ["a", "b", "c", "d", "e", "f"]
    g: rx.PyDiGraph[Any, Any] = rx.PyDiGraph()
    g.add_nodes_from(nodes)
    a_de_xml = XMLLink("a", {"d", "e"})
    b_d_xml = XMLLink("b", {"d"})
    c_bdf_xml = XMLLink("c", {"b", "d", "f"})
    edges_to_remove: list[tuple[int, int, XMLLink | ResptrLink]] = [(2, 3, c_bdf_xml)]
    remaining_nodes = set(range(10))
    edges: list[tuple[int, int, XMLLink | ResptrLink]] = [
        (0, 1, ResptrLink("", "")),
        (0, 1, ResptrLink("", "")),
        (0, 2, ResptrLink("", "")),
        (0, 3, a_de_xml),
        (0, 4, a_de_xml),
        (1, 2, ResptrLink("", "")),
        (1, 2, ResptrLink("", "")),
=======
    edges_resptr = [
        (0, 1),
        (0, 1),
        (0, 2),
        (1, 2),
        (1, 2),
        (3, 0),
        (3, 0),
        (3, 0),
    ]
    xml_edges = [
        (1, 3, b_d_xml),
        (2, 1, c_bdf_xml),
        (2, 3, c_bdf_xml),
        (2, 5, c_bdf_xml),
        (0, 3, a_de_xml),
        (0, 4, a_de_xml),
    ]
    edges = get_resptr_instances(edges_resptr)
    edges.extend(xml_edges)
    g.add_edges_from(edges)
    cheapest_links = _find_cheapest_outgoing_links(g, circle, edges)
    assert cheapest_links == [edges[10]]


def test_remove_edges_to_stash_phantom_xml() -> None:
    nodes = ["0", "1", "2", "3", "4", "5"]
    g = rx.PyDiGraph()
    g.add_nodes_from(nodes)
    a_de_xml = XMLLink("0", {"3", "4"})
    b_d_xml = XMLLink("1", {"3"})
    c_bdf_xml = XMLLink("2", {"1", "3", "5"})
    edges_to_remove = [(2, 3, c_bdf_xml)]
    remaining_nodes = set(range(10))
    resptr_edges = [
        (0, 1),
        (0, 1),
        (0, 2),
        (1, 2),
        (1, 2),
        (3, 0),
        (3, 0),
        (3, 0),
    ]
    xml_edges = [
        (0, 3, a_de_xml),
        (0, 4, a_de_xml),
>>>>>>> 10f438f4
        (1, 3, b_d_xml),
        (2, 1, c_bdf_xml),
        (2, 3, c_bdf_xml),
        (2, 5, c_bdf_xml),
<<<<<<< HEAD
        (3, 0, ResptrLink("", "")),
        (3, 0, ResptrLink("", "")),
        (3, 0, ResptrLink("", "")),
=======
>>>>>>> 10f438f4
    ]
    edges = get_resptr_instances(resptr_edges)
    edges.extend(xml_edges)
    g.add_edges_from(edges)
    res_links_to_stash = _remove_edges_to_stash(g, edges_to_remove, edges, remaining_nodes)
    assert res_links_to_stash == [c_bdf_xml]
    remaining_edges = list(g.edge_list())
    expected_edges = [(0, 1), (0, 1), (0, 2), (0, 3), (0, 4), (1, 2), (1, 2), (1, 3), (3, 0), (3, 0), (3, 0)]
    assert unordered(remaining_edges) == expected_edges


def test_remove_edges_to_stash_several_resptr() -> None:
<<<<<<< HEAD
    nodes = ["a", "b", "c"]
    g: rx.PyDiGraph[Any, Any] = rx.PyDiGraph()
    g.add_nodes_from(nodes)
    resptr_1 = ResptrLink("a", "b")
    resptr_2 = ResptrLink("a", "b")
    edges: list[tuple[int, int, XMLLink | ResptrLink]] = [
        (0, 1, resptr_1),
        (0, 1, resptr_2),
        (1, 2, ResptrLink("", "")),
        (1, 2, ResptrLink("", "")),
        (1, 2, ResptrLink("", "")),
        (1, 2, ResptrLink("", "")),
        (1, 2, ResptrLink("", "")),
        (2, 0, ResptrLink("", "")),
        (2, 0, ResptrLink("", "")),
        (2, 0, ResptrLink("", "")),
        (2, 0, ResptrLink("", "")),
=======
    nodes = ["0", "1", "2"]
    g = rx.PyDiGraph()
    g.add_nodes_from(nodes)
    edges = [
        (0, 1),
        (0, 1),
        (1, 2),
        (1, 2),
        (1, 2),
        (1, 2),
        (1, 2),
        (2, 0),
        (2, 0),
        (2, 0),
        (2, 0),
>>>>>>> 10f438f4
    ]
    edges = get_resptr_instances(edges)
    g.add_edges_from(edges)
<<<<<<< HEAD
    edges_to_remove: list[tuple[int, int, XMLLink | ResptrLink]] = [(0, 1, resptr_1), (0, 1, resptr_2)]
=======
    edges_to_remove = edges[0:2]
>>>>>>> 10f438f4
    remaining_nodes = set(range(10))
    res_links = _remove_edges_to_stash(g, edges_to_remove, edges, remaining_nodes)
    remaining_edges = list(g.edge_list())
    assert unordered(remaining_edges) == [(1, 2), (1, 2), (1, 2), (1, 2), (1, 2), (2, 0), (2, 0), (2, 0), (2, 0)]
    assert unordered(res_links) == [edges[0][2], edges[1][2]]


def test_remove_edges_to_stash_missing_nodes() -> None:
    nodes = ["a", "b", "c", "d"]
    g: rx.PyDiGraph[Any, Any] = rx.PyDiGraph()
    g.add_nodes_from(nodes)
    xml_link = XMLLink("a", {"b", "d"})
    edges: list[tuple[int, int, XMLLink | ResptrLink]] = [
        (0, 1, xml_link),
        (1, 2, ResptrLink("", "")),
        (2, 0, ResptrLink("", "")),
    ]
    g.add_edges_from(edges)
    remaining_nodes = {0, 1, 2}
    edges_to_remove: list[tuple[int, int, XMLLink | ResptrLink]] = [(0, 1, xml_link)]
    res_links = _remove_edges_to_stash(g, edges_to_remove, edges, remaining_nodes)
    remaining_edges = list(g.edge_list())
    assert unordered(remaining_edges) == [(1, 2), (2, 0)]
    assert res_links == [xml_link]


def test_find_phantom_xml_edges_no_remaining() -> None:
<<<<<<< HEAD
    xml_link = XMLLink("a", {"b", "d"})
    edges: list[tuple[int, int, XMLLink | ResptrLink]] = [
=======
    xml_link = XMLLink("0", {"2", "3"})
    edges = [
>>>>>>> 10f438f4
        (0, 1, xml_link),
        (1, 2, ResptrLink("", "")),
        (2, 0, ResptrLink("", "")),
    ]
    remaining_nodes = {0, 1, 2}
    phantoms = _find_phantom_xml_edges(0, 1, edges, xml_link, remaining_nodes)
    assert phantoms == []


def test_find_phantom_xml_edges_one_link() -> None:
<<<<<<< HEAD
    xml_link = XMLLink("a", {"b", "d"})
    edges: list[tuple[int, int, XMLLink | ResptrLink]] = [
=======
    xml_link = XMLLink("0", {"1", "3"})
    edges = [
>>>>>>> 10f438f4
        (0, 1, xml_link),
        (0, 3, xml_link),
        (1, 2, ResptrLink("", "")),
        (2, 0, ResptrLink("", "")),
    ]
    remaining_nodes = {0, 1, 2, 3}
    phantoms = _find_phantom_xml_edges(0, 1, edges, xml_link, remaining_nodes)
    assert phantoms == [(0, 3)]


def test_add_stash_to_lookup_dict_none_existing() -> None:
<<<<<<< HEAD
    resptr_a1 = ResptrLink("a", "b")
    resptr_a2 = ResptrLink("a", "b")
    xml_a = XMLLink("a", {"b", "c"})
    to_stash: list[XMLLink | ResptrLink] = [resptr_a1, resptr_a2, xml_a]
    expected = {"a": [resptr_a1.link_uuid, resptr_a2.link_uuid, xml_a.link_uuid]}
    stash_dict: dict[str, list[str]] = dict()
=======
    resptr_a1 = ResptrLink("0", "1")
    resptr_a2 = ResptrLink("0", "1")
    xml_a = XMLLink("0", {"1", "2"})
    to_stash = [resptr_a1, resptr_a2, xml_a]
    expected = {"0": [resptr_a1.link_uuid, resptr_a2.link_uuid, xml_a.link_uuid]}
    stash_dict = dict()
>>>>>>> 10f438f4
    result = _add_stash_to_lookup_dict(stash_dict, to_stash)
    assert result.keys() == expected.keys()
    assert unordered(result["0"]) == expected["0"]


def test_add_stash_to_lookup_dict() -> None:
    resptr_a1 = ResptrLink("0", "1")
    stash_dict = {"0": ["existingUUID1", "existingUUID2"], "1": ["existingUUID1"]}
    expected = {"0": ["existingUUID1", "existingUUID2", resptr_a1.link_uuid], "1": ["existingUUID1"]}
    result = _add_stash_to_lookup_dict(stash_dict, [resptr_a1])
    assert result.keys() == expected.keys()
    assert unordered(result["0"]) == expected["0"]


def test_generate_upload_order_with_stash() -> None:
<<<<<<< HEAD
    g: rx.PyDiGraph[Any, Any] = rx.PyDiGraph()
    nodes = ["a", "b", "c", "d", "e", "f", "g"]
    node_idx = set(g.add_nodes_from(nodes))
    node_idx_lookup = dict(zip(node_idx, nodes))
    abf_xml = XMLLink("a", {"b", "f"})
    with patch("dsp_tools.analyse_xml_data.models.ResptrLink.cost_links", 1):
        edges: list[tuple[int, int, XMLLink | ResptrLink]] = [
            (0, 1, abf_xml),
            (0, 5, abf_xml),
            (1, 2, ResptrLink("", "")),
            (2, 3, ResptrLink("", "")),
            (3, 0, ResptrLink("", "")),
            (3, 0, ResptrLink("", "")),
            (3, 0, ResptrLink("", "")),
            (3, 4, ResptrLink("", "")),
            (5, 6, ResptrLink("", "")),
        ]
        g.add_edges_from(edges)
        stash_lookup, upload_order, stash_counter = generate_upload_order(g, node_idx_lookup, edges, node_idx)
        expected_stash_lookup = {"a": [abf_xml.link_uuid]}
        assert stash_counter == 1
        assert unordered(upload_order[0:2]) == ["e", "g"]
        assert upload_order[2:] == ["f", "a", "d", "c", "b"]
        assert stash_lookup.keys() == expected_stash_lookup.keys()
        assert stash_lookup["a"] == expected_stash_lookup["a"]


def test_generate_upload_order_no_stash() -> None:
    g: rx.PyDiGraph[Any, Any] = rx.PyDiGraph()
    nodes = ["a", "b", "c", "d"]
    node_idx = set(g.add_nodes_from(nodes))
    node_idx_lookup = dict(zip(node_idx, nodes))
    with patch("dsp_tools.analyse_xml_data.models.ResptrLink.cost_links", 1):
        edges: list[tuple[int, int, XMLLink | ResptrLink]] = [
            (0, 1, ResptrLink("", "")),
            (1, 2, ResptrLink("", "")),
            (2, 3, ResptrLink("", "")),
        ]
        g.add_edges_from(edges)
        stash_lookup, upload_order, stash_counter = generate_upload_order(
            g,
            node_idx_lookup,
            edges,
            node_idx,
        )
        assert stash_lookup == dict()
        assert stash_counter == 0
        assert upload_order == ["d", "c", "b", "a"]
=======
    g = rx.PyDiGraph()
    nodes = ["0", "1", "2", "3", "4", "5", "6"]
    node_idx = g.add_nodes_from(nodes)
    node_idx_lookup = dict(zip(node_idx, nodes))
    node_idx = set(node_idx)
    abf_xml = XMLLink("0", {"1", "5"})
    edges = [
        (1, 2),
        (2, 3),
        (3, 0),
        (3, 0),
        (3, 0),
        (3, 4),
        (5, 6),
    ]
    xml_edges = [
        (0, 1, abf_xml),
        (0, 5, abf_xml),
    ]
    edges = get_resptr_instances(edges)
    edges.extend(xml_edges)

    g.add_edges_from(edges)
    stash_lookup, upload_order, stash_counter = generate_upload_order(g, node_idx_lookup, edges, node_idx)
    expected_stash_lookup = {"0": [abf_xml.link_uuid]}
    assert stash_counter == 1
    assert unordered(upload_order[0:2]) == ["4", "6"]
    assert upload_order[2:] == ["5", "0", "3", "2", "1"]
    assert stash_lookup.keys() == expected_stash_lookup.keys()
    assert stash_lookup["0"] == expected_stash_lookup["0"]


def test_generate_upload_order_no_stash() -> None:
    g = rx.PyDiGraph()
    nodes = ["0", "1", "2", "3"]
    node_idx = g.add_nodes_from(nodes)
    node_idx_lookup = dict(zip(node_idx, nodes))
    node_idx = set(node_idx)
    edges = [
        (0, 1),
        (1, 2),
        (2, 3),
    ]
    edges = get_resptr_instances(edges)
    g.add_edges_from(edges)
    stash_lookup, upload_order, stash_counter = generate_upload_order(
        g,
        node_idx_lookup,
        edges,
        node_idx,
    )
    assert stash_lookup == dict()
    assert stash_counter == 0
    assert upload_order == ["3", "2", "1", "0"]
>>>>>>> 10f438f4


if __name__ == "__main__":
    pytest.main([__file__])<|MERGE_RESOLUTION|>--- conflicted
+++ resolved
@@ -1,11 +1,7 @@
 # pylint: disable=missing-class-docstring,missing-function-docstring,protected-access,no-member
 
-<<<<<<< HEAD
 from typing import Any
 from unittest.mock import patch
-
-=======
->>>>>>> 10f438f4
 import pytest
 import rustworkx as rx
 from lxml import etree
@@ -274,26 +270,6 @@
     g: rx.PyDiGraph[Any, Any] = rx.PyDiGraph()
     g.add_nodes_from(nodes)
     circle = [(0, 1), (1, 2), (2, 3), (3, 0)]
-<<<<<<< HEAD
-    with patch("dsp_tools.analyse_xml_data.models.ResptrLink.cost_links", 1):
-        edges: list[tuple[int, int, XMLLink | ResptrLink]] = [
-            (0, 1, ResptrLink("", "")),
-            (0, 4, ResptrLink("", "")),
-            (0, 4, ResptrLink("", "")),
-            (1, 2, ResptrLink("", "")),
-            (1, 3, ResptrLink("", "")),
-            (2, 0, ResptrLink("", "")),
-            (2, 1, ResptrLink("", "")),
-            (2, 3, ResptrLink("", "")),
-            (3, 0, ResptrLink("", "")),
-            (3, 0, ResptrLink("", "")),
-            (3, 1, ResptrLink("", "")),
-            (3, 2, ResptrLink("", "")),
-        ]
-        g.add_edges_from(edges)
-        cheapest_links = _find_cheapest_outgoing_links(g, circle, edges)
-        assert cheapest_links == [(1, 2, ResptrLink)]  # type: ignore[comparison-overlap]
-=======
     edges = [
         (0, 1),
         (0, 4),
@@ -312,9 +288,8 @@
     g.add_edges_from(edges)
     cheapest_links = _find_cheapest_outgoing_links(g, circle, edges)
     assert cheapest_links == [edges[3]]  # type: ignore[comparison-overlap]
->>>>>>> 10f438f4
-
-
+    
+    
 def test_find_cheapest_outgoing_links_four_circle() -> None:
     nodes = [
         #     out / in
@@ -327,32 +302,6 @@
     ]
     g: rx.PyDiGraph[Any, Any] = rx.PyDiGraph()
     g.add_nodes_from(nodes)
-<<<<<<< HEAD
-    with patch("dsp_tools.analyse_xml_data.models.ResptrLink.cost_links", 1):
-        edges: list[tuple[int, int, XMLLink | ResptrLink]] = [
-            (0, 1, ResptrLink("", "")),
-            (1, 0, ResptrLink("", "")),
-            (1, 2, ResptrLink("", "")),
-            (1, 2, ResptrLink("", "")),
-            (2, 3, ResptrLink("", "")),
-            (2, 3, ResptrLink("", "")),
-            (2, 3, ResptrLink("", "")),
-            (3, 0, ResptrLink("", "")),
-            (3, 0, ResptrLink("", "")),
-            (3, 5, ResptrLink("", "")),
-            (3, 5, ResptrLink("", "")),
-            (3, 5, ResptrLink("", "")),
-            (3, 5, ResptrLink("", "")),
-            (4, 2, ResptrLink("", "")),
-            (4, 2, ResptrLink("", "")),
-            (4, 2, ResptrLink("", "")),
-            (4, 2, ResptrLink("", "")),
-        ]
-        g.add_edges_from(edges)
-        circle = [(0, 1), (1, 2), (2, 3), (3, 0)]
-        cheapest_links = _find_cheapest_outgoing_links(g, circle, edges)
-        assert cheapest_links == [(0, 1, ResptrLink)]  # type: ignore[comparison-overlap]
-=======
     edges = [
         (0, 1),
         (1, 0),
@@ -378,7 +327,6 @@
     circle = [(0, 1), (1, 2), (2, 3), (3, 0)]
     cheapest_links = _find_cheapest_outgoing_links(g, circle, edges)
     assert cheapest_links == [edges[0]]  # type: ignore[comparison-overlap]
->>>>>>> 10f438f4
 
 
 def test_find_cheapest_outgoing_links_xml() -> None:
@@ -397,47 +345,6 @@
     b_d_xml = XMLLink("1", {"3"})
     c_bdf_xml = XMLLink("2", {"1", "3", "5"})
     circle = [(0, 1), (1, 2), (2, 3), (3, 0)]
-<<<<<<< HEAD
-    with patch("dsp_tools.analyse_xml_data.models.ResptrLink.cost_links", 1):
-        edges: list[tuple[int, int, XMLLink | ResptrLink]] = [
-            (0, 1, ResptrLink("", "")),
-            (0, 1, ResptrLink("", "")),
-            (0, 2, ResptrLink("", "")),
-            (0, 3, a_de_xml),
-            (0, 4, a_de_xml),
-            (1, 2, ResptrLink("", "")),
-            (1, 2, ResptrLink("", "")),
-            (1, 3, b_d_xml),
-            (2, 1, c_bdf_xml),
-            (2, 3, c_bdf_xml),
-            (2, 5, c_bdf_xml),
-            (3, 0, ResptrLink("", "")),
-            (3, 0, ResptrLink("", "")),
-            (3, 0, ResptrLink("", "")),
-        ]
-        g.add_edges_from(edges)
-        cheapest_links = _find_cheapest_outgoing_links(g, circle, edges)
-        assert cheapest_links == [(2, 3, c_bdf_xml)]
-
-
-def test_remove_edges_to_stash_phantom_xml() -> None:
-    nodes = ["a", "b", "c", "d", "e", "f"]
-    g: rx.PyDiGraph[Any, Any] = rx.PyDiGraph()
-    g.add_nodes_from(nodes)
-    a_de_xml = XMLLink("a", {"d", "e"})
-    b_d_xml = XMLLink("b", {"d"})
-    c_bdf_xml = XMLLink("c", {"b", "d", "f"})
-    edges_to_remove: list[tuple[int, int, XMLLink | ResptrLink]] = [(2, 3, c_bdf_xml)]
-    remaining_nodes = set(range(10))
-    edges: list[tuple[int, int, XMLLink | ResptrLink]] = [
-        (0, 1, ResptrLink("", "")),
-        (0, 1, ResptrLink("", "")),
-        (0, 2, ResptrLink("", "")),
-        (0, 3, a_de_xml),
-        (0, 4, a_de_xml),
-        (1, 2, ResptrLink("", "")),
-        (1, 2, ResptrLink("", "")),
-=======
     edges_resptr = [
         (0, 1),
         (0, 1),
@@ -485,17 +392,10 @@
     xml_edges = [
         (0, 3, a_de_xml),
         (0, 4, a_de_xml),
->>>>>>> 10f438f4
         (1, 3, b_d_xml),
         (2, 1, c_bdf_xml),
         (2, 3, c_bdf_xml),
         (2, 5, c_bdf_xml),
-<<<<<<< HEAD
-        (3, 0, ResptrLink("", "")),
-        (3, 0, ResptrLink("", "")),
-        (3, 0, ResptrLink("", "")),
-=======
->>>>>>> 10f438f4
     ]
     edges = get_resptr_instances(resptr_edges)
     edges.extend(xml_edges)
@@ -508,25 +408,6 @@
 
 
 def test_remove_edges_to_stash_several_resptr() -> None:
-<<<<<<< HEAD
-    nodes = ["a", "b", "c"]
-    g: rx.PyDiGraph[Any, Any] = rx.PyDiGraph()
-    g.add_nodes_from(nodes)
-    resptr_1 = ResptrLink("a", "b")
-    resptr_2 = ResptrLink("a", "b")
-    edges: list[tuple[int, int, XMLLink | ResptrLink]] = [
-        (0, 1, resptr_1),
-        (0, 1, resptr_2),
-        (1, 2, ResptrLink("", "")),
-        (1, 2, ResptrLink("", "")),
-        (1, 2, ResptrLink("", "")),
-        (1, 2, ResptrLink("", "")),
-        (1, 2, ResptrLink("", "")),
-        (2, 0, ResptrLink("", "")),
-        (2, 0, ResptrLink("", "")),
-        (2, 0, ResptrLink("", "")),
-        (2, 0, ResptrLink("", "")),
-=======
     nodes = ["0", "1", "2"]
     g = rx.PyDiGraph()
     g.add_nodes_from(nodes)
@@ -542,15 +423,10 @@
         (2, 0),
         (2, 0),
         (2, 0),
->>>>>>> 10f438f4
     ]
     edges = get_resptr_instances(edges)
     g.add_edges_from(edges)
-<<<<<<< HEAD
-    edges_to_remove: list[tuple[int, int, XMLLink | ResptrLink]] = [(0, 1, resptr_1), (0, 1, resptr_2)]
-=======
     edges_to_remove = edges[0:2]
->>>>>>> 10f438f4
     remaining_nodes = set(range(10))
     res_links = _remove_edges_to_stash(g, edges_to_remove, edges, remaining_nodes)
     remaining_edges = list(g.edge_list())
@@ -578,13 +454,8 @@
 
 
 def test_find_phantom_xml_edges_no_remaining() -> None:
-<<<<<<< HEAD
-    xml_link = XMLLink("a", {"b", "d"})
+    xml_link = XMLLink("0", {"2", "3"})
     edges: list[tuple[int, int, XMLLink | ResptrLink]] = [
-=======
-    xml_link = XMLLink("0", {"2", "3"})
-    edges = [
->>>>>>> 10f438f4
         (0, 1, xml_link),
         (1, 2, ResptrLink("", "")),
         (2, 0, ResptrLink("", "")),
@@ -595,13 +466,8 @@
 
 
 def test_find_phantom_xml_edges_one_link() -> None:
-<<<<<<< HEAD
-    xml_link = XMLLink("a", {"b", "d"})
+    xml_link = XMLLink("0", {"1", "3"})
     edges: list[tuple[int, int, XMLLink | ResptrLink]] = [
-=======
-    xml_link = XMLLink("0", {"1", "3"})
-    edges = [
->>>>>>> 10f438f4
         (0, 1, xml_link),
         (0, 3, xml_link),
         (1, 2, ResptrLink("", "")),
@@ -613,21 +479,12 @@
 
 
 def test_add_stash_to_lookup_dict_none_existing() -> None:
-<<<<<<< HEAD
-    resptr_a1 = ResptrLink("a", "b")
-    resptr_a2 = ResptrLink("a", "b")
-    xml_a = XMLLink("a", {"b", "c"})
-    to_stash: list[XMLLink | ResptrLink] = [resptr_a1, resptr_a2, xml_a]
-    expected = {"a": [resptr_a1.link_uuid, resptr_a2.link_uuid, xml_a.link_uuid]}
-    stash_dict: dict[str, list[str]] = dict()
-=======
     resptr_a1 = ResptrLink("0", "1")
     resptr_a2 = ResptrLink("0", "1")
     xml_a = XMLLink("0", {"1", "2"})
-    to_stash = [resptr_a1, resptr_a2, xml_a]
+    to_stash: list[XMLLink | ResptrLink] = [resptr_a1, resptr_a2, xml_a]
     expected = {"0": [resptr_a1.link_uuid, resptr_a2.link_uuid, xml_a.link_uuid]}
     stash_dict = dict()
->>>>>>> 10f438f4
     result = _add_stash_to_lookup_dict(stash_dict, to_stash)
     assert result.keys() == expected.keys()
     assert unordered(result["0"]) == expected["0"]
@@ -643,56 +500,6 @@
 
 
 def test_generate_upload_order_with_stash() -> None:
-<<<<<<< HEAD
-    g: rx.PyDiGraph[Any, Any] = rx.PyDiGraph()
-    nodes = ["a", "b", "c", "d", "e", "f", "g"]
-    node_idx = set(g.add_nodes_from(nodes))
-    node_idx_lookup = dict(zip(node_idx, nodes))
-    abf_xml = XMLLink("a", {"b", "f"})
-    with patch("dsp_tools.analyse_xml_data.models.ResptrLink.cost_links", 1):
-        edges: list[tuple[int, int, XMLLink | ResptrLink]] = [
-            (0, 1, abf_xml),
-            (0, 5, abf_xml),
-            (1, 2, ResptrLink("", "")),
-            (2, 3, ResptrLink("", "")),
-            (3, 0, ResptrLink("", "")),
-            (3, 0, ResptrLink("", "")),
-            (3, 0, ResptrLink("", "")),
-            (3, 4, ResptrLink("", "")),
-            (5, 6, ResptrLink("", "")),
-        ]
-        g.add_edges_from(edges)
-        stash_lookup, upload_order, stash_counter = generate_upload_order(g, node_idx_lookup, edges, node_idx)
-        expected_stash_lookup = {"a": [abf_xml.link_uuid]}
-        assert stash_counter == 1
-        assert unordered(upload_order[0:2]) == ["e", "g"]
-        assert upload_order[2:] == ["f", "a", "d", "c", "b"]
-        assert stash_lookup.keys() == expected_stash_lookup.keys()
-        assert stash_lookup["a"] == expected_stash_lookup["a"]
-
-
-def test_generate_upload_order_no_stash() -> None:
-    g: rx.PyDiGraph[Any, Any] = rx.PyDiGraph()
-    nodes = ["a", "b", "c", "d"]
-    node_idx = set(g.add_nodes_from(nodes))
-    node_idx_lookup = dict(zip(node_idx, nodes))
-    with patch("dsp_tools.analyse_xml_data.models.ResptrLink.cost_links", 1):
-        edges: list[tuple[int, int, XMLLink | ResptrLink]] = [
-            (0, 1, ResptrLink("", "")),
-            (1, 2, ResptrLink("", "")),
-            (2, 3, ResptrLink("", "")),
-        ]
-        g.add_edges_from(edges)
-        stash_lookup, upload_order, stash_counter = generate_upload_order(
-            g,
-            node_idx_lookup,
-            edges,
-            node_idx,
-        )
-        assert stash_lookup == dict()
-        assert stash_counter == 0
-        assert upload_order == ["d", "c", "b", "a"]
-=======
     g = rx.PyDiGraph()
     nodes = ["0", "1", "2", "3", "4", "5", "6"]
     node_idx = g.add_nodes_from(nodes)
@@ -747,7 +554,6 @@
     assert stash_lookup == dict()
     assert stash_counter == 0
     assert upload_order == ["3", "2", "1", "0"]
->>>>>>> 10f438f4
 
 
 if __name__ == "__main__":
