--- conflicted
+++ resolved
@@ -2,11 +2,8 @@
 
 import pytest
 
-<<<<<<< HEAD
-from dsp_tools.cli import cli
-=======
+
 from dsp_tools.cli import entry_point
->>>>>>> f0da1cad
 from dsp_tools.commands.xmlupload.upload_config import UploadConfig
 
 
@@ -18,11 +15,8 @@
     assert ex.value.code == 2
 
 
-<<<<<<< HEAD
-@patch("dsp_tools.cli.cli_call_action.validate_lists_section_with_schema")
-=======
+
 @patch("dsp_tools.cli.call_action.validate_lists_section_with_schema")
->>>>>>> f0da1cad
 def test_lists_validate(validate_lists: Mock) -> None:
     """Test the 'dsp-tools create --lists-only --validate-only' command"""
     file = "filename.json"
@@ -31,11 +25,7 @@
     validate_lists.assert_called_once_with(file)
 
 
-<<<<<<< HEAD
-@patch("dsp_tools.cli.cli_call_action.create_lists")
-=======
 @patch("dsp_tools.cli.call_action.create_lists")
->>>>>>> f0da1cad
 def test_lists_create(create_lists: Mock) -> None:
     """Test the 'dsp-tools create --lists-only' command"""
     create_lists.return_value = ({}, True)
@@ -51,11 +41,7 @@
     )
 
 
-<<<<<<< HEAD
-@patch("dsp_tools.cli.cli_call_action.validate_project")
-=======
 @patch("dsp_tools.cli.call_action.validate_project")
->>>>>>> f0da1cad
 def test_project_validate(validate_project: Mock) -> None:
     """Test the 'dsp-tools create --validate-only' command"""
     file = "filename.json"
@@ -64,11 +50,7 @@
     validate_project.assert_called_once_with(file)
 
 
-<<<<<<< HEAD
-@patch("dsp_tools.cli.cli_call_action.create_project")
-=======
 @patch("dsp_tools.cli.call_action.create_project")
->>>>>>> f0da1cad
 def test_project_create(create_project: Mock) -> None:
     """Test the 'dsp-tools create' command"""
     file = "filename.json"
@@ -84,11 +66,7 @@
     )
 
 
-<<<<<<< HEAD
-@patch("dsp_tools.cli.cli_call_action.get_project")
-=======
 @patch("dsp_tools.cli.call_action.get_project")
->>>>>>> f0da1cad
 def test_project_get(get_project: Mock) -> None:
     """Test the 'dsp-tools get --project' command"""
     file = "filename.json"
@@ -106,11 +84,7 @@
     )
 
 
-<<<<<<< HEAD
-@patch("dsp_tools.cli.cli_call_action.validate_xml_against_schema")
-=======
 @patch("dsp_tools.cli.call_action.validate_xml_against_schema")
->>>>>>> f0da1cad
 def test_xmlupload_validate(validate_xml: Mock) -> None:
     """Test the 'dsp-tools xmlupload --validate-only' command"""
     file = "filename.xml"
@@ -119,11 +93,7 @@
     validate_xml.assert_called_once_with(file)
 
 
-<<<<<<< HEAD
-@patch("dsp_tools.cli.cli_call_action.xmlupload")
-=======
 @patch("dsp_tools.cli.call_action.xmlupload")
->>>>>>> f0da1cad
 def test_xmlupload(xmlupload: Mock) -> None:
     """Test the 'dsp-tools xmlupload' command"""
     file = "filename.xml"
@@ -139,12 +109,8 @@
         config=UploadConfig(),
     )
 
-
-<<<<<<< HEAD
-@patch("dsp_tools.cli.cli_call_action.process_files")
-=======
+    
 @patch("dsp_tools.cli.call_action.process_files")
->>>>>>> f0da1cad
 def test_process_files(process_files: Mock) -> None:
     """Test the 'dsp-tools process-files' command"""
     input_dir = "input"
@@ -161,11 +127,7 @@
     )
 
 
-<<<<<<< HEAD
-@patch("dsp_tools.cli.cli_call_action.upload_files")
-=======
 @patch("dsp_tools.cli.call_action.upload_files")
->>>>>>> f0da1cad
 def test_upload_files(upload_files: Mock) -> None:
     """Test the 'dsp-tools upload-files' command"""
     processed_dir = "processed"
@@ -182,11 +144,7 @@
     )
 
 
-<<<<<<< HEAD
-@patch("dsp_tools.cli.cli_call_action.fast_xmlupload")
-=======
 @patch("dsp_tools.cli.call_action.fast_xmlupload")
->>>>>>> f0da1cad
 def test_fast_xmlupload(fast_xmlupload: Mock) -> None:
     """Test the 'dsp-tools fast-xmlupload' command"""
     file = "filename.xml"
@@ -201,11 +159,7 @@
     )
 
 
-<<<<<<< HEAD
-@patch("dsp_tools.cli.cli_call_action.excel2json")
-=======
 @patch("dsp_tools.cli.call_action.excel2json")
->>>>>>> f0da1cad
 def test_excel2json(excel2json: Mock) -> None:
     """Test the 'dsp-tools excel2json' command"""
     folder = "folder"
@@ -218,11 +172,7 @@
     )
 
 
-<<<<<<< HEAD
-@patch("dsp_tools.cli.cli_call_action.excel2lists")
-=======
 @patch("dsp_tools.cli.call_action.excel2lists")
->>>>>>> f0da1cad
 def test_excel2lists(excel2lists: Mock) -> None:
     """Test the 'dsp-tools excel2lists' command"""
     excel2lists.return_value = ([], True)
@@ -237,11 +187,7 @@
     )
 
 
-<<<<<<< HEAD
-@patch("dsp_tools.cli.cli_call_action.excel2resources")
-=======
 @patch("dsp_tools.cli.call_action.excel2resources")
->>>>>>> f0da1cad
 def test_excel2resources(excel2resources: Mock) -> None:
     """Test the 'dsp-tools excel2resources' command"""
     excel2resources.return_value = ([], True)
@@ -254,12 +200,7 @@
         path_to_output_file=out_file,
     )
 
-
-<<<<<<< HEAD
-@patch("dsp_tools.cli.cli_call_action.excel2properties")
-=======
 @patch("dsp_tools.cli.call_action.excel2properties")
->>>>>>> f0da1cad
 def test_excel2properties(excel2properties: Mock) -> None:
     """Test the 'dsp-tools excel2properties' command"""
     excel2properties.return_value = ([], True)
@@ -272,12 +213,8 @@
         path_to_output_file=out_file,
     )
 
-
-<<<<<<< HEAD
-@patch("dsp_tools.cli.cli_call_action.id2iri")
-=======
+   
 @patch("dsp_tools.cli.call_action.id2iri")
->>>>>>> f0da1cad
 def test_id2iri(id2iri: Mock) -> None:
     """Test the 'dsp-tools id2iri' command"""
     xml_file = "filename.xml"
@@ -291,11 +228,7 @@
     )
 
 
-<<<<<<< HEAD
-@patch("dsp_tools.cli.cli_call_action.excel2xml", return_value=("foo", "bar"))
-=======
 @patch("dsp_tools.cli.call_action.excel2xml", return_value=("foo", "bar"))
->>>>>>> f0da1cad
 def test_excel2xml(excel2xml: Mock) -> None:
     """Test the 'dsp-tools excel2xml' command"""
     excel_file = "filename.xlsx"
@@ -326,11 +259,7 @@
     stop_stack.assert_called_once_with()
 
 
-<<<<<<< HEAD
-@patch("dsp_tools.cli.cli_call_action.generate_template_repo")
-=======
 @patch("dsp_tools.cli.call_action.generate_template_repo")
->>>>>>> f0da1cad
 def test_template(generate_template_repo: Mock) -> None:
     """Test the 'dsp-tools template' command"""
     args = "template".split()
@@ -338,11 +267,7 @@
     generate_template_repo.assert_called_once_with()
 
 
-<<<<<<< HEAD
-@patch("dsp_tools.cli.cli_call_action.upload_rosetta")
-=======
 @patch("dsp_tools.cli.call_action.upload_rosetta")
->>>>>>> f0da1cad
 def test_rosetta(upload_rosetta: Mock) -> None:
     """Test the 'dsp-tools rosetta' command"""
     args = "rosetta".split()
