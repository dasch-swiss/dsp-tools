--- conflicted
+++ resolved
@@ -129,9 +129,5 @@
             self.assertTrue(shared.check_notna(notna_value), msg=f"Failed notna_value: {notna_value}")
 
 
-<<<<<<< HEAD
-if __name__ == '__main__':
-=======
 if __name__ == "__main__":
->>>>>>> a93cb863
     pytest.main([__file__])