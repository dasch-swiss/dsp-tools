--- conflicted
+++ resolved
@@ -148,9 +148,7 @@
         stashed_xml_texts_expected = {
             "test_thing_1": {
                 "testonto:hasRichtext": [
-<<<<<<< HEAD
-                    "This is <em>bold and <strong>strong</strong></em> text! "
-                    "It contains links to all resources: "
+                    "This text contains links to all resources:\n"
                     '<a class="salsah-link" href="IRI:test_thing_0:IRI">test_thing_0</a> '
                     '<a class="salsah-link" href="IRI:test_thing_1:IRI">test_thing_1</a> '
                     '<a class="salsah-link" href="IRI:image_thing_0:IRI">image_thing_0</a> '
@@ -163,29 +161,11 @@
                     '<a class="salsah-link" href="IRI:zip_thing_1:IRI">zip_thing_1</a> '
                     '<a class="salsah-link" href="IRI:audio_thing_1:IRI">audio_thing_1</a> '
                     '<a class="salsah-link" href="IRI:test_thing_2:IRI">test_thing_2</a>'
-=======
-                    "\n                This text contains links to all resources:\n"
-                    '                <a class="salsah-link" href="IRI:test_thing_0:IRI">test_thing_0</a>\n'
-                    '                <a class="salsah-link" href="IRI:test_thing_1:IRI">test_thing_1</a>\n'
-                    '                <a class="salsah-link" href="IRI:image_thing_0:IRI">image_thing_0</a>\n'
-                    '                <a class="salsah-link" href="IRI:compound_thing_0:IRI">compound_thing_0</a>\n'
-                    '                <a class="salsah-link" href="IRI:partof_thing_1:IRI">partof_thing_1</a>\n'
-                    '                <a class="salsah-link" href="IRI:partof_thing_2:IRI">partof_thing_2</a>\n'
-                    '                <a class="salsah-link" href="IRI:partof_thing_3:IRI">partof_thing_3</a>\n'
-                    '                <a class="salsah-link" href="IRI:document_thing_1:IRI">document_thing_1</a>\n'
-                    '                <a class="salsah-link" href="IRI:text_thing_1:IRI">text_thing_1</a>\n'
-                    '                <a class="salsah-link" href="IRI:zip_thing_1:IRI">zip_thing_1</a>\n'
-                    '                <a class="salsah-link" href="IRI:audio_thing_1:IRI">audio_thing_1</a>\n'
-                    '                <a class="salsah-link" href="IRI:test_thing_2:IRI">test_thing_2</a>\n'
-                    "            \n        "
->>>>>>> ecd09e9d
                 ]
             },
             "test_thing_2": {
                 "testonto:hasRichtext": [
-<<<<<<< HEAD
-                    "This is <em>bold and <strong>strong</strong></em> text! "
-                    "It contains links to all resources: "
+                    "This text contains links to all resources:\n"
                     '<a class="salsah-link" href="IRI:test_thing_0:IRI">test_thing_0</a> '
                     '<a class="salsah-link" href="IRI:test_thing_1:IRI">test_thing_1</a> '
                     '<a class="salsah-link" href="IRI:image_thing_0:IRI">image_thing_0</a> '
@@ -198,22 +178,6 @@
                     '<a class="salsah-link" href="IRI:zip_thing_1:IRI">zip_thing_1</a> '
                     '<a class="salsah-link" href="IRI:audio_thing_1:IRI">audio_thing_1</a> '
                     '<a class="salsah-link" href="IRI:test_thing_2:IRI">test_thing_2</a>'
-=======
-                    "\n                This text contains links to all resources:\n"
-                    '                <a class="salsah-link" href="IRI:test_thing_0:IRI">test_thing_0</a>\n'
-                    '                <a class="salsah-link" href="IRI:test_thing_1:IRI">test_thing_1</a>\n'
-                    '                <a class="salsah-link" href="IRI:image_thing_0:IRI">image_thing_0</a>\n'
-                    '                <a class="salsah-link" href="IRI:compound_thing_0:IRI">compound_thing_0</a>\n'
-                    '                <a class="salsah-link" href="IRI:partof_thing_1:IRI">partof_thing_1</a>\n'
-                    '                <a class="salsah-link" href="IRI:partof_thing_2:IRI">partof_thing_2</a>\n'
-                    '                <a class="salsah-link" href="IRI:partof_thing_3:IRI">partof_thing_3</a>\n'
-                    '                <a class="salsah-link" href="IRI:document_thing_1:IRI">document_thing_1</a>\n'
-                    '                <a class="salsah-link" href="IRI:text_thing_1:IRI">text_thing_1</a>\n'
-                    '                <a class="salsah-link" href="IRI:zip_thing_1:IRI">zip_thing_1</a>\n'
-                    '                <a class="salsah-link" href="IRI:audio_thing_1:IRI">audio_thing_1</a>\n'
-                    '                <a class="salsah-link" href="IRI:test_thing_2:IRI">test_thing_2</a>\n'
-                    "            \n            "
->>>>>>> ecd09e9d
                 ]
             },
         }
