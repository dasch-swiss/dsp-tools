import pytest
import regex
from lxml import etree

from dsp_tools.commands.xmlupload.prepare_xml_input.read_validate_xml_file import (
    _find_all_text_props_with_multiple_encodings,
)
from dsp_tools.commands.xmlupload.prepare_xml_input.read_validate_xml_file import _find_xml_tags_in_simple_text_elements
from dsp_tools.commands.xmlupload.prepare_xml_input.read_validate_xml_file import _get_all_ids_and_encodings_from_root
from dsp_tools.commands.xmlupload.prepare_xml_input.read_validate_xml_file import _get_encodings_from_one_property
from dsp_tools.commands.xmlupload.prepare_xml_input.read_validate_xml_file import _get_encodings_from_one_resource
from dsp_tools.commands.xmlupload.prepare_xml_input.read_validate_xml_file import (
    check_if_only_one_encoding_is_used_per_prop_in_root,
)
from dsp_tools.models.custom_warnings import DspToolsUserWarning
<<<<<<< HEAD
from dsp_tools.utils.xml_parsing.models.text_value_validation import TextValueData


class TestFindXMLTagsInUTF8:
    def test_find_xml_tags_in_simple_text_elements_all_good(self, recwarn: pytest.WarningsRecorder) -> None:
        allowed_html_escapes = [
            "(&lt;2cm) (&gt;10cm)",
            "text &lt; text/&gt;",
            "text &lt; text&gt; &amp; text",
            "text &lt;text text &gt; text",
            'text &lt; text text="text"&gt; text',
            'text &lt;text text="text" &gt; text',
        ]
        utf8_texts_with_allowed_html_escapes = [
            f"""
            <knora shortcode="4123" default-ontology="testonto">
                <resource label="label" restype=":restype" id="id">
                    <text-prop name=":name">
                        <text encoding="utf8">{txt}</text>
                    </text-prop>
                </resource>
            </knora>
            """
            for txt in allowed_html_escapes
        ]
        for xml in utf8_texts_with_allowed_html_escapes:
            _find_xml_tags_in_simple_text_elements(etree.fromstring(xml))
        assert len(recwarn) == 0

    def test_find_xml_tags_in_simple_text_elements_forbidden_escapes(self) -> None:
        test_ele = etree.fromstring(
            """
            <knora shortcode="4123" default-ontology="testonto">
                <resource label="label" restype=":restype" id="id">
                    <text-prop name=":name">
                        <text encoding="utf8">&lt;tag s="t"&gt;</text>
                    </text-prop>
                </resource>
            </knora>
            """
        )
        expected_msg = regex.escape(
            "Angular brackets in the format of <text> were found in text properties with encoding=utf8.\n"
            "Please note that these will not be recognised as formatting in the text field, "
            "but will be displayed as-is.\n"
            "The following resources of your XML file contain angular brackets:\n"
            "    - line 5: resource 'id', property ':name'"
        )
        with pytest.warns(DspToolsUserWarning, match=expected_msg):
            _find_xml_tags_in_simple_text_elements(test_ele)

    def test_find_xml_tags_in_simple_text_elements_forbidden_escapes_two(self) -> None:
        test_ele = etree.fromstring(
            """
            <knora shortcode="4123" default-ontology="testonto">
                <resource label="label" restype=":restype" id="id">
                    <text-prop name=":propName">
                        <text encoding="utf8">&lt;em&gt;text&lt;/em&gt;</text>
                    </text-prop>
                </resource>
            </knora>
            """
        )
        expected_msg = regex.escape(
            "Angular brackets in the format of <text> were found in text properties with encoding=utf8.\n"
            "Please note that these will not be recognised as formatting in the text field, "
            "but will be displayed as-is.\n"
            "The following resources of your XML file contain angular brackets:\n"
            "    - line 5: resource 'id', property ':propName'"
        )

        with pytest.warns(DspToolsUserWarning, match=expected_msg):
            _find_xml_tags_in_simple_text_elements(test_ele)


def test_find_all_text_props_with_multiple_encodings_problems() -> None:
    test_props = [TextValueData("problem_id", "problem_prop", {"xml", "utf8"}), TextValueData("", "", {"utf8"})]
    problem = _find_all_text_props_with_multiple_encodings(test_props)[0]
    assert problem.resource_id == "problem_id"
    assert problem.property_name == "problem_prop"
    assert problem.encoding == {"xml", "utf8"}


def test_find_all_text_props_with_multiple_encodings_good() -> None:
    test_props = [TextValueData("", "", {"xml"}), TextValueData("", "", {"utf8"})]
    problem = _find_all_text_props_with_multiple_encodings(test_props)
    assert not problem
=======
from dsp_tools.utils.xml_parsing.xml_schema_validation import _warn_user_about_tags_in_simpletext


def test_warn_user_about_tags_in_simpletext_all_good(recwarn: pytest.WarningsRecorder) -> None:
    allowed_html_escapes = [
        "(&lt;2cm) (&gt;10cm)",
        "text &lt; text/&gt;",
        "text &lt; text&gt; &amp; text",
        "text &lt;text text &gt; text",
        'text &lt; text text="text"&gt; text',
        'text &lt;text text="text" &gt; text',
    ]
    utf8_texts_with_allowed_html_escapes = [
        f"""
        <knora shortcode="4123" default-ontology="testonto">
            <resource label="label" restype=":restype" id="id">
                <text-prop name=":name">
                    <text encoding="utf8">{txt}</text>
                </text-prop>
            </resource>
        </knora>
        """
        for txt in allowed_html_escapes
    ]
    for xml in utf8_texts_with_allowed_html_escapes:
        _warn_user_about_tags_in_simpletext(etree.fromstring(xml))
    assert len(recwarn) == 0
>>>>>>> 33842e43


def test_warn_user_about_tags_in_simpletext_forbidden_escapes() -> None:
    test_ele = etree.fromstring(
        """
        <knora shortcode="4123" default-ontology="testonto">
            <resource label="label" restype=":restype" id="id">
                <text-prop name=":name">
                    <text encoding="utf8">&lt;tag s="t"&gt;</text>
                </text-prop>
            </resource>
        </knora>
        """
    )
    expected_msg = regex.escape(
        "Angular brackets in the format of <text> were found in text properties with encoding=utf8.\n"
        "Please note that these will not be recognised as formatting in the text field, "
        "but will be displayed as-is.\n"
        "The following resources of your XML file contain angular brackets:\n"
        "    - line 5: resource 'id', property ':name'"
    )
    with pytest.warns(DspToolsUserWarning, match=expected_msg):
        _warn_user_about_tags_in_simpletext(test_ele)


def test_warn_user_about_tags_in_simpletext_forbidden_escapes_two() -> None:
    test_ele = etree.fromstring(
        """
        <knora shortcode="4123" default-ontology="testonto">
            <resource label="label" restype=":restype" id="id">
                <text-prop name=":propName">
                    <text encoding="utf8">&lt;em&gt;text&lt;/em&gt;</text>
                </text-prop>
            </resource>
        </knora>
        """
    )
    expected_msg = regex.escape(
        "Angular brackets in the format of <text> were found in text properties with encoding=utf8.\n"
        "Please note that these will not be recognised as formatting in the text field, "
        "but will be displayed as-is.\n"
        "The following resources of your XML file contain angular brackets:\n"
        "    - line 5: resource 'id', property ':propName'"
    )

    with pytest.warns(DspToolsUserWarning, match=expected_msg):
        _warn_user_about_tags_in_simpletext(test_ele)


if __name__ == "__main__":
    pytest.main([__file__])<|MERGE_RESOLUTION|>--- conflicted
+++ resolved
@@ -2,106 +2,7 @@
 import regex
 from lxml import etree
 
-from dsp_tools.commands.xmlupload.prepare_xml_input.read_validate_xml_file import (
-    _find_all_text_props_with_multiple_encodings,
-)
-from dsp_tools.commands.xmlupload.prepare_xml_input.read_validate_xml_file import _find_xml_tags_in_simple_text_elements
-from dsp_tools.commands.xmlupload.prepare_xml_input.read_validate_xml_file import _get_all_ids_and_encodings_from_root
-from dsp_tools.commands.xmlupload.prepare_xml_input.read_validate_xml_file import _get_encodings_from_one_property
-from dsp_tools.commands.xmlupload.prepare_xml_input.read_validate_xml_file import _get_encodings_from_one_resource
-from dsp_tools.commands.xmlupload.prepare_xml_input.read_validate_xml_file import (
-    check_if_only_one_encoding_is_used_per_prop_in_root,
-)
 from dsp_tools.models.custom_warnings import DspToolsUserWarning
-<<<<<<< HEAD
-from dsp_tools.utils.xml_parsing.models.text_value_validation import TextValueData
-
-
-class TestFindXMLTagsInUTF8:
-    def test_find_xml_tags_in_simple_text_elements_all_good(self, recwarn: pytest.WarningsRecorder) -> None:
-        allowed_html_escapes = [
-            "(&lt;2cm) (&gt;10cm)",
-            "text &lt; text/&gt;",
-            "text &lt; text&gt; &amp; text",
-            "text &lt;text text &gt; text",
-            'text &lt; text text="text"&gt; text',
-            'text &lt;text text="text" &gt; text',
-        ]
-        utf8_texts_with_allowed_html_escapes = [
-            f"""
-            <knora shortcode="4123" default-ontology="testonto">
-                <resource label="label" restype=":restype" id="id">
-                    <text-prop name=":name">
-                        <text encoding="utf8">{txt}</text>
-                    </text-prop>
-                </resource>
-            </knora>
-            """
-            for txt in allowed_html_escapes
-        ]
-        for xml in utf8_texts_with_allowed_html_escapes:
-            _find_xml_tags_in_simple_text_elements(etree.fromstring(xml))
-        assert len(recwarn) == 0
-
-    def test_find_xml_tags_in_simple_text_elements_forbidden_escapes(self) -> None:
-        test_ele = etree.fromstring(
-            """
-            <knora shortcode="4123" default-ontology="testonto">
-                <resource label="label" restype=":restype" id="id">
-                    <text-prop name=":name">
-                        <text encoding="utf8">&lt;tag s="t"&gt;</text>
-                    </text-prop>
-                </resource>
-            </knora>
-            """
-        )
-        expected_msg = regex.escape(
-            "Angular brackets in the format of <text> were found in text properties with encoding=utf8.\n"
-            "Please note that these will not be recognised as formatting in the text field, "
-            "but will be displayed as-is.\n"
-            "The following resources of your XML file contain angular brackets:\n"
-            "    - line 5: resource 'id', property ':name'"
-        )
-        with pytest.warns(DspToolsUserWarning, match=expected_msg):
-            _find_xml_tags_in_simple_text_elements(test_ele)
-
-    def test_find_xml_tags_in_simple_text_elements_forbidden_escapes_two(self) -> None:
-        test_ele = etree.fromstring(
-            """
-            <knora shortcode="4123" default-ontology="testonto">
-                <resource label="label" restype=":restype" id="id">
-                    <text-prop name=":propName">
-                        <text encoding="utf8">&lt;em&gt;text&lt;/em&gt;</text>
-                    </text-prop>
-                </resource>
-            </knora>
-            """
-        )
-        expected_msg = regex.escape(
-            "Angular brackets in the format of <text> were found in text properties with encoding=utf8.\n"
-            "Please note that these will not be recognised as formatting in the text field, "
-            "but will be displayed as-is.\n"
-            "The following resources of your XML file contain angular brackets:\n"
-            "    - line 5: resource 'id', property ':propName'"
-        )
-
-        with pytest.warns(DspToolsUserWarning, match=expected_msg):
-            _find_xml_tags_in_simple_text_elements(test_ele)
-
-
-def test_find_all_text_props_with_multiple_encodings_problems() -> None:
-    test_props = [TextValueData("problem_id", "problem_prop", {"xml", "utf8"}), TextValueData("", "", {"utf8"})]
-    problem = _find_all_text_props_with_multiple_encodings(test_props)[0]
-    assert problem.resource_id == "problem_id"
-    assert problem.property_name == "problem_prop"
-    assert problem.encoding == {"xml", "utf8"}
-
-
-def test_find_all_text_props_with_multiple_encodings_good() -> None:
-    test_props = [TextValueData("", "", {"xml"}), TextValueData("", "", {"utf8"})]
-    problem = _find_all_text_props_with_multiple_encodings(test_props)
-    assert not problem
-=======
 from dsp_tools.utils.xml_parsing.xml_schema_validation import _warn_user_about_tags_in_simpletext
 
 
@@ -129,7 +30,6 @@
     for xml in utf8_texts_with_allowed_html_escapes:
         _warn_user_about_tags_in_simpletext(etree.fromstring(xml))
     assert len(recwarn) == 0
->>>>>>> 33842e43
 
 
 def test_warn_user_about_tags_in_simpletext_forbidden_escapes() -> None:
