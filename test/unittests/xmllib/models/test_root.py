<<<<<<< HEAD
# mypy: disable-error-code="no-untyped-def"
=======
# mypy: disable-error-code="no-untyped-def,comparison-overlap"

>>>>>>> 51b765af
from lxml import etree

from dsp_tools.xmllib.internal.constants import DASCH_SCHEMA
from dsp_tools.xmllib.models.config_options import Permissions
<<<<<<< HEAD
=======
from dsp_tools.xmllib.models.dsp_base_resources import AudioSegmentResource
from dsp_tools.xmllib.models.dsp_base_resources import LinkResource
>>>>>>> 51b765af
from dsp_tools.xmllib.models.dsp_base_resources import RegionResource
from dsp_tools.xmllib.models.dsp_base_resources import VideoSegmentResource
from dsp_tools.xmllib.models.licenses.recommended import LicenseRecommended
from dsp_tools.xmllib.models.res import Resource
from dsp_tools.xmllib.models.root import XMLRoot
from dsp_tools.xmllib.models.root import _make_authorship_lookup
from dsp_tools.xmllib.models.root import _serialise_authorship


class TestSerialise:
    def test_regular_resource(self):
        xml_root = XMLRoot.create_new("0000", "test")
        xml_root.add_resource(
            Resource.create_new(
                "res_id",
                ":Restype",
                "lbl",
            ).add_bool(":boolProp", True, comment="cmnt")
        )
        serialised = xml_root.serialise()
        found = list(serialised.iterdescendants(tag=f"{DASCH_SCHEMA}resource"))
        assert len(found) == 1
        resource = found[0]
        res_attribs = {"label": "lbl", "restype": ":Restype", "id": "res_id"}
        assert resource.attrib == res_attribs
        value_list = list(resource.iterchildren())
        assert len(value_list) == 1
        bool_prop = value_list[0]
        assert bool_prop.tag == f"{DASCH_SCHEMA}boolean-prop"
        assert bool_prop.attrib == {"name": ":boolProp"}
        bool_prop_values = list(bool_prop.iterchildren())
        assert len(bool_prop_values) == 1
        prop_val = bool_prop_values[0]
        assert prop_val.tag == f"{DASCH_SCHEMA}boolean"
        assert prop_val.text == "true"
        assert prop_val.attrib == {"comment": "cmnt"}

    def test_region(self):
        xml_root = XMLRoot.create_new("0000", "test")
        xml_root.add_resource(
            RegionResource.create_new(
                "region",
                "lbl",
                "region_of_val",
                Permissions.RESTRICTED,
            ).add_rectangle((0.1, 0.1), (0.2, 0.2))
        )
        serialised = xml_root.serialise()
        found = list(serialised.iterdescendants(tag=f"{DASCH_SCHEMA}region"))
        assert len(found) == 1
        resource = found[0]
        res_attribs = {"label": "lbl", "id": "region", "permissions": "restricted"}
        assert resource.attrib == res_attribs
        assert len(resource) == 3
        # Check color
        all_colors = list(resource.iterchildren(tag=f"{DASCH_SCHEMA}color-prop"))
        assert len(all_colors) == 1
        color_prop = all_colors[0]
        assert color_prop.attrib == {"name": "hasColor"}
        color_child = next(color_prop.iterchildren())
        assert color_child.text == "#5b24bf"
        assert color_child.attrib == {"permissions": "restricted"}
        # Check is region of
        all_resptrs = list(resource.iterchildren(tag=f"{DASCH_SCHEMA}resptr-prop"))
        assert len(all_resptrs) == 1
        resptr_prop = all_resptrs[0]
        assert resptr_prop.attrib == {"name": "isRegionOf"}
        resptr_child = next(resptr_prop.iterchildren())
        assert resptr_child.text == "region_of_val"
        assert resptr_child.attrib == {"permissions": "restricted"}
        # Check geometry
        all_geo = list(resource.iterchildren(tag=f"{DASCH_SCHEMA}geometry-prop"))
        assert len(all_geo) == 1
        geo_prop = all_geo[0]
        assert geo_prop.attrib == {"name": "hasGeometry"}
        geo_child = next(geo_prop.iterchildren())
        assert geo_child.text
        assert len(geo_child.text) > 0
        assert geo_child.attrib == {"permissions": "restricted"}

    def test_link_resource(self):
        xml_root = XMLRoot.create_new("0000", "test")
        xml_root.add_resource(
            LinkResource.create_new(
                "link_id",
                "lbl",
                ["link1", "link2"],
            ).add_comment("cmnt", Permissions.RESTRICTED)
        )
        serialised = xml_root.serialise()
        found = list(serialised.iterdescendants(tag=f"{DASCH_SCHEMA}link"))
        assert len(found) == 1
        resource = found[0]
        res_attribs = {"label": "lbl", "id": "link_id"}
        assert resource.attrib == res_attribs
        vals = list(resource.iterchildren())
        assert len(vals) == 2
        # link tos
        all_resptrs = list(resource.iterchildren(tag=f"{DASCH_SCHEMA}resptr-prop"))
        assert len(all_resptrs) == 1
        resptr = all_resptrs[0]
        assert resptr.attrib == {"name": "hasLinkTo"}
        for v in resptr.iterchildren():
            assert v.tag == f"{DASCH_SCHEMA}resptr"
            assert v.text in ["link1", "link2"]
            assert not v.attrib
        # comment
        all_text = list(resource.iterchildren(tag=f"{DASCH_SCHEMA}text-prop"))
        assert len(all_text) == 1
        text_prop = all_text[0]
        assert text_prop.attrib == {"name": "hasComment"}
        text_child = next(text_prop.iterchildren())
        assert text_child.text == "cmnt"
        assert text_child.attrib == {"permissions": "restricted", "encoding": "xml"}

    def test_audio_segment(self):
        xml_root = XMLRoot.create_new("0000", "test")
        xml_root.add_resource(
            AudioSegmentResource.create_new("audio_id", "lbl", "segment_of", 1, 2)
            .add_title("title")
            .add_comment("cmnt")
            .add_description("desc")
            .add_keyword("keywrd")
            .add_relates_to("relates_to")
        )
        serialised = xml_root.serialise()
        found = list(serialised.iterdescendants(tag=f"{DASCH_SCHEMA}audio-segment"))
        assert len(found) == 1
        resource = found[0]
        res_attribs = {"label": "lbl", "id": "audio_id"}
        assert resource.attrib == res_attribs
        assert len(resource) == 7
        segment_of = next(resource.iter(tag=f"{DASCH_SCHEMA}isSegmentOf"))
        assert not segment_of.attrib
        assert segment_of.text == "segment_of"
        bounds = next(resource.iter(tag=f"{DASCH_SCHEMA}hasSegmentBounds"))
        assert not bounds.text
        assert bounds.attrib == {"segment_start": "1", "segment_end": "2"}
        title = next(resource.iter(tag=f"{DASCH_SCHEMA}hasTitle"))
        assert not title.attrib
        assert title.text == "title"
        comment = next(resource.iter(tag=f"{DASCH_SCHEMA}hasComment"))
        assert not comment.attrib
        assert comment.text == "cmnt"
        description = next(resource.iter(tag=f"{DASCH_SCHEMA}hasDescription"))
        assert not description.attrib
        assert description.text == "desc"
        keywrd = next(resource.iter(tag=f"{DASCH_SCHEMA}hasKeyword"))
        assert not keywrd.attrib
        assert keywrd.text == "keywrd"
        relates_to = next(resource.iter(tag=f"{DASCH_SCHEMA}relatesTo"))
        assert not relates_to.attrib
        assert relates_to.text == "relates_to"

    def test_video_segment_with_permissions(self):
        xml_root = XMLRoot.create_new("0000", "test")
        xml_root.add_resource(
            VideoSegmentResource.create_new(
                "video_id",
                "lbl",
                "segment_of",
                1,
                2,
                permissions=Permissions.RESTRICTED,
            )
        )
        serialised = xml_root.serialise()
        found = list(serialised.iterdescendants(tag=f"{DASCH_SCHEMA}video-segment"))
        assert len(found) == 1
        resource = found[0]
        res_attribs = {"label": "lbl", "id": "video_id", "permissions": "restricted"}
        assert resource.attrib == res_attribs
        assert len(resource) == 2
        segment_of = next(resource.iter(tag=f"{DASCH_SCHEMA}isSegmentOf"))
        assert segment_of.attrib == {"permissions": "restricted"}
        assert segment_of.text == "segment_of"
        bounds = next(resource.iter(tag=f"{DASCH_SCHEMA}hasSegmentBounds"))
        assert not bounds.text
        assert bounds.attrib == {"segment_start": "1", "segment_end": "2", "permissions": "restricted"}


def test_root_add_resources() -> None:
    xml_root = XMLRoot.create_new("0000", "test")

    # add_resource
    region_res = RegionResource.create_new("regionID", "label", "id1")
    region_res.add_rectangle((0.1, 0.1), (0.2, 0.2))
    xml_root.add_resource(region_res)
    assert len(xml_root.resources) == 1

    # add_resource_multiple
    many_resources = [Resource.create_new("id1", ":Restype", "label"), Resource.create_new("id2", ":Restype", "label")]
    xml_root.add_resource_multiple(many_resources)
    assert len(xml_root.resources) == 3

    xml_root.add_resource_multiple([])
    assert len(xml_root.resources) == 3

    # add_resource_optional
    no_resource = None
    xml_root.add_resource_optional(no_resource)
    assert len(xml_root.resources) == 3

    serialised = xml_root.serialise()
    region = list(serialised.iterdescendants(tag=f"{DASCH_SCHEMA}region"))
    assert len(region) == 1
    general_resources = list(serialised.iterdescendants(tag=f"{DASCH_SCHEMA}resource"))
    assert len(general_resources) == 2


def test_make_authorship_lookup() -> None:
    res1 = Resource.create_new("id1", ":Restype", "label").add_file(
        "file.jpg", LicenseRecommended.DSP.UNKNOWN, "copy", ["auth", "auth1"]
    )
    res2 = Resource.create_new("id2", ":Restype", "label").add_file(
        "file.jpg", LicenseRecommended.DSP.UNKNOWN, "copy", ["auth2"]
    )
    res3 = Resource.create_new("id2", ":Restype", "label").add_file(
        "file.jpg", LicenseRecommended.DSP.UNKNOWN, "copy", ["auth2"]
    )
    region_res = RegionResource.create_new("regionID", "label", "id1")
    result = _make_authorship_lookup([res1, res2, res3, region_res])
    assert set(result.lookup.keys()) == {("auth", "auth1"), tuple(["auth2"])}


def test_serialise_authorship() -> None:
    lookup = {("auth", "auth1"): "authorship_1", tuple(["auth2"]): "authorship_2"}
    expected = [
        b'<authorship xmlns="https://dasch.swiss/schema" xmlns:xsi="http://www.w3.org/2001/XMLSchema-instance" '
        b'id="authorship_1"><author>auth</author><author>auth1</author></authorship>',
        b'<authorship xmlns="https://dasch.swiss/schema" xmlns:xsi="http://www.w3.org/2001/XMLSchema-instance" '
        b'id="authorship_2"><author>auth2</author></authorship>',
    ]
    serialised = _serialise_authorship(lookup)
    result = sorted([etree.tostring(x) for x in serialised])
    assert len(result) == len(expected)
    for res, ex in zip(result, expected):
        assert res == ex


def test_serialise_root_no_default_permissions():
    root = XMLRoot.create_new("0000", "onto").add_resource(
        Resource.create_new("bool", ":Type", "lbl", Permissions.RESTRICTED).add_bool(":prop", "true")
    )
    serialised = root.serialise()
    resource = next(serialised.iter(tag=f"{DASCH_SCHEMA}resource"))
    assert resource.attrib["permissions"] == "restricted"
    value = next(serialised.iter(tag=f"{DASCH_SCHEMA}boolean"))
    assert not value.attrib.get("permissions")


def test_serialise_root_with_default_permissions():
    root = XMLRoot.create_new("0000", "onto").add_resource(
        Resource.create_new("bool", ":Type", "lbl", Permissions.RESTRICTED).add_bool(":prop", "true")
    )
    serialised = root.serialise(Permissions.OPEN)
    resource = next(serialised.iter(tag=f"{DASCH_SCHEMA}resource"))
    assert resource.attrib["permissions"] == "restricted"
    value = next(serialised.iter(tag=f"{DASCH_SCHEMA}boolean"))
    assert value.attrib["permissions"] == "open"<|MERGE_RESOLUTION|>--- conflicted
+++ resolved
@@ -1,18 +1,11 @@
-<<<<<<< HEAD
-# mypy: disable-error-code="no-untyped-def"
-=======
 # mypy: disable-error-code="no-untyped-def,comparison-overlap"
 
->>>>>>> 51b765af
 from lxml import etree
 
 from dsp_tools.xmllib.internal.constants import DASCH_SCHEMA
 from dsp_tools.xmllib.models.config_options import Permissions
-<<<<<<< HEAD
-=======
 from dsp_tools.xmllib.models.dsp_base_resources import AudioSegmentResource
 from dsp_tools.xmllib.models.dsp_base_resources import LinkResource
->>>>>>> 51b765af
 from dsp_tools.xmllib.models.dsp_base_resources import RegionResource
 from dsp_tools.xmllib.models.dsp_base_resources import VideoSegmentResource
 from dsp_tools.xmllib.models.licenses.recommended import LicenseRecommended
@@ -251,25 +244,3 @@
     assert len(result) == len(expected)
     for res, ex in zip(result, expected):
         assert res == ex
-
-
-def test_serialise_root_no_default_permissions():
-    root = XMLRoot.create_new("0000", "onto").add_resource(
-        Resource.create_new("bool", ":Type", "lbl", Permissions.RESTRICTED).add_bool(":prop", "true")
-    )
-    serialised = root.serialise()
-    resource = next(serialised.iter(tag=f"{DASCH_SCHEMA}resource"))
-    assert resource.attrib["permissions"] == "restricted"
-    value = next(serialised.iter(tag=f"{DASCH_SCHEMA}boolean"))
-    assert not value.attrib.get("permissions")
-
-
-def test_serialise_root_with_default_permissions():
-    root = XMLRoot.create_new("0000", "onto").add_resource(
-        Resource.create_new("bool", ":Type", "lbl", Permissions.RESTRICTED).add_bool(":prop", "true")
-    )
-    serialised = root.serialise(Permissions.OPEN)
-    resource = next(serialised.iter(tag=f"{DASCH_SCHEMA}resource"))
-    assert resource.attrib["permissions"] == "restricted"
-    value = next(serialised.iter(tag=f"{DASCH_SCHEMA}boolean"))
-    assert value.attrib["permissions"] == "open"