import pandas as pd
import pytest
import regex

from dsp_tools.models.exceptions import InputError
from dsp_tools.xmllib.models.file_values import FileValue
from dsp_tools.xmllib.models.file_values import IIIFUri
from dsp_tools.xmllib.models.resource import Resource
from dsp_tools.xmllib.models.user_enums import NewlineReplacement
from dsp_tools.xmllib.models.values import BooleanValue
from dsp_tools.xmllib.models.values import ColorValue
from dsp_tools.xmllib.models.values import DateValue
from dsp_tools.xmllib.models.values import DecimalValue
from dsp_tools.xmllib.models.values import GeonameValue
from dsp_tools.xmllib.models.values import IntValue
from dsp_tools.xmllib.models.values import LinkValue
from dsp_tools.xmllib.models.values import ListValue
from dsp_tools.xmllib.models.values import Richtext
from dsp_tools.xmllib.models.values import SimpleText
from dsp_tools.xmllib.models.values import TimeValue
from dsp_tools.xmllib.models.values import UriValue


class TestAddValues:
    def test_add_bool(self) -> None:
        res = Resource.new("", "", "").add_bool("", "")
        assert len(res.values) == 1
        assert isinstance(res.values[0], BooleanValue)

    def test_add_bools(self) -> None:
<<<<<<< HEAD
        res = Resource("", "", "").add_bool_multiple(["", ""], "")
=======
        res = Resource.new("", "", "").add_bools(["", ""], "")
>>>>>>> 7ca8496f
        assert len(res.values) == 2
        assert all([isinstance(x, BooleanValue) for x in res.values])

    def test_add_bool_optional(self) -> None:
        res = Resource.new("", "", "").add_bool_optional(None, "")
        assert not res.values
        res = res.add_bool_optional("val", "")
        assert len(res.values) == 1
        assert isinstance(res.values[0], BooleanValue)

    def test_add_color(self) -> None:
        res = Resource.new("", "", "").add_color("", "")
        assert len(res.values) == 1
        assert isinstance(res.values[0], ColorValue)

    def test_add_colors(self) -> None:
<<<<<<< HEAD
        res = Resource("", "", "").add_color_multiple(["", ""], "")
=======
        res = Resource.new("", "", "").add_colors(["", ""], "")
>>>>>>> 7ca8496f
        assert len(res.values) == 2
        assert all([isinstance(x, ColorValue) for x in res.values])

    def test_add_color_optional(self) -> None:
        res = Resource.new("", "", "").add_color_optional(pd.NA, "")
        assert not res.values
        res = res.add_color_optional("", "")
        assert len(res.values) == 1
        assert isinstance(res.values[0], ColorValue)

    def test_add_date(self) -> None:
        res = Resource.new("", "", "").add_date("", "")
        assert len(res.values) == 1
        assert isinstance(res.values[0], DateValue)

    def test_add_dates(self) -> None:
<<<<<<< HEAD
        res = Resource("", "", "").add_date_multiple(["", ""], "")
=======
        res = Resource.new("", "", "").add_dates(["", ""], "")
>>>>>>> 7ca8496f
        assert len(res.values) == 2
        assert all([isinstance(x, DateValue) for x in res.values])

    def test_add_date_optional(self) -> None:
        res = Resource.new("", "", "").add_date_optional(None, "")
        assert not res.values
        res = res.add_date_optional("", "")
        assert len(res.values) == 1
        assert isinstance(res.values[0], DateValue)

    def test_add_decimal(self) -> None:
        res = Resource.new("", "", "").add_decimal("", "")
        assert len(res.values) == 1
        assert isinstance(res.values[0], DecimalValue)

    def test_add_decimals(self) -> None:
<<<<<<< HEAD
        res = Resource("", "", "").add_decimal_multiple(["", ""], "")
=======
        res = Resource.new("", "", "").add_decimals(["", ""], "")
>>>>>>> 7ca8496f
        assert len(res.values) == 2
        assert all([isinstance(x, DecimalValue) for x in res.values])

    def test_add_decimal_optional(self) -> None:
        res = Resource.new("", "", "").add_decimal_optional(None, "")
        assert not res.values
        res = res.add_decimal_optional("", "")
        assert len(res.values) == 1
        assert isinstance(res.values[0], DecimalValue)

    def test_add_geoname(self) -> None:
        res = Resource.new("", "", "").add_geoname("", "")
        assert len(res.values) == 1
        assert isinstance(res.values[0], GeonameValue)

    def test_add_geonames(self) -> None:
<<<<<<< HEAD
        res = Resource("", "", "").add_geoname_multiple(["", ""], "")
=======
        res = Resource.new("", "", "").add_geonames(["", ""], "")
>>>>>>> 7ca8496f
        assert len(res.values) == 2
        assert all([isinstance(x, GeonameValue) for x in res.values])

    def test_add_geoname_optional(self) -> None:
        res = Resource.new("", "", "").add_geoname_optional(pd.NA, "")
        assert not res.values
        res = res.add_geoname_optional("", "")
        assert len(res.values) == 1
        assert isinstance(res.values[0], GeonameValue)

    def test_add_integer(self) -> None:
        res = Resource.new("", "", "").add_integer("", "")
        assert len(res.values) == 1
        assert isinstance(res.values[0], IntValue)

    def test_add_integers(self) -> None:
<<<<<<< HEAD
        res = Resource("", "", "").add_integer_multiple(["", ""], "")
=======
        res = Resource.new("", "", "").add_integers(["", ""], "")
>>>>>>> 7ca8496f
        assert len(res.values) == 2
        assert all([isinstance(x, IntValue) for x in res.values])

    def test_add_integer_optional(self) -> None:
        res = Resource.new("", "", "").add_integer_optional(None, "")
        assert not res.values
        res = res.add_integer_optional("", "")
        assert len(res.values) == 1
        assert isinstance(res.values[0], IntValue)

    def test_add_link(self) -> None:
        res = Resource.new("", "", "").add_link("", "")
        assert len(res.values) == 1
        assert isinstance(res.values[0], LinkValue)

    def test_add_links(self) -> None:
<<<<<<< HEAD
        res = Resource("", "", "").add_link_multiple(["", ""], "")
=======
        res = Resource.new("", "", "").add_links(["", ""], "")
>>>>>>> 7ca8496f
        assert len(res.values) == 2
        assert all([isinstance(x, LinkValue) for x in res.values])

    def test_add_link_optional(self) -> None:
        res = Resource.new("", "", "").add_link_optional(pd.NA, "")
        assert not res.values
        res = res.add_link_optional("", "")
        assert len(res.values) == 1
        assert isinstance(res.values[0], LinkValue)

    def test_add_list(self) -> None:
        res = Resource.new("", "", "").add_list("", "", "")
        assert len(res.values) == 1
        assert isinstance(res.values[0], ListValue)

    def test_add_lists(self) -> None:
<<<<<<< HEAD
        res = Resource("", "", "").add_list_multiple(["", ""], "", "")
=======
        res = Resource.new("", "", "").add_lists(["", ""], "", "")
>>>>>>> 7ca8496f
        assert len(res.values) == 2
        assert all([isinstance(x, ListValue) for x in res.values])

    def test_add_list_optional(self) -> None:
        res = Resource.new("", "", "").add_list_optional(None, None, "")
        assert not res.values
        res = res.add_list_optional("", "", "")
        assert len(res.values) == 1
        assert isinstance(res.values[0], ListValue)

    def test_add_simple_text(self) -> None:
        res = Resource.new("", "", "").add_simpletext("", "")
        assert len(res.values) == 1
        assert isinstance(res.values[0], SimpleText)

    def test_add_simple_texts(self) -> None:
<<<<<<< HEAD
        res = Resource("", "", "").add_simpletext_multiple(["", ""], "")
=======
        res = Resource.new("", "", "").add_simpletexts(["", ""], "")
>>>>>>> 7ca8496f
        assert len(res.values) == 2
        assert all([isinstance(x, SimpleText) for x in res.values])

    def test_add_simple_text_optional(self) -> None:
        res = Resource.new("", "", "").add_simpletext_optional(None, "")
        assert not res.values
        res = res.add_simpletext_optional("", "")
        assert len(res.values) == 1
        assert isinstance(res.values[0], SimpleText)

    def test_add_richtext(self) -> None:
        res = Resource.new("", "", "").add_richtext("A\nB", "")
        assert len(res.values) == 1
        assert isinstance(res.values[0], Richtext)
        assert res.values[0].value == "A<br/>B"

    def test_add_richtext_no_replace(self) -> None:
        res = Resource.new("", "", "").add_richtext("A\nB", "", newline_replacement=NewlineReplacement.NONE)
        assert len(res.values) == 1
        assert isinstance(res.values[0], Richtext)
        assert res.values[0].value == "A\nB"

    def test_add_richtexts(self) -> None:
<<<<<<< HEAD
        res = Resource("", "", "").add_richtext_multiple(["", ""], "")
=======
        res = Resource.new("", "", "").add_richtexts(["", ""], "")
>>>>>>> 7ca8496f
        assert len(res.values) == 2
        assert all([isinstance(x, Richtext) for x in res.values])

    def test_add_richtext_optional(self) -> None:
        res = Resource.new("", "", "").add_richtext_optional(None, "")
        assert not res.values
        res = res.add_richtext_optional("", "")
        assert len(res.values) == 1
        assert isinstance(res.values[0], Richtext)

    def test_add_time(self) -> None:
        res = Resource.new("", "", "").add_time("", "")
        assert len(res.values) == 1
        assert isinstance(res.values[0], TimeValue)

    def test_add_times(self) -> None:
<<<<<<< HEAD
        res = Resource("", "", "").add_time_multiple(["", ""], "")
=======
        res = Resource.new("", "", "").add_times(["", ""], "")
>>>>>>> 7ca8496f
        assert len(res.values) == 2
        assert all([isinstance(x, TimeValue) for x in res.values])

    def test_add_time_optional(self) -> None:
        res = Resource.new("", "", "").add_time_optional(None, "")
        assert not res.values
        res = res.add_time_optional("", "")
        assert len(res.values) == 1
        assert isinstance(res.values[0], TimeValue)

    def test_add_uri(self) -> None:
        res = Resource.new("", "", "").add_uri("", "")
        assert len(res.values) == 1
        assert isinstance(res.values[0], UriValue)

    def test_add_uris(self) -> None:
<<<<<<< HEAD
        res = Resource("", "", "").add_uri_multiple(["", ""], "")
=======
        res = Resource.new("", "", "").add_uris(["", ""], "")
>>>>>>> 7ca8496f
        assert len(res.values) == 2
        assert all([isinstance(x, UriValue) for x in res.values])

    def test_add_uri_optional(self) -> None:
        res = Resource.new("", "", "").add_uri_optional(pd.NA, "")
        assert not res.values
        res = res.add_uri_optional("", "")
        assert len(res.values) == 1
        assert isinstance(res.values[0], UriValue)


class TestAddFiles:
    def test_add_file(self) -> None:
        res = Resource.new("", "", "").add_file("")
        assert isinstance(res.file_value, FileValue)

    def test_add_file_raising(self) -> None:
        res = Resource.new("id", "", "").add_file("existing filename")
        msg = regex.escape(
            "The resource with the ID 'id' already contains a file with the name: 'existing filename'.\n"
            "The new file with the name 'new filename' cannot be added."
        )
        with pytest.raises(InputError, match=msg):
            res.add_file("new filename")

    def test_add_iiif_uri(self) -> None:
        res = Resource.new("", "", "").add_iiif_uri("")
        assert isinstance(res.file_value, IIIFUri)

    def test_add_iiif_uri_raising(self) -> None:
        res = Resource.new("id", "", "").add_file("existing IIIF")
        msg = regex.escape(
            "The resource with the ID 'id' already contains a file with the name: 'existing IIIF'.\n"
            "The new file with the name 'new IIIF' cannot be added."
        )
        with pytest.raises(InputError, match=msg):
            res.add_iiif_uri("new IIIF")


if __name__ == "__main__":
    pytest.main([__file__])<|MERGE_RESOLUTION|>--- conflicted
+++ resolved
@@ -28,11 +28,7 @@
         assert isinstance(res.values[0], BooleanValue)
 
     def test_add_bools(self) -> None:
-<<<<<<< HEAD
-        res = Resource("", "", "").add_bool_multiple(["", ""], "")
-=======
-        res = Resource.new("", "", "").add_bools(["", ""], "")
->>>>>>> 7ca8496f
+        res = Resource.new("", "", "").add_bool_multiple(["", ""], "")
         assert len(res.values) == 2
         assert all([isinstance(x, BooleanValue) for x in res.values])
 
@@ -49,11 +45,7 @@
         assert isinstance(res.values[0], ColorValue)
 
     def test_add_colors(self) -> None:
-<<<<<<< HEAD
-        res = Resource("", "", "").add_color_multiple(["", ""], "")
-=======
         res = Resource.new("", "", "").add_colors(["", ""], "")
->>>>>>> 7ca8496f
         assert len(res.values) == 2
         assert all([isinstance(x, ColorValue) for x in res.values])
 
@@ -70,11 +62,7 @@
         assert isinstance(res.values[0], DateValue)
 
     def test_add_dates(self) -> None:
-<<<<<<< HEAD
-        res = Resource("", "", "").add_date_multiple(["", ""], "")
-=======
         res = Resource.new("", "", "").add_dates(["", ""], "")
->>>>>>> 7ca8496f
         assert len(res.values) == 2
         assert all([isinstance(x, DateValue) for x in res.values])
 
@@ -91,11 +79,7 @@
         assert isinstance(res.values[0], DecimalValue)
 
     def test_add_decimals(self) -> None:
-<<<<<<< HEAD
-        res = Resource("", "", "").add_decimal_multiple(["", ""], "")
-=======
         res = Resource.new("", "", "").add_decimals(["", ""], "")
->>>>>>> 7ca8496f
         assert len(res.values) == 2
         assert all([isinstance(x, DecimalValue) for x in res.values])
 
@@ -112,11 +96,7 @@
         assert isinstance(res.values[0], GeonameValue)
 
     def test_add_geonames(self) -> None:
-<<<<<<< HEAD
-        res = Resource("", "", "").add_geoname_multiple(["", ""], "")
-=======
         res = Resource.new("", "", "").add_geonames(["", ""], "")
->>>>>>> 7ca8496f
         assert len(res.values) == 2
         assert all([isinstance(x, GeonameValue) for x in res.values])
 
@@ -133,11 +113,7 @@
         assert isinstance(res.values[0], IntValue)
 
     def test_add_integers(self) -> None:
-<<<<<<< HEAD
-        res = Resource("", "", "").add_integer_multiple(["", ""], "")
-=======
         res = Resource.new("", "", "").add_integers(["", ""], "")
->>>>>>> 7ca8496f
         assert len(res.values) == 2
         assert all([isinstance(x, IntValue) for x in res.values])
 
@@ -154,11 +130,7 @@
         assert isinstance(res.values[0], LinkValue)
 
     def test_add_links(self) -> None:
-<<<<<<< HEAD
-        res = Resource("", "", "").add_link_multiple(["", ""], "")
-=======
         res = Resource.new("", "", "").add_links(["", ""], "")
->>>>>>> 7ca8496f
         assert len(res.values) == 2
         assert all([isinstance(x, LinkValue) for x in res.values])
 
@@ -175,11 +147,7 @@
         assert isinstance(res.values[0], ListValue)
 
     def test_add_lists(self) -> None:
-<<<<<<< HEAD
-        res = Resource("", "", "").add_list_multiple(["", ""], "", "")
-=======
         res = Resource.new("", "", "").add_lists(["", ""], "", "")
->>>>>>> 7ca8496f
         assert len(res.values) == 2
         assert all([isinstance(x, ListValue) for x in res.values])
 
@@ -196,11 +164,7 @@
         assert isinstance(res.values[0], SimpleText)
 
     def test_add_simple_texts(self) -> None:
-<<<<<<< HEAD
-        res = Resource("", "", "").add_simpletext_multiple(["", ""], "")
-=======
         res = Resource.new("", "", "").add_simpletexts(["", ""], "")
->>>>>>> 7ca8496f
         assert len(res.values) == 2
         assert all([isinstance(x, SimpleText) for x in res.values])
 
@@ -224,11 +188,7 @@
         assert res.values[0].value == "A\nB"
 
     def test_add_richtexts(self) -> None:
-<<<<<<< HEAD
-        res = Resource("", "", "").add_richtext_multiple(["", ""], "")
-=======
         res = Resource.new("", "", "").add_richtexts(["", ""], "")
->>>>>>> 7ca8496f
         assert len(res.values) == 2
         assert all([isinstance(x, Richtext) for x in res.values])
 
@@ -245,11 +205,7 @@
         assert isinstance(res.values[0], TimeValue)
 
     def test_add_times(self) -> None:
-<<<<<<< HEAD
-        res = Resource("", "", "").add_time_multiple(["", ""], "")
-=======
         res = Resource.new("", "", "").add_times(["", ""], "")
->>>>>>> 7ca8496f
         assert len(res.values) == 2
         assert all([isinstance(x, TimeValue) for x in res.values])
 
@@ -266,11 +222,7 @@
         assert isinstance(res.values[0], UriValue)
 
     def test_add_uris(self) -> None:
-<<<<<<< HEAD
-        res = Resource("", "", "").add_uri_multiple(["", ""], "")
-=======
         res = Resource.new("", "", "").add_uris(["", ""], "")
->>>>>>> 7ca8496f
         assert len(res.values) == 2
         assert all([isinstance(x, UriValue) for x in res.values])
 
