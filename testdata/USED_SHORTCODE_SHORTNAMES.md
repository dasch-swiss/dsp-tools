# Used Shortcodes and Shortnames for End-to-End Tests

Shortcodes and shortnames must be unique in DSP.

We have many different projects in our test data.
This is an inventory of the used shortcodes and shortnames for projects
that are primarily used for e2e tests with a running stack.

All the shortcodes for invalid projects start with an `F`

File naming conventions:

- Project JSON files should be called `[shortname]-project-[shortcode].json`
- Any XML data files that use this ontology should be named `[free-to-choose]-[shortcode].xml`

## Valid Projects

<<<<<<< HEAD
| Shortcode | Shortname           | File Path                                                                  | Where                        |
|-----------|---------------------|----------------------------------------------------------------------------|------------------------------|
| 0001      | e2e-ingest          | testdata/dsp-ingest-data/e2e-sample-project/e2e-ingest-project-0001.json   | `ingest-xmlupload`           |
| 0002      | circular-reference  | testdata/json-project/circular-reference-project-0002.json                 | required for an XML          |
| 0003      | create              | testdata/json-project/create-project-0003.json                             | `create`                     |
| 4125      | e2e-tp              | testdata/json-project/generic-e2e-project-4125.json                        | `create`, `get`, `xmlupload` |
| 0005      | limited-view        | testdata/json-project/limited-view-project-0005.json                       | NEVER!                       |
| 0006      | list-lookup         | testdata/json-project/list-lookup-project-0006.json                        | `xmllib` integration         |
| 4124      | minimal-tp          | testdata/json-project/minimal-project-4124.json                            | `create`                     |
| 4123      | systematic-tp       | testdata/json-project/systematic-project-4123.json                         | `create`, `xmlupload`        |
=======
| Shortcode | Shortname           | File Path                                                                  | Where                         |
|-----------|---------------------|----------------------------------------------------------------------------|-------------------------------|
| 0001      | e2e-ingest          | testdata/dsp-ingest-data/e2e-sample-project/e2e-ingest-project-0001.json   | `ingest-xmlupload`            |
| 0002      | circular-reference  | testdata/json-project/circular-reference-project-0002.json                 | required for an XML           |
| 0003      | create              | testdata/json-project/create-project-0003.json                             | `create`                      |
| 4125      | e2e-tp              | testdata/json-project/generic-e2e-project-4125.json                        | `create`, `get`, `xmlupload`  |
| 0005      | limited-view        | testdata/json-project/limited-view-project-0005.json                       | NEVER!                        |
| 0006      | list-lookup         | testdata/json-project/list-lookup-project-0006.json                        | `xmllib` integration          |
| 4124      | minimal-tp          | testdata/json-project/minimal-project-4124.json                            | `create`                      |
| 4123      | systematic-tp       | testdata/json-project/systematic-project-4123.json                         | `create`, `xmlupload`         |
>>>>>>> 13a739d6
| 0009      | erroneous-ontology  | testdata/validate-data/erroneous_ontology/erroneous-onto-project-0009.json | `validate-data`              |
| 9999      | core-validation     | testdata/validate-data/core_validation/core-validation-project-9999.json   | `validate-data`, `xmlupload` |
| 0011      | complex-inheritance | testdata/validate-data/inheritance/complex-inheritance-project-0011.json   | `validate-data`              |
| 0012      | special-characters  | testdata/validate-data/special_characters/special-characters-project.json  | `validate-data`              |

## Invalid Projects

| Shortcode | Shortname           | File Path                                                              | Where    |
|-----------|---------------------|------------------------------------------------------------------------|----------|
| F001      | circular-onto       | testdata/invalid-testdata/json-project/circular-ontology.json          | `create` |
| F002      | duplicate-listnames | testdata/invalid-testdata/json-project/duplicate-listnames.json        | `create` |
| F003      | duplicate-property  | testdata/invalid-testdata/json-project/duplicate-property.json         | `create` |
| F004      | duplicate-resource  | testdata/invalid-testdata/json-project/duplicate-resource.json         | `create` |
| F005      | invalid-super-prop  | testdata/invalid-testdata/json-project/invalid-super-property.json     | `create` |
| F006      | nonexisting-card    | testdata/invalid-testdata/json-project/nonexisting-cardinality.json    | `create` |
| F007      | nonexist-super-prop | testdata/invalid-testdata/json-project/nonexisting-super-property.json | `create` |
| F008      | nonexist-super-res  | testdata/invalid-testdata/json-project/nonexisting-super-resource.json | `create` |<|MERGE_RESOLUTION|>--- conflicted
+++ resolved
@@ -15,18 +15,6 @@
 
 ## Valid Projects
 
-<<<<<<< HEAD
-| Shortcode | Shortname           | File Path                                                                  | Where                        |
-|-----------|---------------------|----------------------------------------------------------------------------|------------------------------|
-| 0001      | e2e-ingest          | testdata/dsp-ingest-data/e2e-sample-project/e2e-ingest-project-0001.json   | `ingest-xmlupload`           |
-| 0002      | circular-reference  | testdata/json-project/circular-reference-project-0002.json                 | required for an XML          |
-| 0003      | create              | testdata/json-project/create-project-0003.json                             | `create`                     |
-| 4125      | e2e-tp              | testdata/json-project/generic-e2e-project-4125.json                        | `create`, `get`, `xmlupload` |
-| 0005      | limited-view        | testdata/json-project/limited-view-project-0005.json                       | NEVER!                       |
-| 0006      | list-lookup         | testdata/json-project/list-lookup-project-0006.json                        | `xmllib` integration         |
-| 4124      | minimal-tp          | testdata/json-project/minimal-project-4124.json                            | `create`                     |
-| 4123      | systematic-tp       | testdata/json-project/systematic-project-4123.json                         | `create`, `xmlupload`        |
-=======
 | Shortcode | Shortname           | File Path                                                                  | Where                         |
 |-----------|---------------------|----------------------------------------------------------------------------|-------------------------------|
 | 0001      | e2e-ingest          | testdata/dsp-ingest-data/e2e-sample-project/e2e-ingest-project-0001.json   | `ingest-xmlupload`            |
@@ -37,7 +25,6 @@
 | 0006      | list-lookup         | testdata/json-project/list-lookup-project-0006.json                        | `xmllib` integration          |
 | 4124      | minimal-tp          | testdata/json-project/minimal-project-4124.json                            | `create`                      |
 | 4123      | systematic-tp       | testdata/json-project/systematic-project-4123.json                         | `create`, `xmlupload`         |
->>>>>>> 13a739d6
 | 0009      | erroneous-ontology  | testdata/validate-data/erroneous_ontology/erroneous-onto-project-0009.json | `validate-data`              |
 | 9999      | core-validation     | testdata/validate-data/core_validation/core-validation-project-9999.json   | `validate-data`, `xmlupload` |
 | 0011      | complex-inheritance | testdata/validate-data/inheritance/complex-inheritance-project-0011.json   | `validate-data`              |
