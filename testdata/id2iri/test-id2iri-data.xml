<?xml version='1.0' encoding='utf-8'?>

<knora xmlns="https://dasch.swiss/schema"
       xmlns:xsi="http://www.w3.org/2001/XMLSchema-instance"
       xsi:schemaLocation="https://dasch.swiss/schema ../../src/dsp_tools/resources/schema/data.xsd"
       shortcode="4123"
       default-ontology="testonto">

<<<<<<< HEAD
    <resource label="TestThing2Incremental" restype=":TestThing2" id="TestThing2Incremental">
        <unformatted-text-prop name=":hasSimpleText"><text>Text</text></unformatted-text-prop>
        <resptr-prop name=":hasTestThing">
            <resptr>test_thing_1</resptr>
            <resptr>test_thing_2</resptr>
=======
    <resource label="no_replacements" restype=":TestThing" id="no_replacements">
        <text-prop name=":hasSimpleText">
            <text encoding="utf8">Text</text>
        </text-prop>
        <text-prop name=":hasRichtext">
            <text encoding="xml">Text</text>
        </text-prop>
        <boolean-prop name=":hasBoolean">
            <boolean>true</boolean>
        </boolean-prop>
    </resource>

    <resource label="resptr_only" restype=":TestThing" id="resptr_only">
        <text-prop name=":hasSimpleText">
            <text encoding="utf8">Text</text>
        </text-prop>
        <text-prop name=":hasRichtext">
            <text encoding="xml">Text</text>
        </text-prop>
        <resptr-prop name=":hasTestThing2">
            <resptr>test_thing_0</resptr>
            <resptr>test_thing_with_ark_1</resptr>
        </resptr-prop>
        <boolean-prop name=":hasBoolean">
            <boolean>true</boolean>
        </boolean-prop>
    </resource>

    <resource label="salsah_link_only" restype=":TestThing" id="salsah_link_only">
        <text-prop name=":hasSimpleText">
            <text encoding="utf8">Text</text>
        </text-prop>
        <text-prop name=":hasRichtext">
            <text encoding="xml">
                Text with a <a class="salsah-link" href="IRI:test_thing_1:IRI">link to test_thing_1</a>
                and <strong>a bold 
                    <em>and italicized
                        <a class="salsah-link" href="IRI:test_thing_2:IRI">link to test_thing_2</a>
                    </em>
                </strong>
                and trailing text
                and a <a class="salsah-link" href="IRI:test_thing_with_ark_1:IRI">link to test_thing_with_ark_1</a> 
            </text>
        </text-prop>
        <boolean-prop name=":hasBoolean">
            <boolean>true</boolean>
        </boolean-prop>
    </resource>

    <resource label="resptr_and_salsah_link" restype=":TestThing" id="resptr_and_salsah_link">
        <text-prop name=":hasSimpleText">
            <text encoding="utf8">Text</text>
        </text-prop>
        <text-prop name=":hasRichtext">
            <text encoding="xml">
                Text with a <a class="salsah-link" href="IRI:test_thing_1:IRI">link to test_thing_1</a>
                and <strong>a bold 
                    <em>and italicized
                        <a class="salsah-link" href="IRI:test_thing_2:IRI">link to test_thing_2</a>
                    </em>
                </strong>
                and trailing text
                and a <a class="salsah-link" href="IRI:test_thing_with_ark_1:IRI">link to test_thing_with_ark_1</a> 
            </text>
        </text-prop>
        <resptr-prop name=":hasTestThing2">
            <resptr>test_thing_0</resptr>
            <resptr>test_thing_with_ark_1</resptr>
>>>>>>> 7b20ad8b
        </resptr-prop>
        <boolean-prop name=":hasBoolean">
            <boolean>true</boolean>
        </boolean-prop>
    </resource>

</knora><|MERGE_RESOLUTION|>--- conflicted
+++ resolved
@@ -6,32 +6,25 @@
        shortcode="4123"
        default-ontology="testonto">
 
-<<<<<<< HEAD
-    <resource label="TestThing2Incremental" restype=":TestThing2" id="TestThing2Incremental">
-        <unformatted-text-prop name=":hasSimpleText"><text>Text</text></unformatted-text-prop>
-        <resptr-prop name=":hasTestThing">
-            <resptr>test_thing_1</resptr>
-            <resptr>test_thing_2</resptr>
-=======
     <resource label="no_replacements" restype=":TestThing" id="no_replacements">
-        <text-prop name=":hasSimpleText">
-            <text encoding="utf8">Text</text>
-        </text-prop>
-        <text-prop name=":hasRichtext">
-            <text encoding="xml">Text</text>
-        </text-prop>
+        <unformatted-text-prop name=":hasUnformattedText">
+            <text>Text</text>
+        </unformatted-text-prop>
+        <formatted-text-prop name=":hasFormattedText">
+            <text>Text</text>
+        </formatted-text-prop>
         <boolean-prop name=":hasBoolean">
             <boolean>true</boolean>
         </boolean-prop>
     </resource>
 
     <resource label="resptr_only" restype=":TestThing" id="resptr_only">
-        <text-prop name=":hasSimpleText">
-            <text encoding="utf8">Text</text>
-        </text-prop>
-        <text-prop name=":hasRichtext">
-            <text encoding="xml">Text</text>
-        </text-prop>
+        <unformatted-text-prop name=":hasUnformattedText">
+            <text>Text</text>
+        </unformatted-text-prop>
+        <formatted-text-prop name=":hasFormattedText">
+            <text>Text</text>
+        </formatted-text-prop>
         <resptr-prop name=":hasTestThing2">
             <resptr>test_thing_0</resptr>
             <resptr>test_thing_with_ark_1</resptr>
@@ -42,11 +35,11 @@
     </resource>
 
     <resource label="salsah_link_only" restype=":TestThing" id="salsah_link_only">
-        <text-prop name=":hasSimpleText">
-            <text encoding="utf8">Text</text>
-        </text-prop>
-        <text-prop name=":hasRichtext">
-            <text encoding="xml">
+        <unformatted-text-prop name=":hasUnformattedText">
+            <text>Text</text>
+        </unformatted-text-prop>
+        <formatted-text-prop name=":hasFormattedText">
+            <text>
                 Text with a <a class="salsah-link" href="IRI:test_thing_1:IRI">link to test_thing_1</a>
                 and <strong>a bold 
                     <em>and italicized
@@ -56,18 +49,18 @@
                 and trailing text
                 and a <a class="salsah-link" href="IRI:test_thing_with_ark_1:IRI">link to test_thing_with_ark_1</a> 
             </text>
-        </text-prop>
+        </formatted-text-prop>
         <boolean-prop name=":hasBoolean">
             <boolean>true</boolean>
         </boolean-prop>
     </resource>
 
     <resource label="resptr_and_salsah_link" restype=":TestThing" id="resptr_and_salsah_link">
-        <text-prop name=":hasSimpleText">
-            <text encoding="utf8">Text</text>
-        </text-prop>
-        <text-prop name=":hasRichtext">
-            <text encoding="xml">
+        <unformatted-text-prop name=":hasUnformattedText">
+            <text>Text</text>
+        </unformatted-text-prop>
+        <formatted-text-prop name=":hasFormattedText">
+            <text>
                 Text with a <a class="salsah-link" href="IRI:test_thing_1:IRI">link to test_thing_1</a>
                 and <strong>a bold 
                     <em>and italicized
@@ -77,11 +70,10 @@
                 and trailing text
                 and a <a class="salsah-link" href="IRI:test_thing_with_ark_1:IRI">link to test_thing_with_ark_1</a> 
             </text>
-        </text-prop>
+        </formatted-text-prop>
         <resptr-prop name=":hasTestThing2">
             <resptr>test_thing_0</resptr>
             <resptr>test_thing_with_ark_1</resptr>
->>>>>>> 7b20ad8b
         </resptr-prop>
         <boolean-prop name=":hasBoolean">
             <boolean>true</boolean>
