--- conflicted
+++ resolved
@@ -1,7 +1,4 @@
 <?xml version='1.0' encoding='utf-8'?>
-<<<<<<< HEAD
-<knora shortcode="4123" default-ontology="testonto">
-=======
 
 <knora xmlns="https://dasch.swiss/schema"
        xmlns:xsi="http://www.w3.org/2001/XMLSchema-instance"
@@ -9,7 +6,6 @@
        shortcode="4123"
        default-ontology="testonto">
 
->>>>>>> b3c90a65
     <!-- permissions: see https://docs.knora.org/03-apis/api-v2/reading-user-permissions/ -->
     <permissions id="res-default">
         <allow group="UnknownUser">RV</allow>
@@ -63,17 +59,11 @@
                 text!
             </text>
         </text-prop>
-<<<<<<< HEAD
-        <uri-prop name="hasUri">
-            <uri permission="prop-default">https://dasch.swiss</uri>
-        </uri-prop>
-=======
 
         <uri-prop name=":hasUri">
             <uri permissions="prop-default">https://dasch.swiss</uri>
         </uri-prop>
 
->>>>>>> b3c90a65
         <boolean-prop name=":hasBoolean">
             <boolean permissions="prop-default">true</boolean>
         </boolean-prop>
