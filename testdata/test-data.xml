<?xml version='1.0' encoding='utf-8'?>

<knora xmlns="https://dasch.swiss/schema"
       xmlns:xsi="http://www.w3.org/2001/XMLSchema-instance"
       xsi:schemaLocation="https://dasch.swiss/schema ../knora/dsplib/schemas/data.xsd"
       shortcode="4123"
       default-ontology="testonto">

    <!-- permissions: see https://docs.dasch.swiss/DSP-API/05-internals/design/api-admin/administration/#permissions -->
    <permissions id="res-default">
        <allow group="UnknownUser">RV</allow>
        <allow group="KnownUser">V</allow>
        <allow group="Creator">CR</allow>
        <allow group="ProjectAdmin">CR</allow>
    </permissions>
    <permissions id="res-restricted">
        <allow group="KnownUser">V</allow>
        <allow group="Creator">CR</allow>
        <allow group="ProjectAdmin">CR</allow>
    </permissions>
    <permissions id="prop-default">
        <allow group="UnknownUser">V</allow>
        <allow group="KnownUser">V</allow>
        <allow group="Creator">CR</allow>
        <allow group="ProjectAdmin">CR</allow>
    </permissions>
    <permissions id="prop-restricted">
        <allow group="KnownUser">V</allow>
        <allow group="Creator">CR</allow>
        <allow group="ProjectAdmin">CR</allow>
    </permissions>

    <resource label="TestthingOhnePermissions"
              restype=":TestThing2"
              id="obj_0000">
        <text-prop name=":hasText">
            <text encoding="utf8">Dies ist ein TestThing ohne Angabe von permissions</text>
        </text-prop>
        <resptr-prop name=":hasTestThing">
            <resptr permissions="prop-default">obj_0001</resptr>
        </resptr-prop>
    </resource>

    <resource label="Testthing"
              restype=":TestThing"
              id="obj_0001"
              permissions="res-default">
        <text-prop name=":hasText">
            <text permissions="prop-default" encoding="utf8">Dies ist ein einfacher Text ohne Markup</text>
            <text permissions="prop-restricted" encoding="utf8">Nochmals ein einfacher Text</text>
        </text-prop>
        <text-prop name=":hasRichtext">
<<<<<<< HEAD
            <text permissions="prop-default" encoding="xml">
                This is<em>bold and<strong>string</strong></em>text! It contains links to all resources:
                <a class="salsah-link" href="IRI:obj_0000:IRI">obj_0000</a>
                <a class="salsah-link" href="IRI:obj_0001:IRI">obj_0001</a>
                <a class="salsah-link" href="IRI:obj_0002:IRI">obj_0002</a>
                <a class="salsah-link" href="IRI:obj_0003:IRI">obj_0003</a>
                <a class="salsah-link" href="IRI:obj_0004:IRI">obj_0004</a>
                <a class="salsah-link" href="IRI:obj_0005:IRI">obj_0005</a>
                <a class="salsah-link" href="IRI:obj_0006:IRI">obj_0006</a>
                <a class="salsah-link" href="IRI:obj_0007:IRI">obj_0007</a>
                <a class="salsah-link" href="IRI:obj_0008:IRI">obj_0008</a>
                <a class="salsah-link" href="IRI:obj_0009:IRI">obj_0009</a>
                <a class="salsah-link" href="IRI:obj_0010:IRI">obj_0010</a>
                <a class="salsah-link" href="IRI:obj_0011:IRI">obj_0011</a>
            </text>
=======
            <text permissions="prop-default" encoding="xml">This is<em>bold and<strong>string</strong></em>text!</text>
>>>>>>> 9a9e5f0c
        </text-prop>
        <uri-prop name=":hasUri">
            <uri permissions="prop-default">https://dasch.swiss</uri>
        </uri-prop>
        <boolean-prop name=":hasBoolean">
            <boolean permissions="prop-default">true</boolean>
        </boolean-prop>
        <date-prop name=":hasDate">
            <date permissions="prop-default">JULIAN:BCE:0700:BCE:0600</date>
        </date-prop>
        <integer-prop name=":hasInteger">
            <integer permissions="prop-default">4711</integer>
        </integer-prop>
        <decimal-prop name=":hasDecimal">
            <decimal permissions="prop-default" comment="Eulersche Zahl">2.718281828459</decimal>
        </decimal-prop>
        <geometry-prop name=":hasGeometry">
            <geometry permissions="prop-default">
                {
                "status":"active",
                "lineColor":"#ff3333",
                "lineWidth":2,
                "points":[
                {"x":0.08098591549295775,"y":0.16741071428571427},
                {"x":0.7394366197183099,"y":0.7299107142857143}],
                "type":"rectangle",
                "original_index":0
                }
            </geometry>
        </geometry-prop>
        <geoname-prop name=":hasGeoname">
            <geoname permissions="prop-default" comment="A sacred place for railroad fans">5416656</geoname>
        </geoname-prop>
        <interval-prop name=":hasInterval">
            <interval permissions="prop-default">12.5:14.2</interval>
        </interval-prop>
        <color-prop name=":hasColor">
            <color permissions="prop-default">#00ff00</color>
        </color-prop>
        <list-prop list="testlist" name=":hasListItem">
            <list permissions="prop-default">b2</list>
        </list-prop>
        <resptr-prop name=":hasTestThing2">
            <resptr permissions="prop-default">obj_0000</resptr>
        </resptr-prop>
    </resource>

    <resource label="Testthing"
              restype=":TestThing"
              id="obj_0011"
              permissions="res-default">
        <text-prop name=":hasText">
            <text permissions="prop-default" encoding="utf8">Dies ist ein einfacher Text ohne Markup</text>
            <text permissions="prop-restricted" encoding="utf8">Nochmals ein einfacher Text</text>
        </text-prop>
        <text-prop name=":hasRichtext">
            <text encoding="xml">
                This is<em>bold and<strong>string</strong></em>text! It contains links to all resources:
                <a class="salsah-link" href="IRI:obj_0000:IRI">obj_0000</a>
                <a class="salsah-link" href="IRI:obj_0001:IRI">obj_0001</a>
                <a class="salsah-link" href="IRI:obj_0002:IRI">obj_0002</a>
                <a class="salsah-link" href="IRI:obj_0003:IRI">obj_0003</a>
                <a class="salsah-link" href="IRI:obj_0004:IRI">obj_0004</a>
                <a class="salsah-link" href="IRI:obj_0005:IRI">obj_0005</a>
                <a class="salsah-link" href="IRI:obj_0006:IRI">obj_0006</a>
                <a class="salsah-link" href="IRI:obj_0007:IRI">obj_0007</a>
                <a class="salsah-link" href="IRI:obj_0008:IRI">obj_0008</a>
                <a class="salsah-link" href="IRI:obj_0009:IRI">obj_0009</a>
                <a class="salsah-link" href="IRI:obj_0010:IRI">obj_0010</a>
                <a class="salsah-link" href="IRI:obj_0011:IRI">obj_0011</a>
            </text>
        </text-prop>
        <boolean-prop name=":hasBoolean">
            <boolean permissions="prop-default">false</boolean>
        </boolean-prop>
    </resource>

    <resource label="Imagething"
              restype=":ImageThing"
              id="obj_0002"
              permissions="res-default">
        <bitstream>testdata/bitstreams/TEMP11.TIF</bitstream>
        <text-prop name=":hasText">
            <text permissions="prop-default" encoding="utf8">This is a Imagething</text>
        </text-prop>
    </resource>

    <resource label="Compoundthing"
              restype=":CompoundThing"
              id="obj_0003"
              permissions="res-default">
        <text-prop name=":hasText">
            <text permissions="prop-default" encoding="utf8">This is a Compoundthing</text>
        </text-prop>
    </resource>

    <resource label="Partofthing-1"
              restype=":PartOfThing"
              id="obj_0004"
              permissions="res-default">
        <bitstream>testdata/bitstreams/TEMP12.TIF</bitstream>
        <resptr-prop name="knora-api:isPartOf">
            <resptr permissions="prop-default">obj_0003</resptr>
        </resptr-prop>
        <integer-prop name="knora-api:seqnum">
            <integer permissions="prop-default">1</integer>
        </integer-prop>
    </resource>

    <resource label="Partofthing-2"
              restype=":PartOfThing"
              id="obj_0005"
              permissions="res-default">
        <bitstream>testdata/bitstreams/TEMP13.TIF</bitstream>
        <resptr-prop name="knora-api:isPartOf">
            <resptr permissions="prop-default">obj_0003</resptr>
        </resptr-prop>
        <integer-prop name="knora-api:seqnum">
            <integer permissions="prop-default">2</integer>
        </integer-prop>
    </resource>

    <resource label="Partofthing-3"
              restype=":PartOfThing"
              id="obj_0006"
              permissions="res-default">
        <bitstream>testdata/bitstreams/TEMP14.TIF</bitstream>
        <resptr-prop name="knora-api:isPartOf">
            <resptr permissions="prop-default">obj_0003</resptr>
        </resptr-prop>
        <integer-prop name="knora-api:seqnum">
            <integer permissions="prop-default">3</integer>
        </integer-prop>
    </resource>

    <resource label="Documentthing"
              restype=":DocumentThing"
              id="obj_0007"
              permissions="res-default">
        <bitstream>testdata/bitstreams/test.pdf</bitstream>
        <text-prop name=":hasText">
            <text permissions="prop-default" encoding="utf8">This is a Documentthing</text>
        </text-prop>
    </resource>

    <resource label="Textthing-csv"
              restype=":TextThing"
              id="obj_0008"
              permissions="res-default">
        <bitstream>testdata/bitstreams/test.csv</bitstream>
        <text-prop name=":hasText">
            <text permissions="prop-default" encoding="utf8">This is a Textthing as CSV</text>
        </text-prop>
    </resource>

    <resource label="Zipthing"
              restype=":ZipThing"
              id="obj_0009"
              permissions="res-default">
        <bitstream>testdata/bitstreams/test.zip</bitstream>
        <text-prop name=":hasText">
            <text permissions="prop-default" encoding="utf8">This is a Zipthing</text>
        </text-prop>
    </resource>

    <resource label="Audiothing"
              restype=":AudioThing"
              id="obj_0010"
              permissions="res-default">
        <bitstream>testdata/bitstreams/clara.wav</bitstream>
        <text-prop name=":hasText">
            <text permissions="prop-default" encoding="utf8">This is a Audiothing</text>
        </text-prop>
    </resource>

    <resource label="TestThing2Child1" restype=":TestThing2Child1" id="obj_0011">
        <text-prop name=":hasTextChild1">
            <text encoding="utf8">Some text</text>
        </text-prop>
    </resource>

    <resource label="TestThing2Child2" restype=":TestThing2Child2" id="obj_0012">
        <text-prop name=":hasTextChild2">
            <text encoding="utf8">Some text</text>
        </text-prop>
    </resource>

</knora><|MERGE_RESOLUTION|>--- conflicted
+++ resolved
@@ -50,7 +50,6 @@
             <text permissions="prop-restricted" encoding="utf8">Nochmals ein einfacher Text</text>
         </text-prop>
         <text-prop name=":hasRichtext">
-<<<<<<< HEAD
             <text permissions="prop-default" encoding="xml">
                 This is<em>bold and<strong>string</strong></em>text! It contains links to all resources:
                 <a class="salsah-link" href="IRI:obj_0000:IRI">obj_0000</a>
@@ -66,9 +65,6 @@
                 <a class="salsah-link" href="IRI:obj_0010:IRI">obj_0010</a>
                 <a class="salsah-link" href="IRI:obj_0011:IRI">obj_0011</a>
             </text>
-=======
-            <text permissions="prop-default" encoding="xml">This is<em>bold and<strong>string</strong></em>text!</text>
->>>>>>> 9a9e5f0c
         </text-prop>
         <uri-prop name=":hasUri">
             <uri permissions="prop-default">https://dasch.swiss</uri>
