--- conflicted
+++ resolved
@@ -534,11 +534,7 @@
                         },
                         "cardinalities": [
                             {
-<<<<<<< HEAD
-                                "propname": ":hasSimpleText",
-=======
-                                "propname": "testonto:hasText",
->>>>>>> ee3e4469
+                                "propname": "testonto:hasSimpleText",
                                 "cardinality": "1-n"
                             },
                             {
