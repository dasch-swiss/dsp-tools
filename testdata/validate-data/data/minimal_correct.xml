<?xml version='1.0' encoding='utf-8'?>

<knora xmlns="https://dasch.swiss/schema"
       xmlns:xsi="http://www.w3.org/2001/XMLSchema-instance"
       xsi:schemaLocation="https://dasch.swiss/schema ../../../src/dsp_tools/resources/schema/data.xsd"
       shortcode="9999"
       default-ontology="onto">

    <resource label="Empty" restype=":ClassWithEverything" id="id_empty"/>

    <resource label="Bool" restype=":ClassWithEverything" id="id_bool">
        <boolean-prop name=":testBoolean">
            <boolean>true</boolean>
        </boolean-prop>
    </resource>

    <resource label="Color" restype=":ClassWithEverything" id="id_color">
        <color-prop name=":testColor">
            <color>#00ff00</color>
        </color-prop>
    </resource>

    <resource label="Date" restype=":ClassWithEverything" id="id_date">
        <date-prop name=":testSubDate1">
            <date>JULIAN:BCE:0700:BCE:0600</date>
        </date-prop>
    </resource>

    <resource label="Decimal" restype=":ClassWithEverything" id="id_decimal">
        <decimal-prop name=":testDecimalSimpleText">
            <decimal>2.71</decimal>
        </decimal-prop>
    </resource>

    <resource label="Geoname" restype=":ClassWithEverything" id="id_geoname">
        <geoname-prop name=":testGeoname">
            <geoname>1111111</geoname>
        </geoname-prop>
    </resource>

    <resource label="Integer" restype=":ClassWithEverything" id="id_integer">
        <integer-prop name=":testIntegerSimpleText">
            <integer>1</integer>
        </integer-prop>
    </resource>

<<<<<<< HEAD
    <resource label="List" restype=":ClassWithEverything" id="id_7">
        <list-prop list="firstList" name=":testListProp">
=======
    <resource label="List" restype=":ClassWithEverything" id="id_list">
        <list-prop list="onlyList" name=":testListProp">
>>>>>>> e78f4f8a
            <list>n1</list>
        </list-prop>
    </resource>

    <resource label="Target of Link Prop" restype=":ClassWithEverything" id="id_link_target"/>
    <resource label="Link Prop" restype=":ClassWithEverything" id="id_link">
        <resptr-prop name=":testHasLinkTo">
            <resptr>id_link_target</resptr>
        </resptr-prop>
    </resource>

    <resource label="Richtext" restype=":ClassWithEverything" id="id_richtext">
        <text-prop name=":testRichtext">
            <text encoding="xml">Text</text>
        </text-prop>
    </resource>

    <resource label="Simpletext" restype=":ClassWithEverything" id="id_simpletext">
        <text-prop name=":testTextarea">
            <text encoding="utf8">Text</text>
        </text-prop>
    </resource>

    <resource label="Time" restype=":ClassWithEverything" id="id_time">
        <time-prop name=":testTimeValue">
            <time>2019-10-23T13:45:12.01-14:00</time>
        </time-prop>
    </resource>

    <resource label="Uri" restype=":ClassWithEverything" id="id_uri">
        <uri-prop name=":testUriValue">
            <uri>https://dasch.swiss</uri>
        </uri-prop>
    </resource>

    <resource label="Image" restype=":TestStillImageRepresentation" id="id_image">
        <bitstream>this/is/filepath/img.jpg</bitstream>
    </resource>

    <resource label="Class of second ontology" restype="second-onto:SecondOntoClass" id="second_onto_class">
        <boolean-prop name="second-onto:testBoolean">
            <boolean>true</boolean>
        </boolean-prop>
        <text-prop name=":testSimpleText">
            <text encoding="utf8">Text</text>
        </text-prop>
    </resource>

    <region label="Region" id="region_1">
        <color-prop name="hasColor">
            <color permissions="prop-restricted">#5d1f1e</color>
        </color-prop>
        <resptr-prop name="isRegionOf">
            <resptr permissions="prop-default">image_thing_0</resptr>
        </resptr-prop>
        <geometry-prop name="hasGeometry">
            <geometry permissions="prop-default">
                {
                    "status": "active",
                    "type": "polygon",
                    "lineWidth": 5,
                    "points": [{"x": 0.4, "y": 0.6},
                    {"x": 0.5, "y": 0.9},
                    {"x": 0.8, "y": 0.9},
                    {"x": 0.7, "y": 0.6}]
                }
            </geometry>
        </geometry-prop>
        <text-prop name="hasComment">
            <text encoding="xml" permissions="prop-default">
                This is a polygon-formed region of interest of an image. It is also displayed as Annotation.
            </text>
        </text-prop>
    </region>

</knora><|MERGE_RESOLUTION|>--- conflicted
+++ resolved
@@ -44,13 +44,8 @@
         </integer-prop>
     </resource>
 
-<<<<<<< HEAD
-    <resource label="List" restype=":ClassWithEverything" id="id_7">
-        <list-prop list="firstList" name=":testListProp">
-=======
     <resource label="List" restype=":ClassWithEverything" id="id_list">
         <list-prop list="onlyList" name=":testListProp">
->>>>>>> e78f4f8a
             <list>n1</list>
         </list-prop>
     </resource>
