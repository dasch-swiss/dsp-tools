<?xml version='1.0' encoding='utf-8'?>

<knora xmlns="https://dasch.swiss/schema"
       xmlns:xsi="http://www.w3.org/2001/XMLSchema-instance"
       xsi:schemaLocation="https://dasch.swiss/schema ../../../src/dsp_tools/resources/schema/data.xsd"
       shortcode="9999"
       default-ontology="onto">

<<<<<<< HEAD
    <!-- 8 Violations -->

    <!-- Resource Without Representation -->

    <resource label="Resource Without Representation" restype=":ClassWithEverything" id="id_resource_without_representation">
        <bitstream>this/is/filepath/file.mp4</bitstream>
    </resource>

    <!-- Resource with wrong extension -->

    <resource label="TestStillImageRepresentation File mp4" restype=":TestStillImageRepresentation" id="id_still_image_video_extension">
        <bitstream>this/is/filepath/file.mp4</bitstream>
=======
    <!-- 13 Violations -->

    <!-- Wrong file type -->

    <resource label="TestStillImageRepresentation File mp4" restype=":TestStillImageRepresentation" id="id_wrong_file_type">
        <bitstream>this/is/filepath/file.mp4</bitstream>
    </resource>

    <!-- ArchiveRepresentation -->

    <resource label="TestArchiveRepresentation" restype=":TestArchiveRepresentation" id="id_archive_missing"/>

    <resource label="TestArchiveRepresentation unknown" restype=":TestArchiveRepresentation" id="id_archive_unknown">
        <bitstream>this/is/filepath/file.unknown</bitstream>
>>>>>>> c3d69d2f
    </resource>

    <!-- AudioRepresentation -->

    <resource label="TestAudioRepresentation" restype=":TestAudioRepresentation" id="id_audio_missing"/>

    <resource label="TestAudioRepresentation" restype=":TestAudioRepresentation" id="id_audio_unknown">
        <bitstream>this/is/filepath/file.unknown</bitstream>
    </resource>

    <!-- DocumentRepresentation -->

    <resource label="TestDocumentRepresentation" restype=":TestDocumentRepresentation" id="id_document_missing"/>

    <resource label="TestDocumentRepresentation unknown" restype=":TestDocumentRepresentation" id="id_document_unknown">
        <bitstream>this/is/filepath/file.unknown</bitstream>
    </resource>

    <!-- MovingImageRepresentation -->

    <resource label="TestMovingImageRepresentation" restype=":TestMovingImageRepresentation" id="id_video_missing"/>

    <resource label="TestMovingImageRepresentation" restype=":TestMovingImageRepresentation" id="id_video_unknown">
        <bitstream>this/is/filepath/file.unknown</bitstream>
    </resource>

    <!-- TextRepresentation -->

    <resource label="TestTextRepresentation" restype=":TestTextRepresentation" id="id_text_missing"/>

    <resource label="TestTextRepresentation" restype=":TestTextRepresentation" id="id_text_unknown">
        <bitstream>this/is/filepath/file.unknown</bitstream>
    </resource>

    <!-- StillImageRepresentation -->

    <resource label="TestStillImageRepresentation File missing" restype=":TestStillImageRepresentation" id="id_still_image_missing"/>

<<<<<<< HEAD
=======
    <resource label="TestStillImageRepresentation File unknown" restype=":TestStillImageRepresentation" id="id_still_image_unknown">
        <bitstream>this/is/filepath/file.unknown</bitstream>
    </resource>

>>>>>>> c3d69d2f
</knora><|MERGE_RESOLUTION|>--- conflicted
+++ resolved
@@ -6,21 +6,13 @@
        shortcode="9999"
        default-ontology="onto">
 
-<<<<<<< HEAD
-    <!-- 8 Violations -->
-
+    <!-- 14 Violations -->
+  
     <!-- Resource Without Representation -->
 
     <resource label="Resource Without Representation" restype=":ClassWithEverything" id="id_resource_without_representation">
         <bitstream>this/is/filepath/file.mp4</bitstream>
     </resource>
-
-    <!-- Resource with wrong extension -->
-
-    <resource label="TestStillImageRepresentation File mp4" restype=":TestStillImageRepresentation" id="id_still_image_video_extension">
-        <bitstream>this/is/filepath/file.mp4</bitstream>
-=======
-    <!-- 13 Violations -->
 
     <!-- Wrong file type -->
 
@@ -34,7 +26,6 @@
 
     <resource label="TestArchiveRepresentation unknown" restype=":TestArchiveRepresentation" id="id_archive_unknown">
         <bitstream>this/is/filepath/file.unknown</bitstream>
->>>>>>> c3d69d2f
     </resource>
 
     <!-- AudioRepresentation -->
@@ -73,11 +64,8 @@
 
     <resource label="TestStillImageRepresentation File missing" restype=":TestStillImageRepresentation" id="id_still_image_missing"/>
 
-<<<<<<< HEAD
-=======
     <resource label="TestStillImageRepresentation File unknown" restype=":TestStillImageRepresentation" id="id_still_image_unknown">
         <bitstream>this/is/filepath/file.unknown</bitstream>
     </resource>
 
->>>>>>> c3d69d2f
 </knora>