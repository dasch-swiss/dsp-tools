--- conflicted
+++ resolved
@@ -6,8 +6,14 @@
        shortcode="9999"
        default-ontology="onto">
 
-<<<<<<< HEAD
-    <!-- 10 Violations -->
+    <!-- 13 Violations -->
+
+
+    <!-- Wrong file type -->
+
+    <resource label="TestStillImageRepresentation File mp4" restype=":TestStillImageRepresentation" id="id_wrong_file_type">
+        <bitstream>this/is/filepath/file.mp4</bitstream>
+    </resource>
 
     <!-- ArchiveRepresentation -->
 
@@ -16,9 +22,6 @@
     <resource label="TestArchiveRepresentation unknown" restype=":TestArchiveRepresentation" id="id_archive_unknown">
         <bitstream>this/is/filepath/file.unknown</bitstream>
     </resource>
-=======
-    <!-- 7 Violations -->
->>>>>>> 15cdf265
 
     <!-- AudioRepresentation -->
 
@@ -40,7 +43,6 @@
 
     <resource label="TestMovingImageRepresentation" restype=":TestMovingImageRepresentation" id="id_video_missing"/>
 
-<<<<<<< HEAD
     <resource label="TestMovingImageRepresentation" restype=":TestMovingImageRepresentation" id="id_video_unknown">
         <bitstream>this/is/filepath/file.unknown</bitstream>
     </resource>
@@ -49,9 +51,6 @@
 
     <resource label="TestTextRepresentation" restype=":TestTextRepresentation" id="id_text_missing"/>
 
-    <resource label="TestTextRepresentation" restype=":TestTextRepresentation" id="id_text_unknown">
-        <bitstream>this/is/filepath/file.other</bitstream>
-=======
     <resource label="TestMovingImageRepresentation" restype=":TestMovingImageRepresentation" id="id_video_unknown_extension">
         <bitstream>this/is/filepath/file.unknown</bitstream>
     </resource>
@@ -64,9 +63,4 @@
 
     <resource label="TestStillImageRepresentation File missing" restype=":TestStillImageRepresentation" id="id_still_image_missing"/>
 
-    <resource label="TestStillImageRepresentation File mp4" restype=":TestStillImageRepresentation" id="id_still_image_video_extension">
-        <bitstream>this/is/filepath/file.mp4</bitstream>
->>>>>>> 15cdf265
-    </resource>
-
 </knora>