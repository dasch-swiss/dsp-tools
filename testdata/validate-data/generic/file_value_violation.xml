--- conflicted
+++ resolved
@@ -6,10 +6,7 @@
        shortcode="9999"
        default-ontology="onto">
 
-<<<<<<< HEAD
     <!-- 8 Violations -->
-=======
-    <!-- 4 Violations -->
 
     <!-- AudioRepresentation -->
 
@@ -20,7 +17,6 @@
     </resource>
 
     <!-- MovingImageRepresentation -->
->>>>>>> e0988c6a
 
     <!-- AudioRepresentation -->
 
