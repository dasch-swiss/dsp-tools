--- conflicted
+++ resolved
@@ -11,17 +11,10 @@
     </authorship>
 
     <!-- 14 Violations -->
-<<<<<<< HEAD
-    <!-- 4 Legal Info Violations (not implemented) -->
-
-    <!-- 2 Missing Legal Info Warnings (until it is mandatory from the API side) -->
-
-=======
 
     <!-- 6 Legal Info Violations (not implemented) -->
 
     <!-- Missing Legal Info -->
->>>>>>> 63f6f071
     <resource label="TestArchiveRepresentation tar" restype=":TestArchiveRepresentation" id="bitstream_no_legal_info">
         <bitstream >this/is/filepath/file.tar</bitstream>
     </resource>
@@ -30,12 +23,6 @@
         <iiif-uri>https://iiif.wellcomecollection.org/1Oi7mdiLsG7-FmFgp0xz2xU.jp2/full/max/0/default.jpg</iiif-uri>
     </resource>
 
-<<<<<<< HEAD
-
-    <!-- Legal Info (not implemented) -->
-
-=======
->>>>>>> 63f6f071
     <!--
     The xsd validation library used in the code is not able to recognise if a referenced ID does not exist in the file
     -->
