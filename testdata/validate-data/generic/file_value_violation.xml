<?xml version='1.0' encoding='utf-8'?>

<knora xmlns="https://dasch.swiss/schema"
       xmlns:xsi="http://www.w3.org/2001/XMLSchema-instance"
       xsi:schemaLocation="https://dasch.swiss/schema ../../../src/dsp_tools/resources/schema/data.xsd"
       shortcode="9999"
       default-ontology="onto">

    <authorship id="authorship_1">
        <author>Author One</author>
    </authorship>

<<<<<<< HEAD
    <!-- 21 Violations -->
=======
    <!-- 23 Violations -->
>>>>>>> 6a9e75e4

    <!-- 2 Legal Info Violations (not implemented) -->

    <!--
    The xsd validation library used in the code is not able to recognise if a referenced ID does not exist in the file
    -->
    <resource label="TestArchiveRepresentation zip" restype=":TestArchiveRepresentation" id="unknown_authorship_id">
        <bitstream license="http://rdfh.ch/licenses/cc-by-4.0"
                   copyright-holder="DaSCH"
                   authorship-id="authorship_unknown_id"
        >this/is/filepath/file.zip
        </bitstream>
    </resource>

    <resource label="TestArchiveRepresentation zip" restype=":TestArchiveRepresentation" id="empty_copyright_holder">
        <bitstream license="http://rdfh.ch/licenses/cc-by-4.0"
                   copyright-holder=""
                   authorship-id="authorship_1"
        >this/is/filepath/file.zip
        </bitstream>
    </resource>


    <!-- Resource Without Representation -->

    <resource label="Resource Without Representation" restype=":ClassWithEverything" id="id_resource_without_representation">
        <bitstream license="http://rdfh.ch/licenses/unknown"
                   copyright-holder="DaSCH"
                   authorship-id="authorship_1"
        >this/is/filepath/file.mp4</bitstream>
    </resource>

    <!-- Wrong file type -->

    <resource label="TestStillImageRepresentation File mp4" restype=":TestStillImageRepresentation" id="id_wrong_file_type">
        <bitstream license="http://rdfh.ch/licenses/unknown"
                   copyright-holder="DaSCH"
                   authorship-id="authorship_1"
        >this/is/filepath/file.mp4</bitstream>
    </resource>

    <!-- ArchiveRepresentation -->

    <resource label="TestArchiveRepresentation" restype=":TestArchiveRepresentation" id="id_archive_missing"/>

    <resource label="TestArchiveRepresentation unknown" restype=":TestArchiveRepresentation" id="id_archive_unknown">
        <bitstream license="http://rdfh.ch/licenses/unknown"
                   copyright-holder="DaSCH"
                   authorship-id="authorship_1"
        >this/is/filepath/file.unknown</bitstream>
    </resource>

    <!-- AudioRepresentation -->

    <resource label="TestAudioRepresentation" restype=":TestAudioRepresentation" id="id_audio_missing"/>

    <resource label="TestAudioRepresentation" restype=":TestAudioRepresentation" id="id_audio_unknown">
        <bitstream license="http://rdfh.ch/licenses/unknown"
                   copyright-holder="DaSCH"
                   authorship-id="authorship_1"
        >this/is/filepath/file.unknown</bitstream>
    </resource>

    <!-- DocumentRepresentation -->

    <resource label="TestDocumentRepresentation" restype=":TestDocumentRepresentation" id="id_document_missing"/>

    <resource label="TestDocumentRepresentation unknown" restype=":TestDocumentRepresentation" id="id_document_unknown">
        <bitstream license="http://rdfh.ch/licenses/unknown"
                   copyright-holder="DaSCH"
                   authorship-id="authorship_1"
        >this/is/filepath/file.unknown</bitstream>
    </resource>

    <!-- MovingImageRepresentation -->

    <resource label="TestMovingImageRepresentation" restype=":TestMovingImageRepresentation" id="id_video_missing"/>

    <resource label="TestMovingImageRepresentation" restype=":TestMovingImageRepresentation" id="id_video_unknown">
        <bitstream license="http://rdfh.ch/licenses/unknown"
                   copyright-holder="DaSCH"
                   authorship-id="authorship_1"
        >this/is/filepath/file.unknown</bitstream>
    </resource>

    <!-- TextRepresentation -->

    <resource label="TestTextRepresentation" restype=":TestTextRepresentation" id="id_text_missing"/>

    <resource label="TestTextRepresentation" restype=":TestTextRepresentation" id="id_text_unknown">
        <bitstream license="http://rdfh.ch/licenses/unknown"
                   copyright-holder="DaSCH"
                   authorship-id="authorship_1"
        >this/is/filepath/file.unknown</bitstream>
    </resource>

    <!-- StillImageRepresentation -->

    <resource label="TestStillImageRepresentation File missing" restype=":TestStillImageRepresentation" id="id_still_image_missing"/>

    <resource label="TestStillImageRepresentation File unknown" restype=":TestStillImageRepresentation" id="id_still_image_unknown">
        <bitstream license="http://rdfh.ch/licenses/unknown"
                   copyright-holder="DaSCH"
                   authorship-id="authorship_1"
        >this/is/filepath/file.unknown</bitstream>
    </resource>

    <!-- Missing Legal Info -->

    <resource label="TestArchiveRepresentation tar" restype=":TestArchiveRepresentation" id="bitstream_no_legal_info">
        <bitstream>this/is/filepath/file.tar</bitstream>
    </resource>

    <resource label="TestStillImageRepresentation IIIF" restype=":TestStillImageRepresentation" id="iiif_no_legal_info">
        <iiif-uri>https://iiif.wellcomecollection.org/1Oi7mdiLsG7-FmFgp0xz2xU.jp2/full/max/0/default.jpg</iiif-uri>
    </resource>

    <resource label="TestStillImageRepresentation Bitstream" restype=":TestStillImageRepresentation" id="image_no_legal_info">
        <bitstream>this/is/filepath/file.jp2</bitstream>
    </resource>

    <!-- Erroneous Legal Info -->

    <resource label="TestStillImageRepresentation Bitstream" restype=":TestStillImageRepresentation" id="empty_license">
        <bitstream license=""
                   copyright-holder="DaSCH"
                   authorship-id="authorship_1"
        >this/is/filepath/file.jp2
        </bitstream>
    </resource>

    <resource label="TestArchiveRepresentation zip" restype=":TestArchiveRepresentation" id="inexistent_license_iri">
        <bitstream license="http://rdfh.ch/licenses/this-iri-does-not-exist"
                   copyright-holder="DaSCH"
                   authorship-id="authorship_1"
        >this/is/filepath/file.zip
        </bitstream>
    </resource>

</knora><|MERGE_RESOLUTION|>--- conflicted
+++ resolved
@@ -10,13 +10,9 @@
         <author>Author One</author>
     </authorship>
 
-<<<<<<< HEAD
-    <!-- 21 Violations -->
-=======
     <!-- 23 Violations -->
->>>>>>> 6a9e75e4
 
-    <!-- 2 Legal Info Violations (not implemented) -->
+    <!-- 4 Legal Info Violations (not implemented) -->
 
     <!--
     The xsd validation library used in the code is not able to recognise if a referenced ID does not exist in the file
@@ -32,6 +28,22 @@
     <resource label="TestArchiveRepresentation zip" restype=":TestArchiveRepresentation" id="empty_copyright_holder">
         <bitstream license="http://rdfh.ch/licenses/cc-by-4.0"
                    copyright-holder=""
+                   authorship-id="authorship_1"
+        >this/is/filepath/file.zip
+        </bitstream>
+    </resource>
+
+    <resource label="TestArchiveRepresentation zip" restype=":TestArchiveRepresentation" id="empty_license">
+        <bitstream license=""
+                   copyright-holder="DaSCH"
+                   authorship-id="authorship_1"
+        >this/is/filepath/file.zip
+        </bitstream>
+    </resource>
+
+    <resource label="TestArchiveRepresentation zip" restype=":TestArchiveRepresentation" id="inexistent_license_iri">
+        <bitstream license="http://rdfh.ch/licenses/this-iri-does-not-exist"
+                   copyright-holder="DaSCH"
                    authorship-id="authorship_1"
         >this/is/filepath/file.zip
         </bitstream>
@@ -136,22 +148,4 @@
         <bitstream>this/is/filepath/file.jp2</bitstream>
     </resource>
 
-    <!-- Erroneous Legal Info -->
-
-    <resource label="TestStillImageRepresentation Bitstream" restype=":TestStillImageRepresentation" id="empty_license">
-        <bitstream license=""
-                   copyright-holder="DaSCH"
-                   authorship-id="authorship_1"
-        >this/is/filepath/file.jp2
-        </bitstream>
-    </resource>
-
-    <resource label="TestArchiveRepresentation zip" restype=":TestArchiveRepresentation" id="inexistent_license_iri">
-        <bitstream license="http://rdfh.ch/licenses/this-iri-does-not-exist"
-                   copyright-holder="DaSCH"
-                   authorship-id="authorship_1"
-        >this/is/filepath/file.zip
-        </bitstream>
-    </resource>
-
 </knora>