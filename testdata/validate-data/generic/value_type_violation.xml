--- conflicted
+++ resolved
@@ -88,17 +88,13 @@
         </resptr-prop>
     </resource>
 
-<<<<<<< HEAD
     <resource label="Should be simple text" restype=":ClassWithEverything" id="is_date_should_be_simpletext">
         <date-prop name=":testTextarea">
             <date>JULIAN:BCE:0700:BCE:0600</date>
         </date-prop>
     </resource>
 
-    <resource label="Time" restype=":ClassWithEverything" id="id_time">
-=======
     <resource label="Time" restype=":ClassWithEverything" id="time_wrong_value_type">
->>>>>>> e1869c82
         <text-prop name=":testTimeValue">
             <text encoding="utf8">2019-10-23T13:45:12.01-14:00</text>
         </text-prop>
