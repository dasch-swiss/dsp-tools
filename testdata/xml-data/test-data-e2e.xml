--- conflicted
+++ resolved
@@ -52,7 +52,6 @@
         </bitstream>
     </resource>
 
-<<<<<<< HEAD
     <resource label="ImageResource_overrules_doap_is_open"
               restype=":ImageResource"
               id="ImageResource_overrules_doap_is_open">
@@ -61,24 +60,16 @@
                    authorship-id="authorship_1"
                    permissions="public"
         >testdata/bitstreams/test.jpeg
-=======
-    <resource label="ImageResource_overrules_doap_is_open" restype=":ImageResource" id="ImageResource_overrules_doap_is_open">
-        <bitstream license="http://rdfh.ch/licenses/cc-by-4.0" copyright-holder="DaSCH" authorship-id="authorship_1" permissions="public">testdata/bitstreams/test.jpeg
->>>>>>> 6ff10127
         </bitstream>
     </resource>
 
 
     <resource label="DefaultPermissionsResource_uses_doap_should_be_public" restype="second-onto:DefaultPermissionsResource" id="DefaultPermissionsResource_uses_doap_should_be_public"/>
 
-<<<<<<< HEAD
     <resource label="DefaultPermissionsResource_overrules_doap_should_be_private"
               restype="second-onto:DefaultPermissionsResource"
               id="DefaultPermissionsResource_overrules_doap_should_be_private"
               permissions="private"/>
-=======
-    <resource label="DefaultPermissionsResource_overrules_doap_should_be_private" restype="second-onto:DefaultPermissionsResource" id="DefaultPermissionsResource_overrules_doap_should_be_private" permissions="private"/>
->>>>>>> 6ff10127
 
 
     <resource label="defaultPermissionsProp_uses_doap_should_be_public" restype="second-onto:DefaultPermissionsResource" id="defaultPermissionsProp_uses_doap_should_be_public">
@@ -87,13 +78,9 @@
         </text-prop>
     </resource>
 
-<<<<<<< HEAD
     <resource label="defaultPermissionsProp_overrules_doap_should_be_private"
               restype="second-onto:DefaultPermissionsResource"
               id="defaultPermissionsProp_overrules_doap_should_be_private">
-=======
-    <resource label="defaultPermissionsProp_overrules_doap_should_be_private" restype="second-onto:DefaultPermissionsResource" id="defaultPermissionsProp_overrules_doap_should_be_private">
->>>>>>> 6ff10127
         <text-prop name="second-onto:defaultPermissionsProp">
             <text encoding="utf8" permissions="private">overrules DOAP should be private</text>
         </text-prop>
@@ -106,13 +93,9 @@
         </text-prop>
     </resource>
 
-<<<<<<< HEAD
     <resource label="privateProp_overrules_doap_should_be_public"
               restype="second-onto:DefaultPermissionsResource"
               id="privateProp_overrules_doap_should_be_public">
-=======
-    <resource label="privateProp_overrules_doap_should_be_public" restype="second-onto:DefaultPermissionsResource" id="privateProp_overrules_doap_should_be_public">
->>>>>>> 6ff10127
         <text-prop name="second-onto:privateProp">
             <text encoding="utf8" permissions="public">overrules DOAP should be public</text>
         </text-prop>
