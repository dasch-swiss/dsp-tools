--- conflicted
+++ resolved
@@ -106,8 +106,7 @@
                 <a class="salsah-link" href="IRI:zip_thing_1:IRI">zip_thing_1</a>
                 <a class="salsah-link" href="IRI:audio_thing_1:IRI">audio_thing_1</a>
                 <a class="salsah-link" href="IRI:test_thing_2:IRI">test_thing_2</a>
-<<<<<<< HEAD
-
+                <a class="salsah-link" href="http://rdfh.ch/4123/DiAmYQzQSzC7cdTo6OJMYA">test_thing_with_iri_1</a>
             </text>
             <text>
                 Poem
@@ -123,9 +122,6 @@
                 <br/>
                 and pretty-print-whitespaces...<br/>
                 In formatted text props, &lt;br/&gt; must be used for line breaks.
-=======
-                <a class="salsah-link" href="http://rdfh.ch/4123/DiAmYQzQSzC7cdTo6OJMYA">test_thing_with_iri_1</a>
->>>>>>> 5f9060f6
             </text>
         </formatted-text-prop>
         <uri-prop name=":hasUri">
