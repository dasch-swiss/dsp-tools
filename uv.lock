--- conflicted
+++ resolved
@@ -1,11 +1,6 @@
 version = 1
-<<<<<<< HEAD
-revision = 2
-requires-python = ">=3.12, <3.14.1"
-=======
 revision = 3
 requires-python = ">=3.12"
->>>>>>> f5fd6f39
 
 [[package]]
 name = "argparse"
